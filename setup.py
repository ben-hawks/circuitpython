# SPDX-FileCopyrightText: 2014 MicroPython & CircuitPython contributors (https://github.com/adafruit/circuitpython/graphs/contributors)
#
# SPDX-License-Identifier: MIT
import os
import site
from datetime import datetime
from typing import Dict, List

from setuptools import setup
from pathlib import Path

STD_PACKAGES = set(('array', 'math', 'os', 'random', 'struct', 'sys', 'ssl', 'time'))

STD_PACKAGES = set(('array', 'math', 'os', 'random', 'struct', 'sys', 'ssl', 'time'))

stub_root = Path("circuitpython-stubs")
stubs = [p.relative_to(stub_root).as_posix() for p in stub_root.glob("*.pyi")]

def local_scheme(version):
    return ""

packages = set(os.listdir("circuitpython-stubs")) - STD_PACKAGES
package_dir = dict((f"{package}-stubs", f"circuitpython-stubs/{package}")
    for package in packages)
print("package dir is", package_dir)

<<<<<<< HEAD
=======
packages = set(os.listdir("circuitpython-stubs")) - STD_PACKAGES
package_dir = dict((f"{package}-stubs", f"circuitpython-stubs/{package}")
    for package in packages)
print("package dir is", package_dir)

>>>>>>> a4d64524
def build_package_data() -> Dict[str, List[str]]:
    result = {}
    for package in packages:
        result[f"{package}-stubs"] = ["*.pyi", "*/*.pyi"]
    return result

package_data=build_package_data()
setup(
    name="circuitpython-stubs",
    description="PEP 561 type stubs for CircuitPython",
    url="https://github.com/adafruit/circuitpython",
    maintainer="CircuitPythonistas",
    maintainer_email="circuitpython@adafruit.com",
    author_email="circuitpython@adafruit.com",
    license="MIT",
    packages=list(package_data.keys()),
    package_data=package_data,
    package_dir = package_dir,
<<<<<<< HEAD
    setup_requires=["setuptools_scm", "setuptools>=38.6.0"],
    use_scm_version={"local_scheme": local_scheme},
=======
    setup_requires=["setuptools>=38.6.0"],
>>>>>>> a4d64524
    zip_safe=False,
)<|MERGE_RESOLUTION|>--- conflicted
+++ resolved
@@ -24,14 +24,6 @@
     for package in packages)
 print("package dir is", package_dir)
 
-<<<<<<< HEAD
-=======
-packages = set(os.listdir("circuitpython-stubs")) - STD_PACKAGES
-package_dir = dict((f"{package}-stubs", f"circuitpython-stubs/{package}")
-    for package in packages)
-print("package dir is", package_dir)
-
->>>>>>> a4d64524
 def build_package_data() -> Dict[str, List[str]]:
     result = {}
     for package in packages:
@@ -50,11 +42,7 @@
     packages=list(package_data.keys()),
     package_data=package_data,
     package_dir = package_dir,
-<<<<<<< HEAD
     setup_requires=["setuptools_scm", "setuptools>=38.6.0"],
     use_scm_version={"local_scheme": local_scheme},
-=======
-    setup_requires=["setuptools>=38.6.0"],
->>>>>>> a4d64524
     zip_safe=False,
 )