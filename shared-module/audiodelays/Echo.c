// This file is part of the CircuitPython project: https://circuitpython.org
//
// SPDX-FileCopyrightText: Copyright (c) 2024 Mark Komus, Cooper Dalrymple
//
// SPDX-License-Identifier: MIT
#include "shared-bindings/audiodelays/Echo.h"

#include <stdint.h>
#include "py/runtime.h"
#include <math.h>

void common_hal_audiodelays_echo_construct(audiodelays_echo_obj_t *self, uint32_t max_delay_ms,
    mp_obj_t delay_ms, mp_obj_t decay, mp_obj_t mix,
    uint32_t buffer_size, uint8_t bits_per_sample,
    bool samples_signed, uint8_t channel_count, uint32_t sample_rate, bool freq_shift) {

    // Set whether the echo shifts frequencies as the delay changes like a doppler effect
    self->freq_shift = freq_shift;

    // Basic settings every effect and audio sample has
    // These are the effects values, not the source sample(s)
    self->base.bits_per_sample = bits_per_sample; // Most common is 16, but 8 is also supported in many places
    self->base.samples_signed = samples_signed; // Are the samples we provide signed (common is true)
    self->base.channel_count = channel_count; // Channels can be 1 for mono or 2 for stereo
    self->base.sample_rate = sample_rate; // Sample rate for the effect, this generally needs to match all audio objects
    self->base.single_buffer = false;
    self->base.max_buffer_length = buffer_size;

    // To smooth things out as CircuitPython is doing other tasks most audio objects have a buffer
    // A double buffer is set up here so the audio output can use DMA on buffer 1 while we
    // write to and create buffer 2.
    // This buffer is what is passed to the audio component that plays the effect.
    // Samples are set sequentially. For stereo audio they are passed L/R/L/R/...
    self->buffer_len = buffer_size; // in bytes

    self->buffer[0] = m_malloc(self->buffer_len);
    if (self->buffer[0] == NULL) {
        common_hal_audiodelays_echo_deinit(self);
        m_malloc_fail(self->buffer_len);
    }
    memset(self->buffer[0], 0, self->buffer_len);

    self->buffer[1] = m_malloc(self->buffer_len);
    if (self->buffer[1] == NULL) {
        common_hal_audiodelays_echo_deinit(self);
        m_malloc_fail(self->buffer_len);
    }
    memset(self->buffer[1], 0, self->buffer_len);

    self->last_buf_idx = 1; // Which buffer to use first, toggle between 0 and 1

    // Initialize other values most effects will need.
    self->sample = NULL; // The current playing sample
    self->sample_remaining_buffer = NULL; // Pointer to the start of the sample buffer we have not played
    self->sample_buffer_length = 0; // How many samples do we have left to play (these may be 16 bit!)
    self->loop = false; // When the sample is done do we loop to the start again or stop (e.g. in a wav file)
    self->more_data = false; // Is there still more data to read from the sample or did we finish

    // The below section sets up the echo effect's starting values. For a different effect this section will change

    // If we did not receive a BlockInput we need to create a default float value
    if (decay == MP_OBJ_NULL) {
        decay = mp_obj_new_float(MICROPY_FLOAT_CONST(0.7));
    }
    synthio_block_assign_slot(decay, &self->decay, MP_QSTR_decay);

    if (delay_ms == MP_OBJ_NULL) {
        delay_ms = mp_obj_new_float(MICROPY_FLOAT_CONST(250.0));
    }
    synthio_block_assign_slot(delay_ms, &self->delay_ms, MP_QSTR_delay_ms);

    if (mix == MP_OBJ_NULL) {
        mix = mp_obj_new_float(MICROPY_FLOAT_CONST(0.25));
    }
    synthio_block_assign_slot(mix, &self->mix, MP_QSTR_mix);

    // Many effects may need buffers of what was played this shows how it was done for the echo
    // A maximum length buffer was created and then the current echo length can be dynamically changes
    // without having to reallocate a large chunk of memory.

    // Allocate the echo buffer for the max possible delay, echo is always 16-bit
    self->max_delay_ms = max_delay_ms;
    self->max_echo_buffer_len = (uint32_t)(self->base.sample_rate / MICROPY_FLOAT_CONST(1000.0) * max_delay_ms) * (self->base.channel_count * sizeof(uint16_t)); // bytes
    self->echo_buffer = m_malloc(self->max_echo_buffer_len);
    if (self->echo_buffer == NULL) {
        common_hal_audiodelays_echo_deinit(self);
        m_malloc_fail(self->max_echo_buffer_len);
    }
    memset(self->echo_buffer, 0, self->max_echo_buffer_len);

    // calculate the length of a single sample in milliseconds
    self->sample_ms = MICROPY_FLOAT_CONST(1000.0) / self->base.sample_rate;

    // calculate everything needed for the current delay
    mp_float_t f_delay_ms = synthio_block_slot_get(&self->delay_ms);
    recalculate_delay(self, f_delay_ms);

    // read is where we read previous echo from delay_ms ago to play back now
    // write is where the store the latest playing sample to echo back later
    self->echo_buffer_read_pos = self->buffer_len / sizeof(uint16_t);
    self->echo_buffer_write_pos = 0;

    // where we read the previous echo from delay_ms ago to play back now (for freq shift)
    self->echo_buffer_left_pos = self->echo_buffer_right_pos = 0;
}

bool common_hal_audiodelays_echo_deinited(audiodelays_echo_obj_t *self) {
    if (self->echo_buffer == NULL) {
        return true;
    }
    return false;
}

void common_hal_audiodelays_echo_deinit(audiodelays_echo_obj_t *self) {
    if (common_hal_audiodelays_echo_deinited(self)) {
        return;
    }
    self->echo_buffer = NULL;
    self->buffer[0] = NULL;
    self->buffer[1] = NULL;
}

mp_obj_t common_hal_audiodelays_echo_get_delay_ms(audiodelays_echo_obj_t *self) {
    return self->delay_ms.obj;
}

void common_hal_audiodelays_echo_set_delay_ms(audiodelays_echo_obj_t *self, mp_obj_t delay_ms) {
    synthio_block_assign_slot(delay_ms, &self->delay_ms, MP_QSTR_delay_ms);

    mp_float_t f_delay_ms = synthio_block_slot_get(&self->delay_ms);

    recalculate_delay(self, f_delay_ms);
}

void recalculate_delay(audiodelays_echo_obj_t *self, mp_float_t f_delay_ms) {
    // Require that delay is at least 1 sample long
    f_delay_ms = MAX(f_delay_ms, self->sample_ms);

    if (self->freq_shift) {
        // Calculate the rate of iteration over the echo buffer with 8 sub-bits
        self->echo_buffer_rate = (uint32_t)MAX(self->max_delay_ms / f_delay_ms * MICROPY_FLOAT_CONST(256.0), MICROPY_FLOAT_CONST(1.0));
        self->echo_buffer_len = self->max_echo_buffer_len;
    } else {
        // Calculate the current echo buffer length in bytes
        uint32_t new_echo_buffer_len = (uint32_t)(self->base.sample_rate / MICROPY_FLOAT_CONST(1000.0) * f_delay_ms) * (self->base.channel_count * sizeof(uint16_t));

        // Check if our new echo is too long for our maximum buffer
        if (new_echo_buffer_len > self->max_echo_buffer_len) {
            return;
        } else if (new_echo_buffer_len < 0.0) { // or too short!
            return;
        }

        // If the echo buffer is larger then our audio buffer weird things happen
        if (new_echo_buffer_len < self->buffer_len) {
            return;
        }

        self->echo_buffer_len = new_echo_buffer_len;

        // Clear the now unused part of the buffer or some weird artifacts appear
        memset(self->echo_buffer + self->echo_buffer_len, 0, self->max_echo_buffer_len - self->echo_buffer_len);
    }

    self->current_delay_ms = f_delay_ms;
}

mp_obj_t common_hal_audiodelays_echo_get_decay(audiodelays_echo_obj_t *self) {
    return self->decay.obj;
}

void common_hal_audiodelays_echo_set_decay(audiodelays_echo_obj_t *self, mp_obj_t decay) {
    synthio_block_assign_slot(decay, &self->decay, MP_QSTR_decay);
}

mp_obj_t common_hal_audiodelays_echo_get_mix(audiodelays_echo_obj_t *self) {
    return self->mix.obj;
}

void common_hal_audiodelays_echo_set_mix(audiodelays_echo_obj_t *self, mp_obj_t arg) {
    synthio_block_assign_slot(arg, &self->mix, MP_QSTR_mix);
}

bool common_hal_audiodelays_echo_get_freq_shift(audiodelays_echo_obj_t *self) {
    return self->freq_shift;
}

void common_hal_audiodelays_echo_set_freq_shift(audiodelays_echo_obj_t *self, bool freq_shift) {
    self->freq_shift = freq_shift;
    uint32_t delay_ms = (uint32_t)synthio_block_slot_get(&self->delay_ms);
    recalculate_delay(self, delay_ms);
}

void audiodelays_echo_reset_buffer(audiodelays_echo_obj_t *self,
    bool single_channel_output,
    uint8_t channel) {

    memset(self->buffer[0], 0, self->buffer_len);
    memset(self->buffer[1], 0, self->buffer_len);
    memset(self->echo_buffer, 0, self->max_echo_buffer_len);
}

bool common_hal_audiodelays_echo_get_playing(audiodelays_echo_obj_t *self) {
    return self->sample != NULL;
}

void common_hal_audiodelays_echo_play(audiodelays_echo_obj_t *self, mp_obj_t sample, bool loop) {
    audiosample_must_match(&self->base, sample);

    self->sample = sample;
    self->loop = loop;

    audiosample_reset_buffer(self->sample, false, 0);
    audioio_get_buffer_result_t result = audiosample_get_buffer(self->sample, false, 0, (uint8_t **)&self->sample_remaining_buffer, &self->sample_buffer_length);

    // Track remaining sample length in terms of bytes per sample
    self->sample_buffer_length /= (self->base.bits_per_sample / 8);
    // Store if we have more data in the sample to retrieve
    self->more_data = result == GET_BUFFER_MORE_DATA;

    return;
}

void common_hal_audiodelays_echo_stop(audiodelays_echo_obj_t *self) {
    // When the sample is set to stop playing do any cleanup here
    // For echo we clear the sample but the echo continues until the object reading our effect stops
    self->sample = NULL;
    return;
}

audioio_get_buffer_result_t audiodelays_echo_get_buffer(audiodelays_echo_obj_t *self, bool single_channel_output, uint8_t channel,
    uint8_t **buffer, uint32_t *buffer_length) {

    if (!single_channel_output) {
        channel = 0;
    }

    // Switch our buffers to the other buffer
    self->last_buf_idx = !self->last_buf_idx;

    // If we are using 16 bit samples we need a 16 bit pointer, 8 bit needs an 8 bit pointer
    int16_t *word_buffer = (int16_t *)self->buffer[self->last_buf_idx];
    int8_t *hword_buffer = self->buffer[self->last_buf_idx];
    uint32_t length = self->buffer_len / (self->base.bits_per_sample / 8);

    // The echo buffer is always stored as a 16-bit value internally
    int16_t *echo_buffer = (int16_t *)self->echo_buffer;

    // Loop over the entire length of our buffer to fill it, this may require several calls to get data from the sample
    while (length != 0) {
        // Check if there is no more sample to play, we will either load more data, reset the sample if loop is on or clear the sample
        if (self->sample_buffer_length == 0) {
            if (!self->more_data) { // The sample has indicated it has no more data to play
                if (self->loop && self->sample) { // If we are supposed to loop reset the sample to the start
                    audiosample_reset_buffer(self->sample, false, 0);
                } else { // If we were not supposed to loop the sample, stop playing it but we still need to play the echo
                    self->sample = NULL;
                }
            }
            if (self->sample) {
                // Load another sample buffer to play
                audioio_get_buffer_result_t result = audiosample_get_buffer(self->sample, false, 0, (uint8_t **)&self->sample_remaining_buffer, &self->sample_buffer_length);
                // Track length in terms of words.
                self->sample_buffer_length /= (self->base.bits_per_sample / 8);
                self->more_data = result == GET_BUFFER_MORE_DATA;
            }
        }

        // Determine how many bytes we can process to our buffer, the less of the sample we have left and our buffer remaining
        uint32_t n;
        if (self->sample == NULL) {
            n = MIN(length, SYNTHIO_MAX_DUR * self->base.channel_count);
        } else {
            n = MIN(MIN(self->sample_buffer_length, length), SYNTHIO_MAX_DUR * self->base.channel_count);
        }

        // get the effect values we need from the BlockInput. These may change at run time so you need to do bounds checking if required
<<<<<<< HEAD
        shared_bindings_synthio_lfo_tick(self->sample_rate, n / self->channel_count);
        mp_float_t mix = synthio_block_slot_get_limited(&self->mix, MICROPY_FLOAT_CONST(0.0), MICROPY_FLOAT_CONST(1.0)) * MICROPY_FLOAT_CONST(2.0);
=======
        shared_bindings_synthio_lfo_tick(self->base.sample_rate, n / self->base.channel_count);
        mp_float_t mix = synthio_block_slot_get_limited(&self->mix, MICROPY_FLOAT_CONST(0.0), MICROPY_FLOAT_CONST(1.0));
>>>>>>> dabb0aae
        mp_float_t decay = synthio_block_slot_get_limited(&self->decay, MICROPY_FLOAT_CONST(0.0), MICROPY_FLOAT_CONST(1.0));

        mp_float_t f_delay_ms = synthio_block_slot_get(&self->delay_ms);
        if (MICROPY_FLOAT_C_FUN(fabs)(self->current_delay_ms - f_delay_ms) >= self->sample_ms) {
            recalculate_delay(self, f_delay_ms);
        }

        uint32_t echo_buf_len = self->echo_buffer_len / sizeof(uint16_t);

        // Set our echo buffer position accounting for stereo
        uint32_t echo_buffer_pos = 0;
        if (self->freq_shift) {
            echo_buffer_pos = self->echo_buffer_left_pos;
            if (channel == 1) {
                echo_buffer_pos = self->echo_buffer_right_pos;
            }
        }

        // If we have no sample keep the echo echoing
        if (self->sample == NULL) {
            if (mix <= MICROPY_FLOAT_CONST(0.01)) {  // Mix of 0 is pure sample sound. We have no sample so no sound
                if (self->base.samples_signed) {
                    memset(word_buffer, 0, length * (self->base.bits_per_sample / 8));
                } else {
                    // For unsigned samples set to the middle which is "quiet"
                    if (MP_LIKELY(self->base.bits_per_sample == 16)) {
                        uint16_t *uword_buffer = (uint16_t *)word_buffer;
                        while (length--) {
                            *uword_buffer++ = 32768;
                        }
                    } else {
                        memset(hword_buffer, 128, length * (self->base.bits_per_sample / 8));
                    }
                }
            } else {
                // Since we have no sample we can just iterate over the our entire remaining buffer and finish
                for (uint32_t i = 0; i < length; i++) {
                    int16_t echo, word = 0;
                    uint32_t next_buffer_pos = 0;

                    if (self->freq_shift) {
                        echo = echo_buffer[echo_buffer_pos >> 8];
                        next_buffer_pos = echo_buffer_pos + self->echo_buffer_rate;

                        for (uint32_t j = echo_buffer_pos >> 8; j < next_buffer_pos >> 8; j++) {
                            word = (int16_t)(echo_buffer[j % echo_buf_len] * decay);
                            echo_buffer[j % echo_buf_len] = word;
                        }
                    } else {
                        echo = echo_buffer[self->echo_buffer_read_pos++];
                        word = (int16_t)(echo * decay);
                        echo_buffer[self->echo_buffer_write_pos++] = word;
                    }

                    word = (int16_t)(echo * MIN(mix, MICROPY_FLOAT_CONST(1.0)));

                    if (MP_LIKELY(self->base.bits_per_sample == 16)) {
                        word_buffer[i] = word;
                        if (!self->base.samples_signed) {
                            word_buffer[i] ^= 0x8000;
                        }
                    } else {
                        hword_buffer[i] = (int8_t)word;
                        if (!self->base.samples_signed) {
                            hword_buffer[i] ^= 0x80;
                        }
                    }

                    if (self->freq_shift) {
                        echo_buffer_pos = next_buffer_pos % (echo_buf_len << 8);
                    } else {
                        if (self->echo_buffer_read_pos >= echo_buf_len) {
                            self->echo_buffer_read_pos = 0;
                        }
                        if (self->echo_buffer_write_pos >= echo_buf_len) {
                            self->echo_buffer_write_pos = 0;
                        }
                    }
                }
            }

            length = 0;
        } else {
            // we have a sample to play and echo
            int16_t *sample_src = (int16_t *)self->sample_remaining_buffer; // for 16-bit samples
            int8_t *sample_hsrc = (int8_t *)self->sample_remaining_buffer; // for 8-bit samples

            if (mix <= MICROPY_FLOAT_CONST(0.01)) { // if mix is zero pure sample only
                for (uint32_t i = 0; i < n; i++) {
                    if (MP_LIKELY(self->base.bits_per_sample == 16)) {
                        word_buffer[i] = sample_src[i];
                    } else {
                        hword_buffer[i] = sample_hsrc[i];
                    }
                }
            } else {
                for (uint32_t i = 0; i < n; i++) {
                    int32_t sample_word = 0;
                    if (MP_LIKELY(self->base.bits_per_sample == 16)) {
                        sample_word = sample_src[i];
                    } else {
                        if (self->base.samples_signed) {
                            sample_word = sample_hsrc[i];
                        } else {
                            // Be careful here changing from an 8 bit unsigned to signed into a 32-bit signed
                            sample_word = (int8_t)(((uint8_t)sample_hsrc[i]) ^ 0x80);
                        }
                    }

                    int32_t echo, word = 0;
                    uint32_t next_buffer_pos = 0;
                    if (self->freq_shift) {
                        echo = echo_buffer[echo_buffer_pos >> 8];
                        next_buffer_pos = echo_buffer_pos + self->echo_buffer_rate;
                    } else {
                        echo = echo_buffer[self->echo_buffer_read_pos++];
                        word = (int32_t)(echo * decay + sample_word);
                    }

                    if (MP_LIKELY(self->base.bits_per_sample == 16)) {
                        if (self->freq_shift) {
                            for (uint32_t j = echo_buffer_pos >> 8; j < next_buffer_pos >> 8; j++) {
                                word = (int32_t)(echo_buffer[j % echo_buf_len] * decay + sample_word);
                                word = synthio_mix_down_sample(word, SYNTHIO_MIX_DOWN_SCALE(2));
                                echo_buffer[j % echo_buf_len] = (int16_t)word;
                            }
                        } else {
                            word = synthio_mix_down_sample(word, SYNTHIO_MIX_DOWN_SCALE(2));
                            echo_buffer[self->echo_buffer_write_pos++] = (int16_t)word;
                        }
                    } else {
                        if (self->freq_shift) {
                            for (uint32_t j = echo_buffer_pos >> 8; j < next_buffer_pos >> 8; j++) {
                                word = (int32_t)(echo_buffer[j % echo_buf_len] * decay + sample_word);
                                // Do not have mix_down for 8 bit so just hard cap samples into 1 byte
                                word = MIN(MAX(word, -128), 127);
                                echo_buffer[j % echo_buf_len] = (int8_t)word;
                            }
                        } else {
                            // Do not have mix_down for 8 bit so just hard cap samples into 1 byte
                            word = MIN(MAX(word, -128), 127);
                            echo_buffer[self->echo_buffer_write_pos++] = (int8_t)word;
                        }
                    }

                    word = (int32_t)((sample_word * MIN(MICROPY_FLOAT_CONST(2.0) - mix, MICROPY_FLOAT_CONST(1.0)))
                        + (echo * MIN(mix, MICROPY_FLOAT_CONST(1.0))));
                    word = synthio_mix_down_sample(word, SYNTHIO_MIX_DOWN_SCALE(2));

<<<<<<< HEAD
                    if (MP_LIKELY(self->bits_per_sample == 16)) {
                        word_buffer[i] = (int16_t)word;
                        if (!self->samples_signed) {
                            word_buffer[i] ^= 0x8000;
                        }
                    } else {
                        int8_t mixed = (int16_t)word;
                        if (self->samples_signed) {
=======
                    if (MP_LIKELY(self->base.bits_per_sample == 16)) {
                        word_buffer[i] = (int16_t)((sample_word * (MICROPY_FLOAT_CONST(1.0) - mix)) + (word * mix));
                        if (!self->base.samples_signed) {
                            word_buffer[i] ^= 0x8000;
                        }
                    } else {
                        int8_t mixed = (int16_t)((sample_word * (MICROPY_FLOAT_CONST(1.0) - mix)) + (word * mix));
                        if (self->base.samples_signed) {
>>>>>>> dabb0aae
                            hword_buffer[i] = mixed;
                        } else {
                            hword_buffer[i] = (uint8_t)mixed ^ 0x80;
                        }
                    }

                    if (self->freq_shift) {
                        echo_buffer_pos = next_buffer_pos % (echo_buf_len << 8);
                    } else {
                        if (self->echo_buffer_read_pos >= echo_buf_len) {
                            self->echo_buffer_read_pos = 0;
                        }
                        if (self->echo_buffer_write_pos >= echo_buf_len) {
                            self->echo_buffer_write_pos = 0;
                        }
                    }
                }
            }

            // Update the remaining length and the buffer positions based on how much we wrote into our buffer
            length -= n;
            word_buffer += n;
            hword_buffer += n;
            self->sample_remaining_buffer += (n * (self->base.bits_per_sample / 8));
            self->sample_buffer_length -= n;
        }

        if (self->freq_shift) {
            if (channel == 0) {
                self->echo_buffer_left_pos = echo_buffer_pos;
            } else if (channel == 1) {
                self->echo_buffer_right_pos = echo_buffer_pos;
            }
        }
    }

    // Finally pass our buffer and length to the calling audio function
    *buffer = (uint8_t *)self->buffer[self->last_buf_idx];
    *buffer_length = self->buffer_len;

    // Echo always returns more data but some effects may return GET_BUFFER_DONE or GET_BUFFER_ERROR (see audiocore/__init__.h)
    return GET_BUFFER_MORE_DATA;
}<|MERGE_RESOLUTION|>--- conflicted
+++ resolved
@@ -275,13 +275,8 @@
         }
 
         // get the effect values we need from the BlockInput. These may change at run time so you need to do bounds checking if required
-<<<<<<< HEAD
-        shared_bindings_synthio_lfo_tick(self->sample_rate, n / self->channel_count);
+        shared_bindings_synthio_lfo_tick(self->base.sample_rate, n / self->base.channel_count);
         mp_float_t mix = synthio_block_slot_get_limited(&self->mix, MICROPY_FLOAT_CONST(0.0), MICROPY_FLOAT_CONST(1.0)) * MICROPY_FLOAT_CONST(2.0);
-=======
-        shared_bindings_synthio_lfo_tick(self->base.sample_rate, n / self->base.channel_count);
-        mp_float_t mix = synthio_block_slot_get_limited(&self->mix, MICROPY_FLOAT_CONST(0.0), MICROPY_FLOAT_CONST(1.0));
->>>>>>> dabb0aae
         mp_float_t decay = synthio_block_slot_get_limited(&self->decay, MICROPY_FLOAT_CONST(0.0), MICROPY_FLOAT_CONST(1.0));
 
         mp_float_t f_delay_ms = synthio_block_slot_get(&self->delay_ms);
@@ -431,25 +426,14 @@
                         + (echo * MIN(mix, MICROPY_FLOAT_CONST(1.0))));
                     word = synthio_mix_down_sample(word, SYNTHIO_MIX_DOWN_SCALE(2));
 
-<<<<<<< HEAD
-                    if (MP_LIKELY(self->bits_per_sample == 16)) {
+                    if (MP_LIKELY(self->base.bits_per_sample == 16)) {
                         word_buffer[i] = (int16_t)word;
-                        if (!self->samples_signed) {
-                            word_buffer[i] ^= 0x8000;
-                        }
-                    } else {
-                        int8_t mixed = (int16_t)word;
-                        if (self->samples_signed) {
-=======
-                    if (MP_LIKELY(self->base.bits_per_sample == 16)) {
-                        word_buffer[i] = (int16_t)((sample_word * (MICROPY_FLOAT_CONST(1.0) - mix)) + (word * mix));
                         if (!self->base.samples_signed) {
                             word_buffer[i] ^= 0x8000;
                         }
                     } else {
-                        int8_t mixed = (int16_t)((sample_word * (MICROPY_FLOAT_CONST(1.0) - mix)) + (word * mix));
+                        int8_t mixed = (int16_t)word;
                         if (self->base.samples_signed) {
->>>>>>> dabb0aae
                             hword_buffer[i] = mixed;
                         } else {
                             hword_buffer[i] = (uint8_t)mixed ^ 0x80;
