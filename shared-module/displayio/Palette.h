--- conflicted
+++ resolved
@@ -36,11 +36,8 @@
     uint8_t depth;
     bool grayscale;
     bool pixels_in_byte_share_row;
-<<<<<<< HEAD
-=======
     uint8_t bytes_per_cell;
     bool reverse_pixels_in_byte;
->>>>>>> 347fbb65
     uint8_t hue;
 } _displayio_colorspace_t;
 
