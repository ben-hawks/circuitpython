--- conflicted
+++ resolved
@@ -34,12 +34,7 @@
 typedef struct {
     mp_obj_base_t base;
 
-<<<<<<< HEAD
-    const mcu_pin_obj_t* pin;
-=======
     const mcu_pin_obj_t *pin;
-    IRQn_Type irq;
->>>>>>> 00178ca5
     bool idle_state;
     bool paused;
     volatile bool first_edge;
