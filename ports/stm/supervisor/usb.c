/*
 * This file is part of the Micro Python project, http://micropython.org/
 *
 * The MIT License (MIT)
 *
 * Copyright (c) 2018 hathach for Adafruit Industries
 * Copyright (c) 2019 Lucian Copeland for Adafruit Industries
 *
 * Permission is hereby granted, free of charge, to any person obtaining a copy
 * of this software and associated documentation files (the "Software"), to deal
 * in the Software without restriction, including without limitation the rights
 * to use, copy, modify, merge, publish, distribute, sublicense, and/or sell
 * copies of the Software, and to permit persons to whom the Software is
 * furnished to do so, subject to the following conditions:
 *
 * The above copyright notice and this permission notice shall be included in
 * all copies or substantial portions of the Software.
 *
 * THE SOFTWARE IS PROVIDED "AS IS", WITHOUT WARRANTY OF ANY KIND, EXPRESS OR
 * IMPLIED, INCLUDING BUT NOT LIMITED TO THE WARRANTIES OF MERCHANTABILITY,
 * FITNESS FOR A PARTICULAR PURPOSE AND NONINFRINGEMENT. IN NO EVENT SHALL THE
 * AUTHORS OR COPYRIGHT HOLDERS BE LIABLE FOR ANY CLAIM, DAMAGES OR OTHER
 * LIABILITY, WHETHER IN AN ACTION OF CONTRACT, TORT OR OTHERWISE, ARISING FROM,
 * OUT OF OR IN CONNECTION WITH THE SOFTWARE OR THE USE OR OTHER DEALINGS IN
 * THE SOFTWARE.
 */


#include "supervisor/usb.h"
#include "lib/utils/interrupt_char.h"
#include "lib/mp-readline/readline.h"

#include "py/mpconfig.h"

#include "common-hal/microcontroller/Pin.h"

STATIC void init_usb_vbus_sense(void) {

#if (BOARD_NO_VBUS_SENSE)
    // Disable VBUS sensing
    #ifdef USB_OTG_GCCFG_VBDEN
        // Deactivate VBUS Sensing B
        USB_OTG_FS->GCCFG &= ~USB_OTG_GCCFG_VBDEN;

        // B-peripheral session valid override enable
        USB_OTG_FS->GOTGCTL |= USB_OTG_GOTGCTL_BVALOEN;
        USB_OTG_FS->GOTGCTL |= USB_OTG_GOTGCTL_BVALOVAL;
    #else
        USB_OTG_FS->GCCFG |= USB_OTG_GCCFG_NOVBUSSENS;
        USB_OTG_FS->GCCFG &= ~USB_OTG_GCCFG_VBUSBSEN;
        USB_OTG_FS->GCCFG &= ~USB_OTG_GCCFG_VBUSASEN;
    #endif
#else
    // Enable VBUS hardware sensing
    #ifdef USB_OTG_GCCFG_VBDEN
        USB_OTG_FS->GCCFG |= USB_OTG_GCCFG_VBDEN;
    #else
        USB_OTG_FS->GCCFG &= ~USB_OTG_GCCFG_NOVBUSSENS;
        USB_OTG_FS->GCCFG |= USB_OTG_GCCFG_VBUSBSEN; // B Device sense
    #endif
#endif
}

void init_usb_hardware(void) {
    //TODO: if future chips overload this with options, move to peripherals management.

    GPIO_InitTypeDef GPIO_InitStruct = {0};
    /**USB_OTG_FS GPIO Configuration
    PA10     ------> USB_OTG_FS_ID
    PA11     ------> USB_OTG_FS_DM
    PA12     ------> USB_OTG_FS_DP
    */
    __HAL_RCC_GPIOA_CLK_ENABLE();

      /* Configure DM DP Pins */
    GPIO_InitStruct.Pin = GPIO_PIN_11 | GPIO_PIN_12;
    GPIO_InitStruct.Speed = GPIO_SPEED_HIGH;
    GPIO_InitStruct.Mode = GPIO_MODE_AF_PP;
    GPIO_InitStruct.Pull = GPIO_NOPULL;
    #if CPY_STM32H7
    GPIO_InitStruct.Alternate = GPIO_AF10_OTG1_FS;
    #elif CPY_STM32F4 || CPY_STM32F7
    GPIO_InitStruct.Alternate = GPIO_AF10_OTG_FS;
    #endif
    HAL_GPIO_Init(GPIOA, &GPIO_InitStruct);
    never_reset_pin_number(0, 11);
    never_reset_pin_number(0, 12);

    /* Configure VBUS Pin */
    #if  !(BOARD_NO_VBUS_SENSE)
    GPIO_InitStruct.Pin = GPIO_PIN_9;
    GPIO_InitStruct.Mode = GPIO_MODE_INPUT;
    GPIO_InitStruct.Pull = GPIO_NOPULL;
    HAL_GPIO_Init(GPIOA, &GPIO_InitStruct);
    never_reset_pin_number(0, 9);
    #endif

    /* This for ID line debug */
    GPIO_InitStruct.Pin = GPIO_PIN_10;
    GPIO_InitStruct.Mode = GPIO_MODE_AF_OD;
    GPIO_InitStruct.Pull = GPIO_PULLUP;
    GPIO_InitStruct.Speed = GPIO_SPEED_HIGH;
    #if CPY_STM32H7
    GPIO_InitStruct.Alternate = GPIO_AF10_OTG1_FS;
    #elif CPY_STM32F4 || CPY_STM32F7
    GPIO_InitStruct.Alternate = GPIO_AF10_OTG_FS;
    #endif
    HAL_GPIO_Init(GPIOA, &GPIO_InitStruct);
    never_reset_pin_number(0, 10);

    #ifdef STM32F412Zx
    /* Configure POWER_SWITCH IO pin (F412 ONLY)*/
    GPIO_InitStruct.Pin = GPIO_PIN_8;
    GPIO_InitStruct.Mode = GPIO_MODE_OUTPUT_OD;
    GPIO_InitStruct.Pull = GPIO_NOPULL;
    HAL_GPIO_Init(GPIOG, &GPIO_InitStruct);
    never_reset_pin_number(0, 8);
<<<<<<< HEAD
#endif

=======
    #endif


    #if CPY_STM32H7
    HAL_PWREx_EnableUSBVoltageDetector();
    __HAL_RCC_USB2_OTG_FS_CLK_ENABLE();
    #else
>>>>>>> a4d86b96
    /* Peripheral clock enable */
    __HAL_RCC_USB_OTG_FS_CLK_ENABLE();
    #endif

    init_usb_vbus_sense();
}<|MERGE_RESOLUTION|>--- conflicted
+++ resolved
@@ -115,18 +115,12 @@
     GPIO_InitStruct.Pull = GPIO_NOPULL;
     HAL_GPIO_Init(GPIOG, &GPIO_InitStruct);
     never_reset_pin_number(0, 8);
-<<<<<<< HEAD
-#endif
-
-=======
     #endif
-
 
     #if CPY_STM32H7
     HAL_PWREx_EnableUSBVoltageDetector();
     __HAL_RCC_USB2_OTG_FS_CLK_ENABLE();
     #else
->>>>>>> a4d86b96
     /* Peripheral clock enable */
     __HAL_RCC_USB_OTG_FS_CLK_ENABLE();
     #endif
