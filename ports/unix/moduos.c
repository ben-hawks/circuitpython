--- conflicted
+++ resolved
@@ -32,7 +32,6 @@
 #include "py/runtime.h"
 #include "py/mphal.h"
 
-<<<<<<< HEAD
 #if defined(MICROPY_UNIX_COVERAGE)
 #include "py/objstr.h"
 typedef int os_getenv_err_t;
@@ -49,19 +48,11 @@
     }
     #endif
     const char *s = getenv(mp_obj_str_get_str(var_in));
-=======
-STATIC mp_obj_t mp_uos_getenv(size_t n_args, const mp_obj_t *args) {
-    const char *s = getenv(mp_obj_str_get_str(args[0]));
->>>>>>> 294baf52
     if (s == NULL) {
-        if (n_args == 2) {
-            return args[1];
-        }
         return mp_const_none;
     }
     return mp_obj_new_str(s, strlen(s));
 }
-<<<<<<< HEAD
 MP_DEFINE_CONST_FUN_OBJ_1(mp_uos_getenv_obj, mp_uos_getenv);
 
 #if defined(MICROPY_UNIX_COVERAGE)
@@ -85,9 +76,6 @@
 }
 MP_DEFINE_CONST_FUN_OBJ_1(mp_uos_getenv_str_obj, mp_uos_getenv_str);
 #endif
-=======
-STATIC MP_DEFINE_CONST_FUN_OBJ_VAR_BETWEEN(mp_uos_getenv_obj, 1, 2, mp_uos_getenv);
->>>>>>> 294baf52
 
 STATIC mp_obj_t mp_uos_putenv(mp_obj_t key_in, mp_obj_t value_in) {
     const char *key = mp_obj_str_get_str(key_in);
