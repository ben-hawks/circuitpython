--- conflicted
+++ resolved
@@ -35,18 +35,10 @@
 // Variant-specific definitions.
 #include "mpconfigvariant.h"
 
-<<<<<<< HEAD
-// The minimal variant's config covers everything.
-// If we're building the minimal variant, ignore the rest of this file.
-#ifndef MICROPY_UNIX_MINIMAL
-
 // CIRCUITPY
 #define CIRCUITPY_MICROPYTHON_ADVANCED (1)
 #define MICROPY_PY_ASYNC_AWAIT (1)
 
-// If the variant did not set a feature level then configure a set of features.
-=======
->>>>>>> 294baf52
 #ifndef MICROPY_CONFIG_ROM_LEVEL
 #define MICROPY_CONFIG_ROM_LEVEL (MICROPY_CONFIG_ROM_LEVEL_CORE_FEATURES)
 #endif
@@ -63,15 +55,9 @@
 #define MICROPY_PY_SYS_PATH_DEFAULT ".frozen:~/.micropython/lib:/usr/lib/micropython"
 #endif
 
-<<<<<<< HEAD
-#define MICROPY_ALLOC_PATH_MAX      (PATH_MAX)
-#define MICROPY_PERSISTENT_CODE_LOAD (1)
-
-=======
 #define MP_STATE_PORT MP_STATE_VM
 
 // Configure which emitter to use for this target.
->>>>>>> 294baf52
 #if !defined(MICROPY_EMIT_X64) && defined(__x86_64__)
     #define MICROPY_EMIT_X64        (1)
 #endif
@@ -157,14 +143,8 @@
 #define MICROPY_PERSISTENT_CODE_SAVE (1)
 #define MICROPY_COMP_CONST (0)
 #endif
-<<<<<<< HEAD
-#define MICROPY_PY_UWEBSOCKET       (0)
-#define MICROPY_PY_MACHINE          (0)
-#define MICROPY_PY_MACHINE_PULSE    (0)
-=======
 
 // Unix-specific configuration of machine.mem*.
->>>>>>> 294baf52
 #define MICROPY_MACHINE_MEM_GET_READ_ADDR   mod_machine_mem_get_addr
 #define MICROPY_MACHINE_MEM_GET_WRITE_ADDR  mod_machine_mem_get_addr
 
@@ -172,36 +152,8 @@
 #define MICROPY_FATFS_RPATH            (2)
 #define MICROPY_FATFS_MAX_SS           (4096)
 #define MICROPY_FATFS_LFN_CODE_PAGE    437 /* 1=SFN/ANSI 437=LFN/U.S.(OEM) */
-#define MICROPY_FATFS_LFN_UNICODE      (2)
-
-#define FF_FS_CASE_INSENSITIVE_COMPARISON_ASCII_ONLY         (1)
-
-<<<<<<< HEAD
-// Define to MICROPY_ERROR_REPORTING_DETAILED to get function, etc.
-// names in exception messages (may require more RAM).
-#define MICROPY_ERROR_REPORTING     (MICROPY_ERROR_REPORTING_DETAILED)
-#define MICROPY_WARNINGS            (1)
-#define MICROPY_ERROR_PRINTER       (&mp_stderr_print)
-#define MICROPY_PY_STR_BYTES_CMP_WARN (1)
-
-// VFS stat functions should return time values relative to 1970/1/1
-#define MICROPY_EPOCH_IS_1970       (1)
-
-extern const struct _mp_print_t mp_stderr_print;
-
-#define RUN_BACKGROUND_TASKS
-
-#if !(defined(MICROPY_GCREGS_SETJMP) || defined(__x86_64__) || defined(__i386__) || defined(__thumb2__) || defined(__thumb__) || defined(__arm__))
-// Fall back to setjmp() implementation for discovery of GC pointers in registers.
-#define MICROPY_GCREGS_SETJMP (1)
-#endif
-
-#define MICROPY_ENABLE_EMERGENCY_EXCEPTION_BUF   (1)
-#define MICROPY_EMERGENCY_EXCEPTION_BUF_SIZE  (256)
-#define MICROPY_ASYNC_KBD_INTR      (1)
-=======
+
 #define MICROPY_ALLOC_PATH_MAX      (PATH_MAX)
->>>>>>> 294baf52
 
 // Ensure builtinimport.c works with -m.
 #define MICROPY_MODULE_OVERRIDE_MAIN_IMPORT (1)
