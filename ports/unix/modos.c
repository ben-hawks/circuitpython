--- conflicted
+++ resolved
@@ -3,13 +3,8 @@
  *
  * The MIT License (MIT)
  *
-<<<<<<< HEAD
  * SPDX-FileCopyrightText: Copyright (c) 2014-2018 Paul Sokolovsky
  * SPDX-FileCopyrightText: Copyright (c) 2014-2018 Damien P. George
-=======
- * Copyright (c) 2014-2018 Paul Sokolovsky
- * Copyright (c) 2014-2018 Damien P. George
->>>>>>> b0932fcf
  *
  * Permission is hereby granted, free of charge, to any person obtaining a copy
  * of this software and associated documentation files (the "Software"), to deal
