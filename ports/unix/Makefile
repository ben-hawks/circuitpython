--- conflicted
+++ resolved
@@ -45,13 +45,8 @@
 
 # compiler settings
 CWARN = -Wall -Werror
-<<<<<<< HEAD
-CWARN += -Wextra -Wno-unused-parameter -Wno-missing-field-initializers -Wpointer-arith -Wdouble-promotion -Wfloat-conversion
-CFLAGS += $(INC) $(CWARN) -std=gnu11 -DUNIX $(CFLAGS_MOD) $(COPT) -I$(VARIANT_DIR) $(CFLAGS_EXTRA)
-=======
 CWARN += -Wextra -Wno-unused-parameter -Wpointer-arith -Wdouble-promotion -Wfloat-conversion
 CFLAGS += $(INC) $(CWARN) -std=gnu99 -DUNIX $(COPT) -I$(VARIANT_DIR) $(CFLAGS_EXTRA)
->>>>>>> 294baf52
 
 # Debugging/Optimization
 ifdef DEBUG
@@ -209,23 +204,11 @@
 	moduselect.c \
 	alloc.c \
 	fatfs_port.c \
-<<<<<<< HEAD
 	supervisor/stub/filesystem.c \
 	supervisor/stub/safe_mode.c \
 	supervisor/stub/stack.c \
 	supervisor/shared/translate/translate.c \
 	$(SRC_MOD) \
-=======
-	mpbthciport.c \
-	mpbtstackport_common.c \
-	mpbtstackport_h4.c \
-	mpbtstackport_usb.c \
-	mpnimbleport.c \
-	modtermios.c \
-	modusocket.c \
-	modffi.c \
-	modjni.c \
->>>>>>> 294baf52
 	$(wildcard $(VARIANT_DIR)/*.c)
 
 SHARED_SRC_C += $(addprefix shared/,\
@@ -256,13 +239,7 @@
 CFLAGS += -DMICROPY_MODULE_FROZEN_STR
 endif
 
-HASCPP17 = $(shell expr `$(CC) -dumpversion | cut -f1 -d.` \>= 7)
-ifeq ($(HASCPP17), 1)
-	CXXFLAGS += -std=c++17
-else
-	CXXFLAGS += -std=c++11
-endif
-CXXFLAGS += $(filter-out -Wmissing-prototypes -Wold-style-definition -std=gnu99 -std=gnu11,$(CFLAGS) $(CXXFLAGS_MOD))
+CXXFLAGS += $(filter-out -Wmissing-prototypes -Wold-style-definition -std=gnu99,$(CFLAGS) $(CXXFLAGS_MOD))
 
 ifeq ($(MICROPY_FORCE_32BIT),1)
 RUN_TESTS_MPY_CROSS_FLAGS = --mpy-cross-flags='-march=x86'
@@ -283,16 +260,9 @@
 
 .PHONY: test test_full
 
-<<<<<<< HEAD
-TEST_EXTRA ?=
-test: $(PROG) $(TOP)/tests/run-tests.py
-	$(eval DIRNAME=ports/$(notdir $(CURDIR)))
-	cd $(TOP)/tests && MICROPY_MICROPYTHON=../$(DIRNAME)/$(PROG) ./run-tests.py $(TEST_EXTRA)
-=======
 test: $(BUILD)/$(PROG) $(TOP)/tests/run-tests.py
 	$(eval DIRNAME=ports/$(notdir $(CURDIR)))
 	cd $(TOP)/tests && MICROPY_MICROPYTHON=../$(DIRNAME)/$(BUILD)/$(PROG) ./run-tests.py
->>>>>>> 294baf52
 
 test_full: $(BUILD)/$(PROG) $(TOP)/tests/run-tests.py
 	$(eval DIRNAME=ports/$(notdir $(CURDIR)))
@@ -303,25 +273,9 @@
 	cd $(TOP)/tests && MICROPY_MICROPYTHON=../$(DIRNAME)/$(BUILD)/$(PROG) ./run-tests.py --via-mpy $(RUN_TESTS_MPY_CROSS_FLAGS) --emit native -d basics float micropython
 	cat $(TOP)/tests/basics/0prelim.py | ./$(BUILD)/$(PROG) | grep -q 'abc'
 
-.PHONY: print-failures clean-failures
-print-failures clean-failures:
-	../../tests/run-tests.py --$@
-
 test_gcov: test_full
 	gcov -o $(BUILD)/py $(TOP)/py/*.c
 	gcov -o $(BUILD)/extmod $(TOP)/extmod/*.c
-
-# build an interpreter for fuzzing
-fuzz:
-	$(MAKE) \
-	    CC=afl-clang-fast DEBUG=1 \
-	    CFLAGS_EXTRA='$(CFLAGS_EXTRA) -ffunction-sections' \
-	    LDFLAGS_EXTRA='$(LDFLAGS_EXTRA)' \
-	    BUILD=build-fuzz PROG=micropython_fuzz
-
-fuzz_clean:
-	$(MAKE) V=2 BUILD=build-fuzz PROG=micropython_fuzz clean
-
 
 # Value of configure's --host= option (required for cross-compilation).
 # Deduce it from CROSS_COMPILE by default, but can be overridden.
@@ -353,6 +307,4 @@
 	install $(BUILD)/$(PROG) $(BINDIR)/$(PROG)
 
 uninstall:
-	-rm $(BINDIR)/$(PROG)
-
-$(BUILD)/supervisor/shared/translate/translate.o: $(HEADER_BUILD)/qstrdefs.generated.h $(HEADER_BUILD)/compressed_translations.generated.h+	-rm $(BINDIR)/$(PROG)