USB_VID = 0x239A
USB_PID = 0x807E
USB_PRODUCT = "The Open Book Feather"
USB_MANUFACTURER = "Oddly Specific Objects"

CHIP_VARIANT = SAMD51J19A
CHIP_FAMILY = samd51

QSPI_FLASH_FILESYSTEM = 1
EXTERNAL_FLASH_DEVICES = GD25Q16C
LONGINT_IMPL = MPZ

CIRCUITPY_KEYPAD = 1
CIRCUITPY_SYNTHIO = 0
CIRCUITPY_JPEGIO = 0
CIRCUITPY_FLOPPYIO = 0
<<<<<<< HEAD
CIRCUITPY_TILEPALETTEMAPPER = 0
=======
CIRCUITPY_TERMINALIO_VT100 = 0
>>>>>>> 4c6ef4ee
<|MERGE_RESOLUTION|>--- conflicted
+++ resolved
@@ -14,8 +14,5 @@
 CIRCUITPY_SYNTHIO = 0
 CIRCUITPY_JPEGIO = 0
 CIRCUITPY_FLOPPYIO = 0
-<<<<<<< HEAD
-CIRCUITPY_TILEPALETTEMAPPER = 0
-=======
 CIRCUITPY_TERMINALIO_VT100 = 0
->>>>>>> 4c6ef4ee
+CIRCUITPY_TILEPALETTEMAPPER = 0