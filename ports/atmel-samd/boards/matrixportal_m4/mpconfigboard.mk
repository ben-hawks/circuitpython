USB_VID = 0x239A
USB_PID = 0x80CA
USB_PRODUCT = "Matrix Portal M4"
USB_MANUFACTURER = "Adafruit Industries LLC"

CHIP_VARIANT = SAMD51J19A
CHIP_FAMILY = samd51

QSPI_FLASH_FILESYSTEM = 1
EXTERNAL_FLASH_DEVICES = "S25FL116K, S25FL216K, GD25Q16C"
LONGINT_IMPL = MPZ

<<<<<<< HEAD
CIRCUITPY_BLEIO = 0
CIRCUITPY_BLEIO_HCI = 0
=======
>>>>>>> ff0b3a9f
CIRCUITPY_ONEWIREIO = 0
CIRCUITPY_PARALLELDISPLAY = 0
CIRCUITPY_SDCARDIO = 0
CIRCUITPY_SHARPDISPLAY = 0

# Include these Python libraries in firmware.
FROZEN_MPY_DIRS += $(TOP)/frozen/Adafruit_CircuitPython_Requests
FROZEN_MPY_DIRS += $(TOP)/frozen/Adafruit_CircuitPython_ESP32SPI
FROZEN_MPY_DIRS += $(TOP)/frozen/Adafruit_CircuitPython_NeoPixel<|MERGE_RESOLUTION|>--- conflicted
+++ resolved
@@ -10,11 +10,6 @@
 EXTERNAL_FLASH_DEVICES = "S25FL116K, S25FL216K, GD25Q16C"
 LONGINT_IMPL = MPZ
 
-<<<<<<< HEAD
-CIRCUITPY_BLEIO = 0
-CIRCUITPY_BLEIO_HCI = 0
-=======
->>>>>>> ff0b3a9f
 CIRCUITPY_ONEWIREIO = 0
 CIRCUITPY_PARALLELDISPLAY = 0
 CIRCUITPY_SDCARDIO = 0
