LD_FILE = boards/samd21x18-bootloader.ld
USB_VID = 0x239A
USB_PID = 0x804C
USB_PRODUCT = "PyRuler"
USB_MANUFACTURER = "Adafruit Industries LLC"

CHIP_VARIANT = SAMD21E18A
CHIP_FAMILY = samd21

INTERNAL_FLASH_FILESYSTEM = 1
LONGINT_IMPL = NONE
CIRCUITPY_SMALL_BUILD = 1

SUPEROPT_GC = 0

<<<<<<< HEAD
CFLAGS_BOARD = --param max-inline-insns-auto=15
=======
ifeq ($(TRANSLATION), zh_Latn_pinyin)
CFLAGS_INLINE_LIMIT = 35
endif
>>>>>>> 83ecb1b6
<|MERGE_RESOLUTION|>--- conflicted
+++ resolved
@@ -13,10 +13,7 @@
 
 SUPEROPT_GC = 0
 
-<<<<<<< HEAD
 CFLAGS_BOARD = --param max-inline-insns-auto=15
-=======
 ifeq ($(TRANSLATION), zh_Latn_pinyin)
 CFLAGS_INLINE_LIMIT = 35
-endif
->>>>>>> 83ecb1b6
+endif