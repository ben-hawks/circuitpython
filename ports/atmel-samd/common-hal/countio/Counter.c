
#include "common-hal/countio/Counter.h"
#include "shared-bindings/countio/Counter.h"

#include "atmel_start_pins.h"

#include "eic_handler.h"
#include "samd/external_interrupts.h"
#include "py/runtime.h"

void common_hal_countio_counter_construct(countio_counter_obj_t *self,
    const mcu_pin_obj_t *pin, countio_edge_t edge, digitalio_pull_t pull) {
    if (!pin->has_extint) {
        mp_raise_RuntimeError(MP_ERROR_TEXT("Pin must support hardware interrupts"));
    }


    if (eic_get_enable()) {
        if (!eic_channel_free(pin->extint_channel)) {
<<<<<<< HEAD
            mp_raise_RuntimeError(MP_ERROR_TEXT("A hardware interrupt channel is already in use"));
=======
            mp_raise_RuntimeError(translate("EXTINT channel already in use"));
>>>>>>> bb178ebd
        }
    } else {
        turn_on_external_interrupt_controller();
    }

    // These default settings apply when the EIC isn't yet enabled.
    self->eic_channel = pin->extint_channel;

    self->pin = pin->number;

    gpio_set_pin_function(self->pin, GPIO_PIN_FUNCTION_A);

    enum gpio_pull_mode asf_pull = GPIO_PULL_OFF;
    switch (pull) {
        case PULL_UP:
            asf_pull = GPIO_PULL_UP;
            break;
        case PULL_DOWN:
            asf_pull = GPIO_PULL_DOWN;
            break;
        case PULL_NONE:
        default:
            break;
    }
    gpio_set_pin_pull_mode(self->pin, asf_pull);

    set_eic_channel_data(self->eic_channel, (void *)self);

    self->count = 0;
    claim_pin(pin);

    set_eic_handler(self->eic_channel, EIC_HANDLER_COUNTER);

    uint32_t sense_setting = EIC_CONFIG_SENSE0_BOTH_Val;
    switch (edge) {
        case EDGE_RISE:
            sense_setting = EIC_CONFIG_SENSE0_RISE_Val;
            break;
        case EDGE_FALL:
            sense_setting = EIC_CONFIG_SENSE0_FALL_Val;
            break;
        case EDGE_RISE_AND_FALL:
        default:
            break;
    }
    turn_on_eic_channel(self->eic_channel, sense_setting);
}

bool common_hal_countio_counter_deinited(countio_counter_obj_t *self) {
    return self->pin == NO_PIN;
}

void common_hal_countio_counter_deinit(countio_counter_obj_t *self) {
    if (common_hal_countio_counter_deinited(self)) {
        return;
    }

    set_eic_handler(self->eic_channel, EIC_HANDLER_NO_INTERRUPT);
    turn_off_eic_channel(self->eic_channel);


    reset_pin_number(self->pin);
    self->pin = NO_PIN;

}

mp_int_t common_hal_countio_counter_get_count(countio_counter_obj_t *self) {
    return self->count;
}

void common_hal_countio_counter_set_count(countio_counter_obj_t *self,
    mp_int_t new_count) {
    self->count = new_count;
}

void counter_interrupt_handler(uint8_t channel) {
    countio_counter_obj_t *self = get_eic_channel_data(channel);

    self->count += 1;

}<|MERGE_RESOLUTION|>--- conflicted
+++ resolved
@@ -17,11 +17,7 @@
 
     if (eic_get_enable()) {
         if (!eic_channel_free(pin->extint_channel)) {
-<<<<<<< HEAD
-            mp_raise_RuntimeError(MP_ERROR_TEXT("A hardware interrupt channel is already in use"));
-=======
-            mp_raise_RuntimeError(translate("EXTINT channel already in use"));
->>>>>>> bb178ebd
+            mp_raise_RuntimeError(MP_ERROR_TEXT("EXTINT channel already in use"));
         }
     } else {
         turn_on_external_interrupt_controller();
