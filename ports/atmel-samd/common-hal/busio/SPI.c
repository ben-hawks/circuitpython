--- conflicted
+++ resolved
@@ -42,7 +42,8 @@
 #include "samd/sercom.h"
 
 void common_hal_busio_spi_construct(busio_spi_obj_t *self,
-    const mcu_pin_obj_t *clock, const mcu_pin_obj_t *mosi, const mcu_pin_obj_t *miso, bool half_duplex) {
+    const mcu_pin_obj_t *clock, const mcu_pin_obj_t *mosi,
+    const mcu_pin_obj_t *miso, bool half_duplex) {
     Sercom *sercom = NULL;
     uint8_t sercom_index;
     uint32_t clock_pinmux = 0;
@@ -187,20 +188,6 @@
         hri_port_set_PINCFG_DRVSTR_bit(PORT, (enum gpio_port)GPIO_PORT(miso->number), GPIO_PIN(miso->number));
     }
 
-<<<<<<< HEAD
-    if (slave_mode) {
-        gpio_set_pin_direction(ss->number, slave_mode ? GPIO_DIRECTION_OUT : GPIO_DIRECTION_IN);
-        gpio_set_pin_pull_mode(ss->number, GPIO_PULL_OFF);
-        gpio_set_pin_function(ss->number, ss_pinmux);
-        self->SS_pin = ss->number;
-        claim_pin(ss);
-        hri_port_set_PINCFG_DRVSTR_bit(PORT, (enum gpio_port)GPIO_PORT(ss->number), GPIO_PIN(ss->number));
-    }
-
-=======
->>>>>>> 100a0450
-    self->running_dma.failure = 1; // not started
-
     spi_m_sync_enable(&self->spi_desc);
 }
 
@@ -282,9 +269,6 @@
     const uint8_t *data, size_t len) {
     if (len == 0) {
         return true;
-    }
-    if (self->running_dma.failure != 1) {
-        mp_raise_RuntimeError(MP_ERROR_TEXT("Async SPI transfer in progress on this bus, keep awaiting."));
     }
     int32_t status;
     if (len >= 16) {
@@ -316,9 +300,6 @@
     if (len == 0) {
         return true;
     }
-    if (self->running_dma.failure != 1) {
-        mp_raise_RuntimeError(MP_ERROR_TEXT("Async SPI transfer in progress on this bus, keep awaiting."));
-    }
     int32_t status;
     if (len >= 16) {
         status = sercom_dma_read(self->spi_desc.dev.prvt, data, len, write_value);
@@ -336,9 +317,6 @@
 bool common_hal_busio_spi_transfer(busio_spi_obj_t *self, const uint8_t *data_out, uint8_t *data_in, size_t len) {
     if (len == 0) {
         return true;
-    }
-    if (self->running_dma.failure != 1) {
-        mp_raise_RuntimeError(MP_ERROR_TEXT("Async SPI transfer in progress on this bus, keep awaiting."));
     }
     int32_t status;
     if (len >= 16) {
