/*
 * This file is part of the MicroPython project, http://micropython.org/
 *
 * The MIT License (MIT)
 *
 * Copyright (c) 2021 Scott Shawcroft for Adafruit Industries
 *
 * Permission is hereby granted, free of charge, to any person obtaining a copy
 * of this software and associated documentation files (the "Software"), to deal
 * in the Software without restriction, including without limitation the rights
 * to use, copy, modify, merge, publish, distribute, sublicense, and/or sell
 * copies of the Software, and to permit persons to whom the Software is
 * furnished to do so, subject to the following conditions:
 *
 * The above copyright notice and this permission notice shall be included in
 * all copies or substantial portions of the Software.
 *
 * THE SOFTWARE IS PROVIDED "AS IS", WITHOUT WARRANTY OF ANY KIND, EXPRESS OR
 * IMPLIED, INCLUDING BUT NOT LIMITED TO THE WARRANTIES OF MERCHANTABILITY,
 * FITNESS FOR A PARTICULAR PURPOSE AND NONINFRINGEMENT. IN NO EVENT SHALL THE
 * AUTHORS OR COPYRIGHT HOLDERS BE LIABLE FOR ANY CLAIM, DAMAGES OR OTHER
 * LIABILITY, WHETHER IN AN ACTION OF CONTRACT, TORT OR OTHERWISE, ARISING FROM,
 * OUT OF OR IN CONNECTION WITH THE SOFTWARE OR THE USE OR OTHER DEALINGS IN
 * THE SOFTWARE.
 */

#ifndef __INCLUDED_MPCONFIGPORT_H
#define __INCLUDED_MPCONFIGPORT_H

#include "src/rp2040/hardware_regs/include/hardware/platform_defs.h"

#define MICROPY_PY_SYS_PLATFORM                     "RP2040"

#define CIRCUITPY_INTERNAL_NVM_SIZE 0

#define CIRCUITPY_DEFAULT_STACK_SIZE                (24*1024)

#define MICROPY_USE_INTERNAL_PRINTF         (1)

#define CIRCUITPY_PROCESSOR_COUNT (2)

// This also includes mpconfigboard.h.
#include "py/circuitpy_mpconfig.h"

//#include "peripherals/samd/dma.h"

#define MICROPY_PORT_ROOT_POINTERS \
<<<<<<< HEAD
    CIRCUITPY_COMMON_ROOT_POINTERS \
    mp_obj_t counting;
=======
    mp_obj_t playing_audio[NUM_DMA_CHANNELS]; \
    CIRCUITPY_COMMON_ROOT_POINTERS;
>>>>>>> e41137c7

#endif  // __INCLUDED_MPCONFIGPORT_H<|MERGE_RESOLUTION|>--- conflicted
+++ resolved
@@ -42,15 +42,9 @@
 // This also includes mpconfigboard.h.
 #include "py/circuitpy_mpconfig.h"
 
-//#include "peripherals/samd/dma.h"
-
 #define MICROPY_PORT_ROOT_POINTERS \
-<<<<<<< HEAD
-    CIRCUITPY_COMMON_ROOT_POINTERS \
-    mp_obj_t counting;
-=======
+    mp_obj_t counting; \
     mp_obj_t playing_audio[NUM_DMA_CHANNELS]; \
     CIRCUITPY_COMMON_ROOT_POINTERS;
->>>>>>> e41137c7
 
 #endif  // __INCLUDED_MPCONFIGPORT_H