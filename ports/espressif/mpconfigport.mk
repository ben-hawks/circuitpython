ifeq ($(IDF_TARGET),esp32c2)
IDF_TARGET_ARCH = riscv
CROSS_COMPILE = riscv32-esp-elf-
else ifeq ($(IDF_TARGET),esp32c3)
IDF_TARGET_ARCH = riscv
CROSS_COMPILE = riscv32-esp-elf-
else ifeq ($(IDF_TARGET),esp32p4)
IDF_TARGET_ARCH = riscv
CROSS_COMPILE = riscv32-esp-elf-
else ifeq ($(IDF_TARGET),esp32c6)
IDF_TARGET_ARCH = riscv
CROSS_COMPILE = riscv32-esp-elf-
else ifeq ($(IDF_TARGET),esp32h2)
IDF_TARGET_ARCH = riscv
CROSS_COMPILE = riscv32-esp-elf-
else
IDF_TARGET_ARCH = xtensa
CROSS_COMPILE = xtensa-$(IDF_TARGET)-elf-
endif

# Use internal flash for CIRCUITPY drive
INTERNAL_FLASH_FILESYSTEM = 1

# Internal math library is substantially smaller than toolchain one
INTERNAL_LIBM = 0

# Longints can be implemented as mpz, as longlong, or not
LONGINT_IMPL = MPZ

# Default to no-psram
CIRCUITPY_ESP_PSRAM_SIZE ?= 0

# New 4MB boards will not have OTA support but more room for alarm, ble and other
# newer features.
CIRCUITPY_LEGACY_4MB_FLASH_LAYOUT ?= 0

# Enable more features
CIRCUITPY_FULL_BUILD ?= 1

# If SSL is enabled, it's mbedtls
CIRCUITPY_SSL_MBEDTLS = 1

# Wifi Power Save
CIRCUITPY_WIFI_RADIO_SETTABLE_LISTEN_INTERVAL = 1

# Never use our copy of MBEDTLS
CIRCUITPY_HASHLIB_MBEDTLS_ONLY = 0

CIRCUITPY_PORT_SERIAL = 1

# These modules are implemented in ports/<port>/common-hal:
CIRCUITPY_ALARM ?= 1
CIRCUITPY_ALARM_TOUCH ?= 0
CIRCUITPY_ANALOGBUFIO ?= 1
CIRCUITPY_AUDIOBUSIO ?= 1
CIRCUITPY_AUDIOBUSIO_PDMIN ?= 0
CIRCUITPY_AUDIOIO ?= 0
<<<<<<< HEAD
CIRCUITPY_BLEIO_NATIVE ?= 1
=======
>>>>>>> 953b7a11
CIRCUITPY_BLEIO_HCI = 0
CIRCUITPY_CANIO ?= 1
CIRCUITPY_COUNTIO ?= 1
CIRCUITPY_ESPCAMERA ?= 1
CIRCUITPY_ESPIDF ?= 1
CIRCUITPY_ESPULP ?= 1
CIRCUITPY_FRAMEBUFFERIO ?= 1
CIRCUITPY_FREQUENCYIO ?= 1
CIRCUITPY_HASHLIB ?= 1
CIRCUITPY_I2CTARGET ?= 0
CIRCUITPY_MAX3421E ?= 1
CIRCUITPY_MEMORYMAP ?= 1
CIRCUITPY_NVM ?= 1
CIRCUITPY_PARALLELDISPLAYBUS ?= 1
CIRCUITPY_PS2IO ?= 1
CIRCUITPY_RGBMATRIX ?= 1
CIRCUITPY_ROTARYIO ?= 1
CIRCUITPY_SDIOIO ?= 1
CIRCUITPY_SYNTHIO_MAX_CHANNELS ?= 12
CIRCUITPY_TOUCHIO_USE_NATIVE ?= 1
CIRCUITPY_WATCHDOG ?= 1
CIRCUITPY_WIFI ?= 1
CIRCUITPY_SOCKETPOOL_IPV6 ?= 1

# Enable _eve module
CIRCUITPY__EVE ?= 1

# Conditionally turn off modules/features
ifeq ($(IDF_TARGET),esp32)
# Modules
CIRCUITPY_ALARM_TOUCH = 1
CIRCUITPY_AUDIOIO = 1
CIRCUITPY_RGBMATRIX = 0

# SDMMC not supported yet
CIRCUITPY_SDIOIO = 0

# Features
CIRCUITPY_USB_DEVICE = 0

else ifeq ($(IDF_TARGET),esp32c2)

# C2 ROM spits out the UART at 74880 when connected to a 26mhz crystal! Debug
# prints will default to that too.
# Modules
CIRCUITPY_ESPCAMERA = 0
CIRCUITPY_ESPULP = 0
CIRCUITPY_MEMORYMAP = 0

# No I80 support from the IDF
CIRCUITPY_PARALLELDISPLAYBUS = 0

# No PCNT peripheral
CIRCUITPY_FREQUENCYIO = 0
CIRCUITPY_COUNTIO = 0
CIRCUITPY_ROTARYIO = 0

# No two wire automotive
CIRCUITPY_CANIO = 0

# No DMA from ADC
CIRCUITPY_ANALOGBUFIO = 0

# No I2S
CIRCUITPY_AUDIOBUSIO = 0

# No RMT
CIRCUITPY_NEOPIXEL_WRITE = 0
CIRCUITPY_PULSEIO = 0
CIRCUITPY_RGBMATRIX = 0

# No SDMMC
CIRCUITPY_SDIOIO = 0

CIRCUITPY_TOUCHIO ?= 1
CIRCUITPY_TOUCHIO_USE_NATIVE = 0
# Features
CIRCUITPY_USB_DEVICE = 0
CIRCUITPY_ESP_USB_SERIAL_JTAG = 0

else ifeq ($(IDF_TARGET),esp32c3)
# Modules
CIRCUITPY_ESPCAMERA = 0
CIRCUITPY_ESPULP = 0
CIRCUITPY_MEMORYMAP = 0

# No I80 support from the IDF
CIRCUITPY_PARALLELDISPLAYBUS = 0

# No PCNT peripheral
CIRCUITPY_FREQUENCYIO = 0
CIRCUITPY_COUNTIO = 0
CIRCUITPY_ROTARYIO = 0

# No SDMMC
CIRCUITPY_SDIOIO = 0

CIRCUITPY_TOUCHIO ?= 1
CIRCUITPY_TOUCHIO_USE_NATIVE = 0
# Features
CIRCUITPY_USB_DEVICE = 0
CIRCUITPY_ESP_USB_SERIAL_JTAG ?= 1

# No room in flash.
CIRCUITPY_AESIO = 0
CIRCUITPY_KEYPAD_DEMUX = 0

else ifeq ($(IDF_TARGET),esp32c6)
# Modules
CIRCUITPY_ESPCAMERA = 0
CIRCUITPY_ESPULP = 0
CIRCUITPY_MEMORYMAP = 0
CIRCUITPY_RGBMATRIX = 0

# No space for this
CIRCUITPY_AUDIOBUSIO = 0

# No I80 support from the IDF
CIRCUITPY_PARALLELDISPLAYBUS = 0

# No SDMMC
CIRCUITPY_SDIOIO = 0

CIRCUITPY_TOUCHIO ?= 1
CIRCUITPY_TOUCHIO_USE_NATIVE = 0
# Features
CIRCUITPY_USB_DEVICE = 0
CIRCUITPY_ESP_USB_SERIAL_JTAG ?= 1

else ifeq ($(IDF_TARGET),esp32h2)
# Modules
CIRCUITPY_ESPCAMERA = 0
CIRCUITPY_ESPULP = 0
CIRCUITPY_MEMORYMAP = 0
CIRCUITPY_RGBMATRIX = 0

# No I80 support from the IDF
CIRCUITPY_PARALLELDISPLAYBUS = 0

# No SDMMC
CIRCUITPY_SDIOIO = 0

CIRCUITPY_TOUCHIO ?= 1
CIRCUITPY_TOUCHIO_USE_NATIVE = 0

# Features
CIRCUITPY_USB_DEVICE = 0
CIRCUITPY_ESP_USB_SERIAL_JTAG ?= 1
CIRCUITPY_WIFI = 0

CIRCUITPY_MAX3421E = 0

else ifeq ($(IDF_TARGET),esp32p4)

# No wifi
# TODO: Support ESP32-C6 coprocessor on some boards.
CIRCUITPY_BLEIO_NATIVE = 0
CIRCUITPY_WIFI = 0
CIRCUITPY_SSL = 0

CIRCUITPY_TOUCHIO = 1
CIRCUITPY_TOUCHIO_USE_NATIVE = 0

# Second stage bootloader doesn't work when the factory partition is empty due to
# UF2 missing.
UF2_BOOTLOADER = 0
USB_HIGHSPEED = 1
CIRCUITPY_USB_HID = 0
CIRCUITPY_USB_MIDI = 0
CIRCUITPY_TUSB_MEM_ALIGN = 64

CIRCUITPY_MAX3421E = 0

# Update this for the 40mhz processor.
CIRCUITPY_ESPULP = 0

# Update this for multiple TWAI?
CIRCUITPY_CANIO = 0

# Protomatter needs an update
CIRCUITPY_RGBMATRIX = 0

# No I80 support from the IDF
CIRCUITPY_PARALLELDISPLAYBUS = 0

# Library doesn't support P4 yet it seems
CIRCUITPY_ESPCAMERA = 0

else ifeq ($(IDF_TARGET),esp32s2)
# Modules
CIRCUITPY_ALARM_TOUCH = 1
CIRCUITPY_AUDIOIO = 1
# No BLE in hw
CIRCUITPY_BLEIO_NATIVE = 0

# No SDMMC
CIRCUITPY_SDIOIO = 0

CIRCUITPY_ESP_USB_SERIAL_JTAG ?= 0

else ifeq ($(IDF_TARGET),esp32s3)
# Modules
CIRCUITPY_ALARM_TOUCH = 1
CIRCUITPY_AUDIOBUSIO_PDMIN = 1
CIRCUITPY_ESP_USB_SERIAL_JTAG ?= 0

# No room for _bleio on boards with 4MB flash
ifeq ($(CIRCUITPY_ESP_FLASH_SIZE),4MB)
<<<<<<< HEAD
CIRCUITPY_BLEIO_NATIVE = 0
=======
CIRCUITPY_BLEIO ?= 0
>>>>>>> 953b7a11
endif

endif

# bitmapfilter does not fit on 4MB boards unless they are set up as camera boards
ifeq ($(CIRCUITPY_ESP_FLASH_SIZE),4MB)
CIRCUITPY_BITMAPFILTER ?= 0
OPTIMIZATION_FLAGS ?= -Os
CIRCUITPY_DUALBANK ?= 0
else
CIRCUITPY_DUALBANK ?= 1
endif

# We used to default to OTA partition layout but are moving away from it so that
# BLE and alarm can be included. This setting prevents the partition layout from
# changing.
ifeq ($(CIRCUITPY_LEGACY_4MB_FLASH_LAYOUT), 1)
ifeq ($(IDF_TARGET_ARCH), xtensa)
	CIRCUITPY_ALARM ?= 1
else
CIRCUITPY_ALARM = 0
endif
CIRCUITPY_DUALBANK = 1
<<<<<<< HEAD
CIRCUITPY_BLEIO_NATIVE = 0
=======
CIRCUITPY_BLEIO ?= 0
>>>>>>> 953b7a11
CIRCUITPY_SETTABLE_PROCESSOR_FREQUENCY = 0
else
CIRCUITPY_SETTABLE_PROCESSOR_FREQUENCY = 1
endif

# No room for dualbank or mp3 on boards with 2MB flash
ifeq ($(CIRCUITPY_ESP_FLASH_SIZE),2MB)
CIRCUITPY_BITMAPFILTER ?= 0
CIRCUITPY_DUALBANK = 0
CIRCUITPY_AUDIOMP3 = 0
<<<<<<< HEAD
CIRCUITPY_BLEIO_NATIVE = 0
=======
CIRCUITPY_BLEIO ?= 0
>>>>>>> 953b7a11
endif

# No room for _eve on boards with 4MB flash
ifeq ($(CIRCUITPY_ESP_FLASH_SIZE),4MB)
CIRCUITPY__EVE = 0
endif

# default BLEIO after flash-size based defaults
CIRCUITPY_BLEIO ?= 1

# Modules dependent on other modules
CIRCUITPY_ESPNOW ?= $(CIRCUITPY_WIFI)
CIRCUITPY_GIFIO ?= $(CIRCUITPY_DISPLAYIO)
CIRCUITPY_JPEGIO ?= $(CIRCUITPY_DISPLAYIO)
CIRCUITPY_QRIO ?= $(CIRCUITPY_ESPCAMERA)

CIRCUITPY_BLE_FILE_SERVICE ?= $(CIRCUITPY_BLEIO_NATIVE)
CIRCUITPY_SERIAL_BLE ?= $(CIRCUITPY_BLEIO_NATIVE)

# Features dependent on other features
ifneq ($(CIRCUITPY_USB_DEVICE),0)
CIRCUITPY_BUILD_EXTENSIONS ?= bin,uf2
else
CIRCUITPY_BUILD_EXTENSIONS ?= bin
endif

# From ESP32-S2/S3 Technical Reference Manual:
#
# Endpoint number 0 always present (bi-directional, consisting of EP0 IN and EP0 OUT)
# Six additional endpoints (endpoint numbers 1 to 6), configurable as IN or OUT
# Maximum of five IN endpoints concurrently active at any time (including EP0 IN)
#
# Due to the limited number of endpoints, some USB devices will be off by default.
# For instance MIDI is available, but the device is turned off. It can be turned on
# only if something else is turned off, such as HID.
USB_NUM_ENDPOINT_PAIRS = 7
USB_NUM_IN_ENDPOINTS = 5

# Usually lots of flash space available
CIRCUITPY_MESSAGE_COMPRESSION_LEVEL ?= 1<|MERGE_RESOLUTION|>--- conflicted
+++ resolved
@@ -55,10 +55,6 @@
 CIRCUITPY_AUDIOBUSIO ?= 1
 CIRCUITPY_AUDIOBUSIO_PDMIN ?= 0
 CIRCUITPY_AUDIOIO ?= 0
-<<<<<<< HEAD
-CIRCUITPY_BLEIO_NATIVE ?= 1
-=======
->>>>>>> 953b7a11
 CIRCUITPY_BLEIO_HCI = 0
 CIRCUITPY_CANIO ?= 1
 CIRCUITPY_COUNTIO ?= 1
@@ -267,11 +263,7 @@
 
 # No room for _bleio on boards with 4MB flash
 ifeq ($(CIRCUITPY_ESP_FLASH_SIZE),4MB)
-<<<<<<< HEAD
-CIRCUITPY_BLEIO_NATIVE = 0
-=======
-CIRCUITPY_BLEIO ?= 0
->>>>>>> 953b7a11
+CIRCUITPY_BLEIO_NATIVE ?= 0
 endif
 
 endif
@@ -295,11 +287,7 @@
 CIRCUITPY_ALARM = 0
 endif
 CIRCUITPY_DUALBANK = 1
-<<<<<<< HEAD
-CIRCUITPY_BLEIO_NATIVE = 0
-=======
-CIRCUITPY_BLEIO ?= 0
->>>>>>> 953b7a11
+CIRCUITPY_BLEIO_NATIVE ?= 0
 CIRCUITPY_SETTABLE_PROCESSOR_FREQUENCY = 0
 else
 CIRCUITPY_SETTABLE_PROCESSOR_FREQUENCY = 1
@@ -310,11 +298,7 @@
 CIRCUITPY_BITMAPFILTER ?= 0
 CIRCUITPY_DUALBANK = 0
 CIRCUITPY_AUDIOMP3 = 0
-<<<<<<< HEAD
-CIRCUITPY_BLEIO_NATIVE = 0
-=======
-CIRCUITPY_BLEIO ?= 0
->>>>>>> 953b7a11
+CIRCUITPY_BLEIO_NATIVE ?= 0
 endif
 
 # No room for _eve on boards with 4MB flash
