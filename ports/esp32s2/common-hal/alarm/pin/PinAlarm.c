/*
 * This file is part of the MicroPython project, http://micropython.org/
 *
 * The MIT License (MIT)
 *
 * Copyright (c) 2020 Dan Halbert for Adafruit Industries
 * Copyright (c) 2020 Scott Shawcroft for Adafruit Industries
 *
 * Permission is hereby granted, free of charge, to any person obtaining a copy
 * of this software and associated documentation files (the "Software"), to deal
 * in the Software without restriction, including without limitation the rights
 * to use, copy, modify, merge, publish, distribute, sublicense, and/or sell
 * copies of the Software, and to permit persons to whom the Software is
 * furnished to do so, subject to the following conditions:
 *
 * The above copyright notice and this permission notice shall be included in
 * all copies or substantial portions of the Software.
 *
 * THE SOFTWARE IS PROVIDED "AS IS", WITHOUT WARRANTY OF ANY KIND, EXPRESS OR
 * IMPLIED, INCLUDING BUT NOT LIMITED TO THE WARRANTIES OF MERCHANTABILITY,
 * FITNESS FOR A PARTICULAR PURPOSE AND NONINFRINGEMENT. IN NO EVENT SHALL THE
 * AUTHORS OR COPYRIGHT HOLDERS BE LIABLE FOR ANY CLAIM, DAMAGES OR OTHER
 * LIABILITY, WHETHER IN AN ACTION OF CONTRACT, TORT OR OTHERWISE, ARISING FROM,
 * OUT OF OR IN CONNECTION WITH THE SOFTWARE OR THE USE OR OTHER DEALINGS IN
 * THE SOFTWARE.
 */

#include "py/runtime.h"

#include "shared-bindings/alarm/pin/PinAlarm.h"
#include "shared-bindings/microcontroller/__init__.h"
#include "shared-bindings/microcontroller/Pin.h"
#include "supervisor/esp_port.h"

#include "components/driver/include/driver/rtc_io.h"
#include "components/esp32s2/include/esp_sleep.h"
#include "components/freertos/include/freertos/FreeRTOS.h"
#include "components/soc/src/esp32s2/include/hal/gpio_ll.h"
#include "components/xtensa/include/esp_debug_helpers.h"

void common_hal_alarm_pin_pinalarm_construct(alarm_pin_pinalarm_obj_t *self, const mcu_pin_obj_t *pin, bool value, bool edge, bool pull) {
    if (edge) {
        mp_raise_ValueError(translate("Cannot wake on pin edge. Only level."));
    }

    if (pull && !GPIO_IS_VALID_OUTPUT_GPIO(pin->number)) {
        mp_raise_ValueError(translate("Cannot pull on input-only pin."));
    }
    self->pin = pin;
    self->value = value;
    self->pull = pull;
}

const mcu_pin_obj_t *common_hal_alarm_pin_pinalarm_get_pin(alarm_pin_pinalarm_obj_t *self) {
    return self->pin;
}

bool common_hal_alarm_pin_pinalarm_get_value(alarm_pin_pinalarm_obj_t *self) {
    return self->value;
}

bool common_hal_alarm_pin_pinalarm_get_edge(alarm_pin_pinalarm_obj_t *self) {
    return false;
}

bool common_hal_alarm_pin_pinalarm_get_pull(alarm_pin_pinalarm_obj_t *self) {
    return self->pull;
}

gpio_isr_handle_t gpio_interrupt_handle;
// Low and high are relative to pin number. 32+ is high. <32 is low.
static volatile uint32_t pin_31_0_status = 0;
static volatile uint32_t pin_63_32_status = 0;
void gpio_interrupt(void *arg) {
    (void)arg;

    gpio_ll_get_intr_status(&GPIO, xPortGetCoreID(), (uint32_t *)&pin_31_0_status);
    gpio_ll_clear_intr_status(&GPIO, pin_31_0_status);
    gpio_ll_get_intr_status_high(&GPIO, xPortGetCoreID(), (uint32_t *)&pin_63_32_status);
    gpio_ll_clear_intr_status_high(&GPIO, pin_63_32_status);

    // disable the interrupts that fired, maybe all of them
    for (size_t i = 0; i < 32; i++) {
        uint32_t mask = 1 << i;
        if ((pin_31_0_status & mask) != 0) {
            gpio_ll_intr_disable(&GPIO, i);
        }
        if ((pin_63_32_status & mask) != 0) {
            gpio_ll_intr_disable(&GPIO, 32 + i);
        }
    }
    BaseType_t high_task_wakeup;
    vTaskNotifyGiveFromISR(circuitpython_task, &high_task_wakeup);
    if (high_task_wakeup) {
        portYIELD_FROM_ISR();
    }
}

bool alarm_pin_pinalarm_woke_this_cycle(void) {
    return pin_31_0_status != 0 || pin_63_32_status != 0;
}

<<<<<<< HEAD
mp_obj_t alarm_pin_pinalarm_find_triggered_alarm(size_t n_alarms, const mp_obj_t *alarms) {
=======
mp_obj_t alarm_pin_pinalarm_get_wakeup_alarm(size_t n_alarms, const mp_obj_t *alarms) {
    // For light sleep, we check if we match any existing alarms
>>>>>>> 35ee4add
    uint64_t pin_status = ((uint64_t)pin_63_32_status) << 32 | pin_31_0_status;
    for (size_t i = 0; i < n_alarms; i++) {
        if (!mp_obj_is_type(alarms[i], &alarm_pin_pinalarm_type)) {
            continue;
        }
        alarm_pin_pinalarm_obj_t *alarm = MP_OBJ_TO_PTR(alarms[i]);
        if ((pin_status & (1ull << alarm->pin->number)) != 0) {
            return alarms[i];
        }
    }
<<<<<<< HEAD
    return mp_const_none;
}

mp_obj_t alarm_pin_pinalarm_create_wakeup_alarm(void) {
=======
    // For deep sleep, a new alarm must be created
>>>>>>> 35ee4add
    esp_sleep_wakeup_cause_t cause = esp_sleep_get_wakeup_cause();

    // Pin status will persist into a fake deep sleep
    uint64_t pin_status = ((uint64_t)pin_63_32_status) << 32 | pin_31_0_status;
    size_t pin_number = 64;

    if (cause == ESP_SLEEP_WAKEUP_EXT0) {
        pin_number = REG_GET_FIELD(RTC_IO_EXT_WAKEUP0_REG, RTC_IO_EXT_WAKEUP0_SEL);
    } else {
        if (cause == ESP_SLEEP_WAKEUP_EXT1) {
            pin_status = esp_sleep_get_ext1_wakeup_status();
        }
        // If the cause is GPIO, we've already snagged pin_status in the interrupt.
        // We'll only get here if we pretended to deep sleep. Light sleep will
        // pass in existing objects.
        for (size_t i = 0; i < 64; i++) {
            if ((pin_status & (1ull << i)) != 0) {
                pin_number = i;
                break;
            }
        }
    }

    alarm_pin_pinalarm_obj_t *alarm = m_new_obj(alarm_pin_pinalarm_obj_t);
    alarm->base.type = &alarm_pin_pinalarm_type;
    alarm->pin = NULL;
    // Map the pin number back to a pin object.
    for (size_t i = 0; i < mcu_pin_globals.map.used; i++) {
        const mcu_pin_obj_t *pin_obj = MP_OBJ_TO_PTR(mcu_pin_globals.map.table[i].value);
        if ((size_t)pin_obj->number == pin_number) {
            alarm->pin = mcu_pin_globals.map.table[i].value;
            break;
        }
    }
    return alarm;
}

// These must be static because we need to configure pulls later, right before
// deep sleep.
static uint64_t high_alarms = 0;
static uint64_t low_alarms = 0;
static uint64_t pull_pins = 0;

void alarm_pin_pinalarm_reset(void) {
    if (gpio_interrupt_handle != NULL) {
        esp_intr_free(gpio_interrupt_handle);
        gpio_interrupt_handle = NULL;
    }
    for (size_t i = 0; i < 64; i++) {
        uint64_t mask = 1ull << i;
        bool high = (high_alarms & mask) != 0;
        bool low = (low_alarms & mask) != 0;
        if (!(high || low)) {
            continue;
        }
        reset_pin_number(i);
    }
    high_alarms = 0;
    low_alarms = 0;
    pull_pins = 0;
    pin_63_32_status = 0;
    pin_31_0_status = 0;
}

void alarm_pin_pinalarm_set_alarms(bool deep_sleep, size_t n_alarms, const mp_obj_t *alarms) {
    // Bitmask of wake up settings.
    size_t high_count = 0;
    size_t low_count = 0;

    for (size_t i = 0; i < n_alarms; i++) {
        // TODO: Check for ULP or touch alarms because they can't coexist with GPIO alarms.
        if (!mp_obj_is_type(alarms[i], &alarm_pin_pinalarm_type)) {
            continue;
        }
        alarm_pin_pinalarm_obj_t *alarm = MP_OBJ_TO_PTR(alarms[i]);

        gpio_num_t pin_number = alarm->pin->number;
        if (alarm->value) {
            high_alarms |= 1ull << pin_number;
            high_count++;
        } else {
            low_alarms |= 1ull << pin_number;
            low_count++;
        }
        if (alarm->pull) {
            pull_pins |= 1ull << pin_number;
        }
    }
    if (high_count == 0 && low_count == 0) {
        return;
    }
    if (deep_sleep && low_count > 2 && high_count == 0) {
        mp_raise_ValueError(translate("Can only alarm on two low pins from deep sleep."));
    }
    if (deep_sleep && low_count > 1 && high_count > 0) {
        mp_raise_ValueError(translate("Can only alarm on one low pin while others alarm high from deep sleep."));
    }
    // Only use ext0 and ext1 during deep sleep.
    if (deep_sleep) {
        if (high_count > 0) {
            if (esp_sleep_enable_ext1_wakeup(high_alarms, ESP_EXT1_WAKEUP_ANY_HIGH) != ESP_OK) {
                mp_raise_ValueError(translate("Can only alarm on RTC IO from deep sleep."));
            }
        }
        size_t low_pins[2];
        size_t j = 0;
        for (size_t i = 0; i < 64; i++) {
            uint64_t mask = 1ull << i;
            if ((low_alarms & mask) != 0) {
                low_pins[j++] = i;
            }
            if (j == 2) {
                break;
            }
        }
        if (low_count > 1) {
            if (esp_sleep_enable_ext1_wakeup(1ull << low_pins[1], ESP_EXT1_WAKEUP_ALL_LOW) != ESP_OK) {
                mp_raise_ValueError(translate("Can only alarm on RTC IO from deep sleep."));
            }
        }
        if (low_count > 0) {
            if (esp_sleep_enable_ext0_wakeup(low_pins[0], 0) != ESP_OK) {
                mp_raise_ValueError(translate("Can only alarm on RTC IO from deep sleep."));
            }
        }
    } else {
        // Enable GPIO wake up if we're sleeping.
        esp_sleep_enable_gpio_wakeup();
    }
    // Set GPIO interrupts so they wake us from light sleep or from idle via the
    // interrupt handler above.
    pin_31_0_status = 0;
    pin_63_32_status = 0;
    if (gpio_isr_register(gpio_interrupt, NULL, 0, &gpio_interrupt_handle) != ESP_OK) {
        mp_raise_ValueError(translate("Can only alarm on RTC IO from deep sleep."));
    }
    for (size_t i = 0; i < 64; i++) {
        uint64_t mask = 1ull << i;
        bool high = (high_alarms & mask) != 0;
        bool low = (low_alarms & mask) != 0;
        bool pull = (pull_pins & mask) != 0;
        if (!(high || low)) {
            continue;
        }
        if (rtc_gpio_is_valid_gpio(i)) {
            rtc_gpio_deinit(i);
        }
        gpio_int_type_t interrupt_mode = GPIO_INTR_DISABLE;
        gpio_pull_mode_t pull_mode = GPIO_FLOATING;
        if (high) {
            interrupt_mode = GPIO_INTR_HIGH_LEVEL;
            pull_mode = GPIO_PULLDOWN_ONLY;
        }
        if (low) {
            interrupt_mode = GPIO_INTR_LOW_LEVEL;
            pull_mode = GPIO_PULLUP_ONLY;
        }
        gpio_set_direction(i, GPIO_MODE_DEF_INPUT);
        PIN_FUNC_SELECT(GPIO_PIN_MUX_REG[i], PIN_FUNC_GPIO);
        if (pull) {
            gpio_set_pull_mode(i, pull_mode);
            size_t j = 0;
            while (gpio_get_level(i) == false) {
                j++;
            }
        }
        never_reset_pin_number(i);
        // Sets interrupt type and wakeup bits.
        gpio_wakeup_enable(i, interrupt_mode);
        gpio_intr_enable(i);
    }
}


void alarm_pin_pinalarm_prepare_for_deep_sleep(void) {
    if (pull_pins == 0) {
        return;
    }
    for (size_t i = 0; i < 64; i++) {
        uint64_t mask = 1ull << i;
        bool pull = (pull_pins & mask) != 0;
        if (!pull) {
            continue;
        }
        bool high = (high_alarms & mask) != 0;
        bool low = (low_alarms & mask) != 0;
        // The pull direction is opposite from alarm value.
        if (high) {
            rtc_gpio_pullup_dis(i);
            rtc_gpio_pulldown_en(i);
        }
        if (low) {
            rtc_gpio_pullup_en(i);
            rtc_gpio_pulldown_dis(i);
        }
    }
}<|MERGE_RESOLUTION|>--- conflicted
+++ resolved
@@ -100,12 +100,7 @@
     return pin_31_0_status != 0 || pin_63_32_status != 0;
 }
 
-<<<<<<< HEAD
 mp_obj_t alarm_pin_pinalarm_find_triggered_alarm(size_t n_alarms, const mp_obj_t *alarms) {
-=======
-mp_obj_t alarm_pin_pinalarm_get_wakeup_alarm(size_t n_alarms, const mp_obj_t *alarms) {
-    // For light sleep, we check if we match any existing alarms
->>>>>>> 35ee4add
     uint64_t pin_status = ((uint64_t)pin_63_32_status) << 32 | pin_31_0_status;
     for (size_t i = 0; i < n_alarms; i++) {
         if (!mp_obj_is_type(alarms[i], &alarm_pin_pinalarm_type)) {
@@ -116,14 +111,10 @@
             return alarms[i];
         }
     }
-<<<<<<< HEAD
     return mp_const_none;
 }
 
 mp_obj_t alarm_pin_pinalarm_create_wakeup_alarm(void) {
-=======
-    // For deep sleep, a new alarm must be created
->>>>>>> 35ee4add
     esp_sleep_wakeup_cause_t cause = esp_sleep_get_wakeup_cause();
 
     // Pin status will persist into a fake deep sleep
