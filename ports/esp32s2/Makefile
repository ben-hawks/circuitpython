--- conflicted
+++ resolved
@@ -188,11 +188,8 @@
 	lib/utils/pyexec.c \
 	lib/utils/stdout_helpers.c \
 	lib/utils/sys_stdio_mphal.c \
-<<<<<<< HEAD
 	lib/netutils/netutils.c \
-=======
 	peripherals/timer.c \
->>>>>>> a80bf222
 	peripherals/pcnt.c \
 	peripherals/pins.c \
 	peripherals/rmt.c \
