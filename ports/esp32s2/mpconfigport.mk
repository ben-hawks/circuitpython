# Define an equivalent for MICROPY_LONGINT_IMPL, to pass to $(MPY-TOOL) in py/mkrules.mk
# $(MPY-TOOL) needs to know what kind of longint to use (if any) to freeze long integers.
# This should correspond to the MICROPY_LONGINT_IMPL definition in mpconfigport.h.
MPY_TOOL_LONGINT_IMPL = -mlongint-impl=mpz

# Internal math library is substantially smaller than toolchain one
INTERNAL_LIBM = 1

# Chip supplied serial number, in bytes
USB_SERIAL_NUMBER_LENGTH = 12

# Longints can be implemented as mpz, as longlong, or not
LONGINT_IMPL = MPZ

# These modules are implemented in ports/<port>/common-hal:
CIRCUITPY_FULL_BUILD = 1
CIRCUITPY_ALARM = 1
CIRCUITPY_AUDIOBUSIO = 0
CIRCUITPY_AUDIOIO = 0
CIRCUITPY_CANIO = 1
CIRCUITPY_COUNTIO = 1
CIRCUITPY_FREQUENCYIO = 1
CIRCUITPY_I2CPERIPHERAL = 0
CIRCUITPY_ROTARYIO = 1
<<<<<<< HEAD
CIRCUITPY_NVM = 0

=======
CIRCUITPY_NVM = 1
>>>>>>> e778fc1f
# We don't have enough endpoints to include MIDI.
CIRCUITPY_USB_MIDI = 0
CIRCUITPY_WIFI = 1
CIRCUITPY_WATCHDOG ?= 1
CIRCUITPY_ESPIDF = 1

ifndef CIRCUITPY_PS2IO
CIRCUITPY_PS2IO = 1
endif

ifndef CIRCUITPY_TOUCHIO_USE_NATIVE
CIRCUITPY_TOUCHIO_USE_NATIVE = 1
endif

CIRCUITPY_MODULE ?= none<|MERGE_RESOLUTION|>--- conflicted
+++ resolved
@@ -22,12 +22,7 @@
 CIRCUITPY_FREQUENCYIO = 1
 CIRCUITPY_I2CPERIPHERAL = 0
 CIRCUITPY_ROTARYIO = 1
-<<<<<<< HEAD
-CIRCUITPY_NVM = 0
-
-=======
 CIRCUITPY_NVM = 1
->>>>>>> e778fc1f
 # We don't have enough endpoints to include MIDI.
 CIRCUITPY_USB_MIDI = 0
 CIRCUITPY_WIFI = 1
