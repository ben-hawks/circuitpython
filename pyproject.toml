<<<<<<< HEAD
# SPDX-FileCopyrightText: 2024 Scott Shawcroft for Adafruit Industries
#
# SPDX-License-Identifier: MIT

[tool.setuptools_scm]
# can be empty if no extra settings are needed, presence enables setuptools-scm

# Ruff settings copied from MicroPython
=======
[tool.codespell]
count = ""
ignore-regex = '\b[A-Z]{3}\b'
ignore-words-list = "ans,asend,deques,dout,emac,extint,hsi,iput,mis,notin,numer,ser,shft,synopsys,technic,ure,curren"
quiet-level = 3
skip = """
*/build*,\
./.git,\
./drivers/cc3100,\
./lib,\
./ports/cc3200/FreeRTOS,\
./ports/cc3200/bootmgr/sl,\
./ports/cc3200/hal,\
./ports/cc3200/simplelink,\
./ports/cc3200/telnet,\
./ports/esp32/managed_components,\
./ports/nrf/drivers/bluetooth/s1*,\
./ports/stm32/usbhost,\
./tests,\
ACKNOWLEDGEMENTS,\
"""
>>>>>>> f498a16c

[tool.ruff]
target-version = "py37"

<<<<<<< HEAD
line-length = 99
# Exclude third-party code from linting and formatting. Ruff doesn't know how to ignore submodules.
# Exclude the following tests:
#   repl_: not real python files
#   viper_args: uses f(*)
extend-exclude = [
  "extmod/ulab",
  "frozen",
  "lib",
  "ports/analog/msdk",
  "ports/atmel-samd/asf4",
  "ports/broadcom/peripherals",
  "ports/espressif/esp-idf",
  "ports/espressif/esp-protocols",
  "ports/raspberrypi/sdk",
  "ports/silabs/gecko_sdk",
  "ports/silabs/tools/slc_cli_linux",
  "ports/stm/st_driver",
  "tests/*/repl_*.py",
  "tests/micropython/viper_args.py",
  "tools/adabot",
  "tools/bitmap_font",
  "tools/cc1",
  "tools/huffman",
  "tools/msgfmt.py",
  "tools/python-semver",
  "tools/uf2",
]
# Exclude third-party code, and exclude the following tests:
#   basics: needs careful attention before applying automatic formatting
format.exclude = [ "tests/basics/*.py" ]
lint.extend-select = [ "C9", "PLC" ]
lint.ignore = [
=======
[tool.ruff.lint]
exclude = [  # Ruff finds Python SyntaxError in these files
  "tests/cmdline/repl_autocomplete.py",
  "tests/cmdline/repl_autoindent.py",
  "tests/cmdline/repl_basic.py",
  "tests/cmdline/repl_cont.py",
  "tests/cmdline/repl_emacs_keys.py",
  "tests/cmdline/repl_words_move.py",
  "tests/feature_check/repl_emacs_check.py",
  "tests/feature_check/repl_words_move_check.py",
  "tests/micropython/viper_args.py",
]
extend-select = ["C9", "PLC"]
ignore = [
>>>>>>> f498a16c
  "E401",
  "E402",
  "E722",
  "E731",
  "E741",
  "F401",
  "F403",
  "F405",
  "PLC0206",
]
<<<<<<< HEAD
# manifest.py files are evaluated with some global names pre-defined
lint.per-file-ignores."**/manifest.py" = [ "F821" ]
lint.per-file-ignores."ports/**/boards/**/manifest_*.py" = [ "F821" ]
# Exclude all tests from linting (does not apply to formatting).
lint.per-file-ignores."tests/**/*.py" = [ "ALL" ]
lint.mccabe.max-complexity = 40
=======
mccabe.max-complexity = 40

[tool.ruff.lint.per-file-ignores]
# Exclude all tests from linting.
"tests/**/*.py" = ["ALL"]
"ports/cc3200/tools/uniflash.py" = ["E711"]
# manifest.py files are evaluated with some global names pre-defined
"**/manifest.py" = ["F821"]
"ports/**/boards/**/manifest_*.py" = ["F821"]

[tool.ruff.format]
# Exclude third-party code, and exclude the following tests:
#   basics: needs careful attention before applying automatic formatting
#   repl_: not real python files
#   viper_args: uses f(*)
exclude = ["tests/basics/*.py", "tests/*/repl_*.py", "tests/micropython/viper_args.py"]
quote-style = "preserve"
>>>>>>> f498a16c
<|MERGE_RESOLUTION|>--- conflicted
+++ resolved
@@ -1,4 +1,3 @@
-<<<<<<< HEAD
 # SPDX-FileCopyrightText: 2024 Scott Shawcroft for Adafruit Industries
 #
 # SPDX-License-Identifier: MIT
@@ -7,34 +6,13 @@
 # can be empty if no extra settings are needed, presence enables setuptools-scm
 
 # Ruff settings copied from MicroPython
-=======
-[tool.codespell]
-count = ""
-ignore-regex = '\b[A-Z]{3}\b'
-ignore-words-list = "ans,asend,deques,dout,emac,extint,hsi,iput,mis,notin,numer,ser,shft,synopsys,technic,ure,curren"
-quiet-level = 3
-skip = """
-*/build*,\
-./.git,\
-./drivers/cc3100,\
-./lib,\
-./ports/cc3200/FreeRTOS,\
-./ports/cc3200/bootmgr/sl,\
-./ports/cc3200/hal,\
-./ports/cc3200/simplelink,\
-./ports/cc3200/telnet,\
-./ports/esp32/managed_components,\
-./ports/nrf/drivers/bluetooth/s1*,\
-./ports/stm32/usbhost,\
-./tests,\
-ACKNOWLEDGEMENTS,\
-"""
->>>>>>> f498a16c
 
 [tool.ruff]
+# Exclude third-party code from linting and formatting
+extend-exclude = ["lib"]
+line-length = 99
 target-version = "py37"
 
-<<<<<<< HEAD
 line-length = 99
 # Exclude third-party code from linting and formatting. Ruff doesn't know how to ignore submodules.
 # Exclude the following tests:
@@ -68,22 +46,6 @@
 format.exclude = [ "tests/basics/*.py" ]
 lint.extend-select = [ "C9", "PLC" ]
 lint.ignore = [
-=======
-[tool.ruff.lint]
-exclude = [  # Ruff finds Python SyntaxError in these files
-  "tests/cmdline/repl_autocomplete.py",
-  "tests/cmdline/repl_autoindent.py",
-  "tests/cmdline/repl_basic.py",
-  "tests/cmdline/repl_cont.py",
-  "tests/cmdline/repl_emacs_keys.py",
-  "tests/cmdline/repl_words_move.py",
-  "tests/feature_check/repl_emacs_check.py",
-  "tests/feature_check/repl_words_move_check.py",
-  "tests/micropython/viper_args.py",
-]
-extend-select = ["C9", "PLC"]
-ignore = [
->>>>>>> f498a16c
   "E401",
   "E402",
   "E722",
@@ -92,31 +54,11 @@
   "F401",
   "F403",
   "F405",
-  "PLC0206",
+  "PLC1901",
 ]
-<<<<<<< HEAD
 # manifest.py files are evaluated with some global names pre-defined
 lint.per-file-ignores."**/manifest.py" = [ "F821" ]
 lint.per-file-ignores."ports/**/boards/**/manifest_*.py" = [ "F821" ]
 # Exclude all tests from linting (does not apply to formatting).
 lint.per-file-ignores."tests/**/*.py" = [ "ALL" ]
-lint.mccabe.max-complexity = 40
-=======
-mccabe.max-complexity = 40
-
-[tool.ruff.lint.per-file-ignores]
-# Exclude all tests from linting.
-"tests/**/*.py" = ["ALL"]
-"ports/cc3200/tools/uniflash.py" = ["E711"]
-# manifest.py files are evaluated with some global names pre-defined
-"**/manifest.py" = ["F821"]
-"ports/**/boards/**/manifest_*.py" = ["F821"]
-
-[tool.ruff.format]
-# Exclude third-party code, and exclude the following tests:
-#   basics: needs careful attention before applying automatic formatting
-#   repl_: not real python files
-#   viper_args: uses f(*)
-exclude = ["tests/basics/*.py", "tests/*/repl_*.py", "tests/micropython/viper_args.py"]
-quote-style = "preserve"
->>>>>>> f498a16c
+lint.mccabe.max-complexity = 40