--- conflicted
+++ resolved
@@ -153,13 +153,8 @@
 * \param OuterCp Configures the outer cache policy.
 * \param InnerCp Configures the inner cache policy.
 * \param IsShareable Configures the memory as shareable or non-shareable.
-<<<<<<< HEAD
-*/
-#define ARM_MPU_ACCESS_NORMAL(OuterCp, InnerCp, IsShareable) ARM_MPU_ACCESS_((4U | (OuterCp)), IsShareable, ((InnerCp) & 2U), ((InnerCp) & 1U))
-=======
-*/ 
+*/
 #define ARM_MPU_ACCESS_NORMAL(OuterCp, InnerCp, IsShareable) ARM_MPU_ACCESS_((4U | (OuterCp)), IsShareable, ((InnerCp) >> 1U), ((InnerCp) & 1U))
->>>>>>> a61c446c
 
 /**
 * MPU Memory Access Attribute non-cacheable policy.
@@ -228,13 +223,8 @@
 
 /** Configure an MPU region.
 * \param rbar Value for RBAR register.
-<<<<<<< HEAD
-* \param rsar Value for RSAR register.
-*/
-=======
 * \param rasr Value for RASR register.
-*/   
->>>>>>> a61c446c
+*/
 __STATIC_INLINE void ARM_MPU_SetRegion(uint32_t rbar, uint32_t rasr)
 {
   MPU->RBAR = rbar;
@@ -244,13 +234,8 @@
 /** Configure the given MPU region.
 * \param rnr Region number to be configured.
 * \param rbar Value for RBAR register.
-<<<<<<< HEAD
-* \param rsar Value for RSAR register.
-*/
-=======
 * \param rasr Value for RASR register.
-*/   
->>>>>>> a61c446c
+*/
 __STATIC_INLINE void ARM_MPU_SetRegionEx(uint32_t rnr, uint32_t rbar, uint32_t rasr)
 {
   MPU->RNR = rnr;
