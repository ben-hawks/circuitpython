--- conflicted
+++ resolved
@@ -566,20 +566,10 @@
 #if ((defined (__ARM_ARCH_8M_MAIN__ ) && (__ARM_ARCH_8M_MAIN__ == 1)) || \
      (defined (__ARM_ARCH_8M_BASE__ ) && (__ARM_ARCH_8M_BASE__ == 1))    )
 /**
-<<<<<<< HEAD
-  \brief   Get Process Stack Pointer Limit
-  Devices without ARMv8-M Main Extensions (i.e. Cortex-M23) lack the non-secure
-  Stack Pointer Limit register hence zero is returned always in non-secure
-  mode.
-
-  \details Returns the current value of the Process Stack Pointer Limit (PSPLIM).
-  \return               PSPLIM Register value
-=======
   \brief   Load-Acquire (8 bit)
   \details Executes a LDAB instruction for 8 bit value.
   \param [in]    ptr  Pointer to data
   \return             value of type uint8_t at (*ptr)
->>>>>>> a61c446c
  */
 __STATIC_FORCEINLINE uint8_t __LDAB(volatile uint8_t *ptr)
 {
@@ -606,20 +596,10 @@
 
 
 /**
-<<<<<<< HEAD
-  \brief   Set Process Stack Pointer Limit
-  Devices without ARMv8-M Main Extensions (i.e. Cortex-M23) lack the non-secure
-  Stack Pointer Limit register hence the write is silently ignored in non-secure
-  mode.
-
-  \details Assigns the given value to the Process Stack Pointer Limit (PSPLIM).
-  \param [in]    ProcStackPtrLimit  Process Stack Pointer Limit value to set
-=======
   \brief   Load-Acquire (32 bit)
   \details Executes a LDA instruction for 32 bit values.
   \param [in]    ptr  Pointer to data
   \return        value of type uint32_t at (*ptr)
->>>>>>> a61c446c
  */
 __STATIC_FORCEINLINE uint32_t __LDA(volatile uint32_t *ptr)
 {
