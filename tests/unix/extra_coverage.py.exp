# mp_printf
-123 +123  123
-0123
123
123
1ABCDEF
ab abc

false true
(null)
-2147483648
2147483648
80000000
80000000
abc
%
# GC
0
0
# vstr
tests
sts

test
tes
RuntimeError: 
RuntimeError: 
# repl
ame__

<<<<<<< HEAD
argv            atexit          byteorder       exc_info
exit            getsizeof       implementation  maxsize
modules         path            platform        stderr
=======
__class__       __name__        argv            atexit
byteorder       exc_info        exit            getsizeof
implementation  maxsize         modules         path
platform        print_exception                 stderr
>>>>>>> b0932fcf
stdin           stdout          version         version_info
ementation
# attrtuple
(start=1, stop=2, step=3)
# str
1
# bytearray
data
# mpz
1
12345678
0
0
0
0
0
1
12345
6
# runtime utils
TypeError: unsupported type for __abs__: 'str'
TypeError: unsupported types for __divmod__: 'str', 'str'
1
2
OverflowError: overflow converting long int to machine word
OverflowError: overflow converting long int to machine word
ValueError: 
Warning: test
# format float
?
+1e+00
+1e+00
# binary
123
456
# VM
2 1
# scheduler
sched(0)=1
sched(1)=1
sched(2)=1
sched(3)=1
sched(4)=0
unlocked
0
1
2
3
<<<<<<< HEAD
=======
KeyboardInterrupt: 
KeyboardInterrupt: 
10
>>>>>>> b0932fcf
# ringbuf
99 0
98 1
22
99 0
97 2
aa55
99 0
0 99
-1
1 98
-1
2 97
<<<<<<< HEAD
0
cc99
99 0
0
11bb
0
22ff
-1
-1
=======
0
cc99
99 0
0
11bb
0
22ff
-1
-1
# pairheap
create: 0 0 0 0
pop all: 0 1 2 3
create: 7 6 5 4 3 2 1 0
pop all: 0 1 2 3 4 5 6 7
create: 1 - - 1 1 1 1 1 1
pop all: 1 2
create: 1 1 1 1 2 2
pop all: 2 4
create: 1 1 1 1 1
pop all: 1 3 4
create: 3 3 3 1 1 1
pop all: 1 2 4 5
# mp_obj_is_type
1 1
0 0
1 1
1 1
0 0
1 1
# end coverage.c
>>>>>>> b0932fcf
0123456789 b'0123456789'
7300
7300
7300
7300
None
None
None
None
None
None
b'123'
b'123'
b'123'
OSError
0
None
None
frzstr1
frzstr1.py
frzmpy1
<<<<<<< HEAD
.frozen/frzmpy1.py
frzstr_pkg1.__init__
frzstr_pkg1/__init__.py 1
frzmpy_pkg1.__init__
.frozen/frzmpy_pkg1/__init__.py 1
=======
frzmpy1.py
frzstr_pkg1.__init__
frzstr_pkg1/__init__.py 1
frzmpy_pkg1.__init__
frzmpy_pkg1/__init__.py 1
>>>>>>> b0932fcf
frzstr_pkg2.mod
1
frzmpy_pkg2.mod
1
ZeroDivisionError
b'# test frozen package'
NULL<|MERGE_RESOLUTION|>--- conflicted
+++ resolved
@@ -28,16 +28,9 @@
 # repl
 ame__
 
-<<<<<<< HEAD
 argv            atexit          byteorder       exc_info
 exit            getsizeof       implementation  maxsize
 modules         path            platform        stderr
-=======
-__class__       __name__        argv            atexit
-byteorder       exc_info        exit            getsizeof
-implementation  maxsize         modules         path
-platform        print_exception                 stderr
->>>>>>> b0932fcf
 stdin           stdout          version         version_info
 ementation
 # attrtuple
@@ -86,12 +79,9 @@
 1
 2
 3
-<<<<<<< HEAD
-=======
 KeyboardInterrupt: 
 KeyboardInterrupt: 
 10
->>>>>>> b0932fcf
 # ringbuf
 99 0
 98 1
@@ -105,17 +95,6 @@
 1 98
 -1
 2 97
-<<<<<<< HEAD
-0
-cc99
-99 0
-0
-11bb
-0
-22ff
--1
--1
-=======
 0
 cc99
 99 0
@@ -146,7 +125,6 @@
 0 0
 1 1
 # end coverage.c
->>>>>>> b0932fcf
 0123456789 b'0123456789'
 7300
 7300
@@ -168,19 +146,11 @@
 frzstr1
 frzstr1.py
 frzmpy1
-<<<<<<< HEAD
 .frozen/frzmpy1.py
 frzstr_pkg1.__init__
 frzstr_pkg1/__init__.py 1
 frzmpy_pkg1.__init__
 .frozen/frzmpy_pkg1/__init__.py 1
-=======
-frzmpy1.py
-frzstr_pkg1.__init__
-frzstr_pkg1/__init__.py 1
-frzmpy_pkg1.__init__
-frzmpy_pkg1/__init__.py 1
->>>>>>> b0932fcf
 frzstr_pkg2.mod
 1
 frzmpy_pkg2.mod
