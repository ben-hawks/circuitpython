--- conflicted
+++ resolved
@@ -22,13 +22,11 @@
         # print("readblocks(%s, %x(%d))" % (n, id(buf), len(buf)))
         for i in range(len(buf)):
             buf[i] = self.data[n * self.SEC_SIZE + i]
-        return 0
 
     def writeblocks(self, n, buf):
         # print("writeblocks(%s, %x)" % (n, id(buf)))
         for i in range(len(buf)):
             self.data[n * self.SEC_SIZE + i] = buf[i]
-        return 0
 
     def ioctl(self, op, arg):
         # print("ioctl(%d, %r)" % (op, arg))
@@ -68,14 +66,12 @@
     vfs.rename("foo_dir", "/null/file")
 except OSError as e:
     print(e.errno == errno.ENOENT)
-<<<<<<< HEAD
 
+# CIRCUITPY test
 try:
     vfs.rename("foo_dir", "foo_dir/inside_itself")
 except OSError as e:
     print(e.errno == errno.EINVAL)
-=======
->>>>>>> e00a1440
 
 # file in dir
 with open("foo_dir/file-in-dir.txt", "w+t") as f:
