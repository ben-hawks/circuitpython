# Test VfsFat class and its finaliser

try:
    import errno, os

    os.VfsFat
except (ImportError, AttributeError):
    print("SKIP")
    raise SystemExit


class RAMBlockDevice:
    def __init__(self, blocks, sec_size=512):
        self.sec_size = sec_size
        self.data = bytearray(blocks * self.sec_size)

    def readblocks(self, n, buf):
        for i in range(len(buf)):
            buf[i] = self.data[n * self.sec_size + i]

    def writeblocks(self, n, buf):
        for i in range(len(buf)):
            self.data[n * self.sec_size + i] = buf[i]

    def ioctl(self, op, arg):
        if op == 4:  # MP_BLOCKDEV_IOCTL_BLOCK_COUNT
            return len(self.data) // self.sec_size
        if op == 5:  # MP_BLOCKDEV_IOCTL_BLOCK_SIZE
            return self.sec_size


# Create block device, and skip test if not enough RAM
try:
    import errno, os

    bdev = RAMBlockDevice(50)
except MemoryError:
    print("SKIP")
    raise SystemExit

# Format block device and create VFS object
os.VfsFat.mkfs(bdev)
vfs = os.VfsFat(bdev)

# Here we test that opening a file with the heap locked fails correctly.  This
# is a special case because file objects use a finaliser and allocating with a
# finaliser is a different path to normal allocation.  It would be better to
# test this in the core tests but there are no core objects that use finaliser.
import micropython

micropython.heap_lock()
try:
    import errno, os

    vfs.open("x", "r")
except MemoryError:
    print("MemoryError")
micropython.heap_unlock()

# Here we test that the finaliser is actually called during a garbage collection.
import gc

# Preallocate global variables, and list of filenames for the test (which may
# in turn allocate new qstrs and/or a new qstr pool).
f = None
n = None
names = ["x%d" % i for i in range(5)]

# Do a large number of single-block allocations to move the GC head forwards,
# ensuring that the files are allocated from never-before-used blocks and
# therefore couldn't possibly have any references to them left behind on
# the stack.
for i in range(1024):
    []

# Run the test: create files without closing them, run GC, then read back files.
# Only read back N-1 files because the last one may not be finalised due to
# references to it being left on the C stack.
for n in names:
    f = vfs.open(n, "w")
    f.write(n)
    f = None  # release f without closing
<<<<<<< HEAD
    sorted([0, 1, 2, 3, 4, 5], key=lambda x: x)  # use up Python and C stack so f is really gone
gc.collect()  # should finalise all N files by closing them
for n in names:
=======
gc.collect()  # should finalise at least the first N-1 files by closing them
for n in names[:-1]:
>>>>>>> e00a1440
    with vfs.open(n, "r") as f:
        print(f.read())<|MERGE_RESOLUTION|>--- conflicted
+++ resolved
@@ -80,13 +80,7 @@
     f = vfs.open(n, "w")
     f.write(n)
     f = None  # release f without closing
-<<<<<<< HEAD
-    sorted([0, 1, 2, 3, 4, 5], key=lambda x: x)  # use up Python and C stack so f is really gone
-gc.collect()  # should finalise all N files by closing them
-for n in names:
-=======
 gc.collect()  # should finalise at least the first N-1 files by closing them
 for n in names[:-1]:
->>>>>>> e00a1440
     with vfs.open(n, "r") as f:
         print(f.read())