--- conflicted
+++ resolved
@@ -6,16 +6,7 @@
 """
 
 x, y = 1, 2
-<<<<<<< HEAD
-# fmt: off
 print(f"aa{x}")  # works
 print(f"{x}ab")  # works
 print(f"a{{}}a{x}")  # fails
-print(f"{x}a{{}}b")  # fails
-print(f"{x}{y}")  # fails
-=======
-print("aa" f"{x}")  # works
-print(f"{x}" "ab")  # works
-print("a{}a" f"{x}")  # fails
-print(f"{x}" "a{}b")  # fails
->>>>>>> ecfdd5d6
+print(f"{x}a{{}}b")  # fails