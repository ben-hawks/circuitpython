--- conflicted
+++ resolved
@@ -5,8 +5,4 @@
 workaround: Do not use := to assign to the iteration variable of a comprehension.
 """
 
-<<<<<<< HEAD
-print([i := -1 for i in range(4)])
-=======
-print([[(j := i) for i in range(2)] for j in range(2)])
->>>>>>> f498a16c
+print([[(j := i) for i in range(2)] for j in range(2)])