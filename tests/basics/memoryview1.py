# test memoryview
try:
    memoryview
except:
    print("SKIP")
    raise SystemExit
try:
    import uarray as array
except ImportError:
    try:
        import array
    except ImportError:
        print("SKIP")
        raise SystemExit

# test reading from bytes
b = b'1234'
m = memoryview(b)
print(len(m))
print(m[0], m[1], m[-1])
print(list(m))

# test writing to bytes
try:
    m[0] = 1
except TypeError:
    print("TypeError")
try:
    m[0:2] = b'00'
except TypeError:
    print("TypeError")

# test writing to bytearray
b = bytearray(b)
m = memoryview(b)
m[0] = 1
print(b)
print(list(m))

# test slice
m = memoryview(b'1234')
print(list(m[1:]))
print(list(m[1:-1]))

# this tests get_buffer of memoryview
m = memoryview(bytearray(2))
print(bytearray(m))
print(list(memoryview(memoryview(b'1234')))) # read-only memoryview

a = array.array('i', [1, 2, 3, 4])
m = memoryview(a)
print(list(m))
print(list(m[1:-1]))
m[2] = 6
print(a)

# invalid attribute
try:
    memoryview(b'a').noexist
except AttributeError:
    print('AttributeError')

<<<<<<< HEAD
try:
    m4[1:3] = m2[1:3]
except ValueError:
    print("ValueError")

# invalid assignment on RHS
try:
    memoryview(array.array('i'))[0:2] = b'1234'
except ValueError:
    print('ValueError')

# invalid attribute
try:
    memoryview(b'a').noexist
except AttributeError:
    print('AttributeError')
=======
# equality
print(memoryview(b'abc') == b'abc')
print(memoryview(b'abc') != b'abc')
print(memoryview(b'abc') == b'xyz')
print(memoryview(b'abc') != b'xyz')
print(b'abc' == memoryview(b'abc'))
print(b'abc' != memoryview(b'abc'))
print(b'abc' == memoryview(b'xyz'))
print(b'abc' != memoryview(b'xyz'))
print(memoryview(b'abcdef')[2:4] == b'cd')
print(memoryview(b'abcdef')[2:4] != b'cd')
print(memoryview(b'abcdef')[2:4] == b'xy')
print(memoryview(b'abcdef')[2:4] != b'xy')
print(b'cd' == memoryview(b'abcdef')[2:4])
print(b'cd' != memoryview(b'abcdef')[2:4])
print(b'xy' == memoryview(b'abcdef')[2:4])
print(b'xy' != memoryview(b'abcdef')[2:4])
>>>>>>> b0932fcf
<|MERGE_RESOLUTION|>--- conflicted
+++ resolved
@@ -60,7 +60,6 @@
 except AttributeError:
     print('AttributeError')
 
-<<<<<<< HEAD
 try:
     m4[1:3] = m2[1:3]
 except ValueError:
@@ -77,7 +76,7 @@
     memoryview(b'a').noexist
 except AttributeError:
     print('AttributeError')
-=======
+
 # equality
 print(memoryview(b'abc') == b'abc')
 print(memoryview(b'abc') != b'abc')
@@ -94,5 +93,4 @@
 print(b'cd' == memoryview(b'abcdef')[2:4])
 print(b'cd' != memoryview(b'abcdef')[2:4])
 print(b'xy' == memoryview(b'abcdef')[2:4])
-print(b'xy' != memoryview(b'abcdef')[2:4])
->>>>>>> b0932fcf
+print(b'xy' != memoryview(b'abcdef')[2:4])