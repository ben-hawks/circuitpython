# test sys.path

import sys
<<<<<<< HEAD

=======
>>>>>>> e00a1440
# check that this script was executed from a file of the same name
if "__file__" not in globals() or "sys_path.py" not in __file__:
    print("SKIP")
    raise SystemExit

# test that sys.path[0] is the directory containing this script
with open(sys.path[0] + "/sys_path.py") as f:
    for _ in range(4):
        print(f.readline())<|MERGE_RESOLUTION|>--- conflicted
+++ resolved
@@ -1,10 +1,6 @@
 # test sys.path
 
 import sys
-<<<<<<< HEAD
-
-=======
->>>>>>> e00a1440
 # check that this script was executed from a file of the same name
 if "__file__" not in globals() or "sys_path.py" not in __file__:
     print("SKIP")
