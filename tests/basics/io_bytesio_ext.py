# Extended stream operations on io.BytesIO
import io
<<<<<<< HEAD

=======
>>>>>>> e00a1440
a = io.BytesIO(b"foobar")
a.seek(10)
print(a.read(10))

a = io.BytesIO()
print(a.seek(8))
a.write(b"123")
print(a.getvalue())

print(a.seek(0, 1))

print(a.seek(-1, 2))
a.write(b"0")
print(a.getvalue())

a.flush()
print(a.getvalue())

a.seek(0)
arr = bytearray(10)
print(a.readinto(arr))
print(arr)<|MERGE_RESOLUTION|>--- conflicted
+++ resolved
@@ -1,9 +1,5 @@
 # Extended stream operations on io.BytesIO
 import io
-<<<<<<< HEAD
-
-=======
->>>>>>> e00a1440
 a = io.BytesIO(b"foobar")
 a.seek(10)
 print(a.read(10))
