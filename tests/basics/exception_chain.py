<<<<<<< HEAD
try:
    Exception().__cause__
except AttributeError:
    print("SKIP")
    raise SystemExit

def print_exc_info(e):
    print("exception", type(e), e.args)
    print("context", type(e.__context__), e.__suppress_context__)
    print("cause", type(e.__cause__))

try:
    try:
        1/0
    except Exception as inner:
        raise RuntimeError() from inner
except Exception as e:
    print_exc_info(e)
print()

try:
    try:
        1/0
    except Exception as inner:
        raise RuntimeError() from OSError()
except Exception as e:
    print_exc_info(e)
print()


try:
    try:
        1/0
    except Exception as inner:
        raise RuntimeError()
except Exception as e:
    print_exc_info(e)
print()

try:
    try:
        1/0
    except Exception as inner:
        raise RuntimeError() from None
except Exception as e:
    print_exc_info(e)

try:
    try:
        raise RuntimeError()
    except Exception as inner:
        1/0
except Exception as e:
    print_exc_info(e)
=======
# Exception chaining is not supported, but check that basic
# exception works as expected.

try:
    raise Exception from None
except Exception:
    print("Caught Exception")

try:
    try:
        raise ValueError("Value")
    except Exception as exc:
        raise RuntimeError("Runtime") from exc
except Exception as ex2:
    print("Caught Exception:", ex2)
>>>>>>> 8cd15829
<|MERGE_RESOLUTION|>--- conflicted
+++ resolved
@@ -1,4 +1,5 @@
-<<<<<<< HEAD
+# CIRCUITPY-CHANGE: exception chaining is supported
+
 try:
     Exception().__cause__
 except AttributeError:
@@ -52,21 +53,4 @@
     except Exception as inner:
         1/0
 except Exception as e:
-    print_exc_info(e)
-=======
-# Exception chaining is not supported, but check that basic
-# exception works as expected.
-
-try:
-    raise Exception from None
-except Exception:
-    print("Caught Exception")
-
-try:
-    try:
-        raise ValueError("Value")
-    except Exception as exc:
-        raise RuntimeError("Runtime") from exc
-except Exception as ex2:
-    print("Caught Exception:", ex2)
->>>>>>> 8cd15829
+    print_exc_info(e)