/*
 * This file is part of the MicroPython project, http://micropython.org/
 *
 * The MIT License (MIT)
 *
 * Copyright (c) 2013, 2014 Damien P. George
 *
 * Permission is hereby granted, free of charge, to any person obtaining a copy
 * of this software and associated documentation files (the "Software"), to deal
 * in the Software without restriction, including without limitation the rights
 * to use, copy, modify, merge, publish, distribute, sublicense, and/or sell
 * copies of the Software, and to permit persons to whom the Software is
 * furnished to do so, subject to the following conditions:
 *
 * The above copyright notice and this permission notice shall be included in
 * all copies or substantial portions of the Software.
 *
 * THE SOFTWARE IS PROVIDED "AS IS", WITHOUT WARRANTY OF ANY KIND, EXPRESS OR
 * IMPLIED, INCLUDING BUT NOT LIMITED TO THE WARRANTIES OF MERCHANTABILITY,
 * FITNESS FOR A PARTICULAR PURPOSE AND NONINFRINGEMENT. IN NO EVENT SHALL THE
 * AUTHORS OR COPYRIGHT HOLDERS BE LIABLE FOR ANY CLAIM, DAMAGES OR OTHER
 * LIABILITY, WHETHER IN AN ACTION OF CONTRACT, TORT OR OTHERWISE, ARISING FROM,
 * OUT OF OR IN CONNECTION WITH THE SOFTWARE OR THE USE OR OTHER DEALINGS IN
 * THE SOFTWARE.
 */

#include <stdint.h>
#include <stdio.h>
#include <stdarg.h>
#include <assert.h>

#include "shared/runtime/interrupt_char.h"
#include "py/obj.h"
#include "py/objtype.h"
#include "py/objint.h"
#include "py/objstr.h"
#include "py/qstr.h"
#include "py/runtime.h"
#include "py/stackctrl.h"
#include "py/stream.h" // for mp_obj_print

#include "supervisor/linker.h"
#include "supervisor/shared/stack.h"
#include "supervisor/shared/translate/translate.h"

// Allocates an object and also sets type, for mp_obj_malloc{,_var} macros.
MP_NOINLINE void *mp_obj_malloc_helper(size_t num_bytes, const mp_obj_type_t *type) {
    mp_obj_base_t *base = (mp_obj_base_t *)m_malloc(num_bytes);
    base->type = type;
    return base;
}

const mp_obj_type_t *MICROPY_WRAP_MP_OBJ_GET_TYPE(mp_obj_get_type)(mp_const_obj_t o_in) {
    #if MICROPY_OBJ_IMMEDIATE_OBJS && MICROPY_OBJ_REPR == MICROPY_OBJ_REPR_A

    if (mp_obj_is_obj(o_in)) {
        const mp_obj_base_t *o = MP_OBJ_TO_PTR(o_in);
        return o->type;
    } else {
        static const mp_obj_type_t *const types[] = {
            NULL, &mp_type_int, &mp_type_str, &mp_type_int,
            NULL, &mp_type_int, &mp_type_NoneType, &mp_type_int,
            NULL, &mp_type_int, &mp_type_str, &mp_type_int,
            NULL, &mp_type_int, &mp_type_bool, &mp_type_int,
        };
        return types[(uintptr_t)o_in & 0xf];
    }

    #elif MICROPY_OBJ_IMMEDIATE_OBJS && MICROPY_OBJ_REPR == MICROPY_OBJ_REPR_C

    if (mp_obj_is_small_int(o_in)) {
        return &mp_type_int;
    } else if (mp_obj_is_obj(o_in)) {
        const mp_obj_base_t *o = MP_OBJ_TO_PTR(o_in);
        return o->type;
    #if MICROPY_PY_BUILTINS_FLOAT
    } else if ((((mp_uint_t)(o_in)) & 0xff800007) != 0x00000006) {
        return &mp_type_float;
    #endif
    } else {
        static const mp_obj_type_t *const types[] = {
            &mp_type_str, &mp_type_NoneType, &mp_type_str, &mp_type_bool,
        };
        return types[((uintptr_t)o_in >> 3) & 3];
    }

    #else

    if (mp_obj_is_small_int(o_in)) {
        return &mp_type_int;
    } else if (mp_obj_is_qstr(o_in)) {
        return &mp_type_str;
        #if MICROPY_PY_BUILTINS_FLOAT && ( \
            MICROPY_OBJ_REPR == MICROPY_OBJ_REPR_C || MICROPY_OBJ_REPR == MICROPY_OBJ_REPR_D)
    } else if (mp_obj_is_float(o_in)) {
        return &mp_type_float;
        #endif
    #if MICROPY_OBJ_IMMEDIATE_OBJS
    } else if (mp_obj_is_immediate_obj(o_in)) {
        static const mp_obj_type_t *const types[2] = {&mp_type_NoneType, &mp_type_bool};
        return types[MP_OBJ_IMMEDIATE_OBJ_VALUE(o_in) & 1];
    #endif
    } else {
        const mp_obj_base_t *o = MP_OBJ_TO_PTR(o_in);
        return o->type;
    }

    #endif
}

const mp_obj_full_type_t *mp_obj_get_full_type(mp_const_obj_t o_in) {
    const mp_obj_type_t *type = mp_obj_get_type(o_in);
    assert(type->flags & MP_TYPE_FLAG_EXTENDED);
    return (mp_obj_full_type_t *)type;
}

const char *mp_obj_get_type_str(mp_const_obj_t o_in) {
    return qstr_str(mp_obj_get_type_qstr(o_in));
}

void mp_obj_print_helper(const mp_print_t *print, mp_obj_t o_in, mp_print_kind_t kind) {
    // There can be data structures nested too deep, or just recursive
    MP_STACK_CHECK();
    #ifdef RUN_BACKGROUND_TASKS
    RUN_BACKGROUND_TASKS;
    #endif
    #if MICROPY_KBD_EXCEPTION
    // Stop printing if we've been interrupted.
    if (mp_hal_is_interrupted()) {
        return;
    }
    #endif

    #ifndef NDEBUG
    if (o_in == MP_OBJ_NULL) {
        mp_print_str(print, "(nil)");
        return;
    }
    #endif
    const mp_obj_type_t *type = mp_obj_get_type(o_in);
    if (MP_OBJ_TYPE_HAS_SLOT(type, print)) {
        MP_OBJ_TYPE_GET_SLOT(type, print)((mp_print_t *)print, o_in, kind);
    } else {
        mp_printf(print, "<%q>", type->name);
    }
}

void mp_obj_print(mp_obj_t o_in, mp_print_kind_t kind) {
    mp_obj_print_helper(MP_PYTHON_PRINTER, o_in, kind);
}

static void mp_obj_print_inner_exception(const mp_print_t *print, mp_obj_t self_in, mp_int_t limit) {
    #if MICROPY_CPYTHON_EXCEPTION_CHAIN
    mp_obj_exception_t *self = mp_obj_exception_get_native(self_in);
    const compressed_string_t *msg = MP_ERROR_TEXT("During handling of the above exception, another exception occurred:");
    mp_obj_exception_t *inner = NULL;
    if (self->cause) {
        msg = MP_ERROR_TEXT("The above exception was the direct cause of the following exception:");
        inner = self->cause;
    } else if (!self->suppress_context) {
        inner = self->context;
    }
    if (inner && !inner->marked) {
        inner->marked = true;
        mp_obj_print_exception_with_limit(print, MP_OBJ_FROM_PTR(inner), limit);
        inner->marked = false;
        mp_printf(print, "\n");
        mp_cprintf(print, msg);
        mp_printf(print, "\n\n");
    }
    #endif
}

// helper function to print an exception with traceback
void mp_obj_print_exception_with_limit(const mp_print_t *print, mp_obj_t exc, mp_int_t limit) {
    if (mp_obj_is_exception_instance(exc) && stack_ok()) {
        mp_obj_print_inner_exception(print, exc, limit);

        size_t n, *values;
        mp_obj_exception_get_traceback(exc, &n, &values);
        if (n > 0) {
            assert(n % 3 == 0);
            #if MICROPY_ENABLE_SOURCE_LINE
            const compressed_string_t *frame = MP_ERROR_TEXT("  File \"%q\", line %d");
            #else
            const compressed_string_t *frame = MP_ERROR_TEXT("  File \"%q\"");
            #endif
            const compressed_string_t *block_fmt = MP_ERROR_TEXT(", in %q\n");

            // Set traceback formatting
            // Default: Print full traceback
            limit = limit * 3;
            mp_int_t i = n - 3, j;
            if (limit > 0) {
                // Print upto limit traceback
                // entries from caller's frame
                if ((unsigned)limit > n) {
                    limit = n;
                }
                limit = n - limit;
            } else if (limit < 0) {
                // Print upto limit traceback
                // entries from last
                if ((unsigned)-limit > n) {
                    limit = -n;
                }
                i = 0, limit = limit + 3;
            }

            // Print the traceback
            mp_cprintf(print, MP_ERROR_TEXT("Traceback (most recent call last):\n"));

            for (; i >= limit; i -= 3) {
                j = (i < 0) ? -i : i;
                #if MICROPY_ENABLE_SOURCE_LINE
                mp_cprintf(print, frame, values[j], (int)values[j + 1]);
                #else
                mp_cprintf(print, frame, values[j]);
                #endif
                // The block name can be NULL if it's unknown
                qstr block = values[j + 2];
                if (block == MP_QSTRnull) {
                    mp_print_str(print, "\n");
                } else {
                    mp_cprintf(print, block_fmt, block);
                }
            }
        }
    }
    mp_obj_print_helper(print, exc, PRINT_EXC);
    mp_print_str(print, "\n");
}

void mp_obj_print_exception(const mp_print_t *print, mp_obj_t exc) {
    mp_obj_print_exception_with_limit(print, exc, 0);
}

bool PLACE_IN_ITCM(mp_obj_is_true)(mp_obj_t arg) {
    if (arg == mp_const_false) {
        return 0;
    } else if (arg == mp_const_true) {
        return 1;
    } else if (arg == mp_const_none) {
        return 0;
    } else if (mp_obj_is_small_int(arg)) {
        if (arg == MP_OBJ_NEW_SMALL_INT(0)) {
            return 0;
        } else {
            return 1;
        }
    } else {
        const mp_obj_type_t *type = mp_obj_get_type(arg);
<<<<<<< HEAD
        mp_unary_op_fun_t unary_op = mp_type_get_unary_op_slot(type);
        if (unary_op) {
            mp_obj_t result = unary_op(MP_UNARY_OP_BOOL, arg);
=======
        if (MP_OBJ_TYPE_HAS_SLOT(type, unary_op)) {
            mp_obj_t result = MP_OBJ_TYPE_GET_SLOT(type, unary_op)(MP_UNARY_OP_BOOL, arg);
>>>>>>> 294baf52
            if (result != MP_OBJ_NULL) {
                return result == mp_const_true;
            }
        }

        mp_obj_t len = mp_obj_len_maybe(arg);
        if (len != MP_OBJ_NULL) {
            // obj has a length, truth determined if len != 0
            return len != MP_OBJ_NEW_SMALL_INT(0);
        } else {
            // any other obj is true per Python semantics
            return 1;
        }
    }
}

bool mp_obj_is_callable(mp_obj_t o_in) {
<<<<<<< HEAD
    const mp_call_fun_t call = mp_type_get_call_slot(mp_obj_get_type(o_in));
=======
    const mp_call_fun_t call = MP_OBJ_TYPE_GET_SLOT_OR_NULL(mp_obj_get_type(o_in), call);
>>>>>>> 294baf52
    if (call != mp_obj_instance_call) {
        return call != NULL;
    }
    return mp_obj_instance_is_callable(o_in);
}

// This function implements the '==' and '!=' operators.
//
// From the Python language reference:
// (https://docs.python.org/3/reference/expressions.html#not-in)
// "The objects need not have the same type. If both are numbers, they are converted
// to a common type. Otherwise, the == and != operators always consider objects of
// different types to be unequal."
//
// This means that False==0 and True==1 are true expressions.
//
// Furthermore, from the v3.4.2 code for object.c: "Practical amendments: If rich
// comparison returns NotImplemented, == and != are decided by comparing the object
// pointer."
mp_obj_t mp_obj_equal_not_equal(mp_binary_op_t op, mp_obj_t o1, mp_obj_t o2) {
    mp_obj_t local_true = (op == MP_BINARY_OP_NOT_EQUAL) ? mp_const_false : mp_const_true;
    mp_obj_t local_false = (op == MP_BINARY_OP_NOT_EQUAL) ? mp_const_true : mp_const_false;
    int pass_number = 0;

    // Shortcut for very common cases
    if (o1 == o2 &&
        (mp_obj_is_small_int(o1) || !(mp_obj_get_type(o1)->flags & MP_TYPE_FLAG_EQ_NOT_REFLEXIVE))) {
        return local_true;
    }

    // fast path for strings
    if (mp_obj_is_str(o1)) {
        if (mp_obj_is_str(o2)) {
            // both strings, use special function
            return mp_obj_str_equal(o1, o2) ? local_true : local_false;
        #if MICROPY_PY_STR_BYTES_CMP_WARN
        } else if (mp_obj_is_type(o2, &mp_type_bytes)) {
        str_bytes_cmp:
            mp_warning(MP_WARN_CAT(BytesWarning), "Comparison between bytes and str");
            return local_false;
        #endif
        } else {
            goto skip_one_pass;
        }
    #if MICROPY_PY_STR_BYTES_CMP_WARN
    } else if (mp_obj_is_str(o2) && mp_obj_is_type(o1, &mp_type_bytes)) {
        // o1 is not a string (else caught above), so the objects are not equal
        goto str_bytes_cmp;
    #endif
    }

    // fast path for small ints
    if (mp_obj_is_small_int(o1)) {
        if (mp_obj_is_small_int(o2)) {
            // both SMALL_INT, and not equal if we get here
            return local_false;
        } else {
            goto skip_one_pass;
        }
    }

    // generic type, call binary_op(MP_BINARY_OP_EQUAL)
    while (pass_number < 2) {
        const mp_obj_type_t *type = mp_obj_get_type(o1);
        // If a full equality test is not needed and the other object is a different
        // type then we don't need to bother trying the comparison.
<<<<<<< HEAD
        mp_binary_op_fun_t binary_op = mp_type_get_binary_op_slot(type);
        if (binary_op != NULL &&
=======
        if (MP_OBJ_TYPE_HAS_SLOT(type, binary_op) &&
>>>>>>> 294baf52
            ((type->flags & MP_TYPE_FLAG_EQ_CHECKS_OTHER_TYPE) || mp_obj_get_type(o2) == type)) {
            // CPython is asymmetric: it will try __eq__ if there's no __ne__ but not the
            // other way around.  If the class doesn't need a full test we can skip __ne__.
            if (op == MP_BINARY_OP_NOT_EQUAL && (type->flags & MP_TYPE_FLAG_EQ_HAS_NEQ_TEST)) {
<<<<<<< HEAD
                mp_obj_t r = binary_op(MP_BINARY_OP_NOT_EQUAL, o1, o2);
=======
                mp_obj_t r = MP_OBJ_TYPE_GET_SLOT(type, binary_op)(MP_BINARY_OP_NOT_EQUAL, o1, o2);
>>>>>>> 294baf52
                if (r != MP_OBJ_NULL) {
                    return r;
                }
            }

            // Try calling __eq__.
<<<<<<< HEAD
            mp_obj_t r = binary_op(MP_BINARY_OP_EQUAL, o1, o2);
=======
            mp_obj_t r = MP_OBJ_TYPE_GET_SLOT(type, binary_op)(MP_BINARY_OP_EQUAL, o1, o2);
>>>>>>> 294baf52
            if (r != MP_OBJ_NULL) {
                if (op == MP_BINARY_OP_EQUAL) {
                    return r;
                } else {
                    return mp_obj_is_true(r) ? local_true : local_false;
                }
            }
        }

    skip_one_pass:
        // Try the other way around if none of the above worked
        ++pass_number;
        mp_obj_t temp = o1;
        o1 = o2;
        o2 = temp;
    }

    // equality not implemented, so fall back to pointer conparison
    return (o1 == o2) ? local_true : local_false;
}

bool mp_obj_equal(mp_obj_t o1, mp_obj_t o2) {
    return mp_obj_is_true(mp_obj_equal_not_equal(MP_BINARY_OP_EQUAL, o1, o2));
}

mp_int_t mp_obj_get_int(mp_const_obj_t arg) {
    // This function essentially performs implicit type conversion to int
    // Note that Python does NOT provide implicit type conversion from
    // float to int in the core expression language, try some_list[1.0].
    if (arg == mp_const_false) {
        return 0;
    } else if (arg == mp_const_true) {
        return 1;
    } else if (mp_obj_is_small_int(arg)) {
        return MP_OBJ_SMALL_INT_VALUE(arg);
    } else if (mp_obj_is_exact_type(arg, &mp_type_int)) {
        return mp_obj_int_get_checked(arg);
    } else {
        mp_obj_t res = mp_unary_op(MP_UNARY_OP_INT, (mp_obj_t)arg);
        return mp_obj_int_get_checked(res);
    }
}

mp_int_t mp_obj_get_int_truncated(mp_const_obj_t arg) {
    if (mp_obj_is_int(arg)) {
        return mp_obj_int_get_truncated(arg);
    } else {
        return mp_obj_get_int(arg);
    }
}

// returns false if arg is not of integral type
// returns true and sets *value if it is of integral type
// can throw OverflowError if arg is of integral type, but doesn't fit in a mp_int_t
bool mp_obj_get_int_maybe(mp_const_obj_t arg, mp_int_t *value) {
    if (arg == mp_const_false) {
        *value = 0;
    } else if (arg == mp_const_true) {
        *value = 1;
    } else if (mp_obj_is_small_int(arg)) {
        *value = MP_OBJ_SMALL_INT_VALUE(arg);
    } else if (mp_obj_is_exact_type(arg, &mp_type_int)) {
        *value = mp_obj_int_get_checked(arg);
    } else {
        return false;
    }
    return true;
}

#if MICROPY_PY_BUILTINS_FLOAT
bool mp_obj_get_float_maybe(mp_obj_t arg, mp_float_t *value) {
    mp_float_t val;

    if (arg == mp_const_false) {
        val = 0;
    } else if (arg == mp_const_true) {
        val = 1;
    } else if (mp_obj_is_small_int(arg)) {
        val = (mp_float_t)MP_OBJ_SMALL_INT_VALUE(arg);
    #if MICROPY_LONGINT_IMPL != MICROPY_LONGINT_IMPL_NONE
    } else if (mp_obj_is_exact_type(arg, &mp_type_int)) {
        val = mp_obj_int_as_float_impl(arg);
    #endif
    } else if (mp_obj_is_float(arg)) {
        val = mp_obj_float_get(arg);
    } else {
        arg = mp_unary_op(MP_UNARY_OP_FLOAT_MAYBE, (mp_obj_t)arg);
        if (arg != MP_OBJ_NULL && mp_obj_is_float(arg)) {
            val = mp_obj_float_get(arg);
        } else {
            return false;
        }
    }
    *value = val;
    return true;
}

mp_float_t mp_obj_get_float(mp_obj_t arg) {
    mp_float_t val;

    if (!mp_obj_get_float_maybe(arg, &val)) {
        #if MICROPY_ERROR_REPORTING <= MICROPY_ERROR_REPORTING_TERSE
        mp_raise_TypeError(MP_ERROR_TEXT("can't convert to float"));
        #else
        mp_raise_msg_varg(&mp_type_TypeError,
            MP_ERROR_TEXT("can't convert %s to float"), mp_obj_get_type_str(arg));
        #endif
    }

    return val;
}

#if MICROPY_PY_BUILTINS_COMPLEX
bool mp_obj_get_complex_maybe(mp_obj_t arg, mp_float_t *real, mp_float_t *imag) {
    if (mp_obj_get_float_maybe(arg, real)) {
        *imag = 0;
    } else if (mp_obj_is_type(arg, &mp_type_complex)) {
        mp_obj_complex_get(arg, real, imag);
    } else {
        arg = mp_unary_op(MP_UNARY_OP_COMPLEX_MAYBE, (mp_obj_t)arg);
        if (arg != MP_OBJ_NULL && mp_obj_is_type(arg, &mp_type_complex)) {
            mp_obj_complex_get(arg, real, imag);
        } else {
            return false;
        }
    }
    return true;
}

void mp_obj_get_complex(mp_obj_t arg, mp_float_t *real, mp_float_t *imag) {
    if (!mp_obj_get_complex_maybe(arg, real, imag)) {
        #if MICROPY_ERROR_REPORTING <= MICROPY_ERROR_REPORTING_TERSE
        mp_raise_TypeError(MP_ERROR_TEXT("can't convert to complex"));
        #else
        mp_raise_TypeError_varg(
            MP_ERROR_TEXT("can't convert %s to complex"), mp_obj_get_type_str(arg));
        #endif
    }
}
#endif
#endif

// note: returned value in *items may point to the interior of a GC block
void mp_obj_get_array(mp_obj_t o, size_t *len, mp_obj_t **items) {
    if (mp_obj_is_tuple_compatible(o)) {
        mp_obj_tuple_get(o, len, items);
    } else if (mp_obj_is_type(o, &mp_type_list)) {
        mp_obj_list_get(o, len, items);
    } else {
        #if MICROPY_ERROR_REPORTING <= MICROPY_ERROR_REPORTING_TERSE
        mp_raise_TypeError(MP_ERROR_TEXT("expected tuple/list"));
        #else
        mp_raise_TypeError_varg(
            MP_ERROR_TEXT("object '%s' isn't a tuple or list"), mp_obj_get_type_str(o));
        #endif
    }
}

// note: returned value in *items may point to the interior of a GC block
void mp_obj_get_array_fixed_n(mp_obj_t o, size_t len, mp_obj_t **items) {
    size_t seq_len;
    mp_obj_get_array(o, &seq_len, items);
    if (seq_len != len) {
        #if MICROPY_ERROR_REPORTING <= MICROPY_ERROR_REPORTING_TERSE
        mp_raise_ValueError(MP_ERROR_TEXT("tuple/list has wrong length"));
        #else
        mp_raise_msg_varg(&mp_type_ValueError,
            MP_ERROR_TEXT("requested length %d but object has length %d"), (int)len, (int)seq_len);
        #endif
    }
}

// is_slice determines whether the index is a slice index
size_t mp_get_index(const mp_obj_type_t *type, size_t len, mp_obj_t index, bool is_slice) {
    mp_int_t i;
    if (mp_obj_is_small_int(index)) {
        i = MP_OBJ_SMALL_INT_VALUE(index);
    } else if (!mp_obj_get_int_maybe(index, &i)) {
        #if MICROPY_ERROR_REPORTING <= MICROPY_ERROR_REPORTING_TERSE
        mp_raise_TypeError(MP_ERROR_TEXT("indices must be integers"));
        #else
        mp_raise_msg_varg(&mp_type_TypeError,
            MP_ERROR_TEXT("%q indices must be integers, not %s"),
            type->name, mp_obj_get_type_str(index));
        #endif
    }

    if (i < 0) {
        i += len;
    }
    if (is_slice) {
        if (i < 0) {
            i = 0;
        } else if ((mp_uint_t)i > len) {
            i = len;
        }
    } else {
        mp_arg_validate_index_range(i, 0, len - 1, MP_QSTR_index);
    }

    // By this point 0 <= i <= len and so fits in a size_t
    return (size_t)i;
}

mp_obj_t mp_obj_id(mp_obj_t o_in) {
    mp_int_t id = (mp_int_t)o_in;
    if (!mp_obj_is_obj(o_in)) {
        return mp_obj_new_int(id);
    } else if (id >= 0) {
        // Many OSes and CPUs have affinity for putting "user" memories
        // into low half of address space, and "system" into upper half.
        // We're going to take advantage of that and return small int
        // (signed) for such "user" addresses.
        return MP_OBJ_NEW_SMALL_INT(id);
    } else {
        // If that didn't work, well, let's return long int, just as
        // a (big) positive value, so it will never clash with the range
        // of small int returned in previous case.
        return mp_obj_new_int_from_uint((mp_uint_t)id);
    }
}

// will raise a TypeError if object has no length
mp_obj_t mp_obj_len(mp_obj_t o_in) {
    mp_obj_t len = mp_obj_len_maybe(o_in);
    if (len == MP_OBJ_NULL) {
        #if MICROPY_ERROR_REPORTING <= MICROPY_ERROR_REPORTING_TERSE
        mp_raise_TypeError(MP_ERROR_TEXT("object has no len"));
        #else
        mp_raise_TypeError_varg(
            MP_ERROR_TEXT("object of type '%s' has no len()"), mp_obj_get_type_str(o_in));
        #endif
    } else {
        return len;
    }
}

// may return MP_OBJ_NULL
mp_obj_t mp_obj_len_maybe(mp_obj_t o_in) {
    if (
        #if !MICROPY_PY_BUILTINS_STR_UNICODE
        // It's simple - unicode is slow, non-unicode is fast
        mp_obj_is_str(o_in) ||
        #endif
        mp_obj_is_type(o_in, &mp_type_bytes)) {
        GET_STR_LEN(o_in, l);
        return MP_OBJ_NEW_SMALL_INT(l);
    } else {
        const mp_obj_type_t *type = mp_obj_get_type(o_in);
<<<<<<< HEAD
        mp_unary_op_fun_t unary_op = mp_type_get_unary_op_slot(type);
        if (unary_op != NULL) {
            return unary_op(MP_UNARY_OP_LEN, o_in);
=======
        if (MP_OBJ_TYPE_HAS_SLOT(type, unary_op)) {
            return MP_OBJ_TYPE_GET_SLOT(type, unary_op)(MP_UNARY_OP_LEN, o_in);
>>>>>>> 294baf52
        } else {
            return MP_OBJ_NULL;
        }
    }
}

mp_obj_t mp_obj_subscr(mp_obj_t base, mp_obj_t index, mp_obj_t value) {
    const mp_obj_type_t *type = mp_obj_get_type(base);
<<<<<<< HEAD
    mp_subscr_fun_t subscr = mp_type_get_subscr_slot(type);
    if (subscr != NULL) {
        mp_obj_t ret = subscr(base, index, value);
        // May have called port specific C code. Make sure it didn't mess up the heap.
        assert_heap_ok();
=======
    if (MP_OBJ_TYPE_HAS_SLOT(type, subscr)) {
        mp_obj_t ret = MP_OBJ_TYPE_GET_SLOT(type, subscr)(base, index, value);
>>>>>>> 294baf52
        if (ret != MP_OBJ_NULL) {
            return ret;
        }
    }
    if (value == MP_OBJ_NULL) {
        #if MICROPY_ERROR_REPORTING <= MICROPY_ERROR_REPORTING_TERSE
        mp_raise_TypeError(MP_ERROR_TEXT("object doesn't support item deletion"));
        #else
        mp_raise_TypeError_varg(
            MP_ERROR_TEXT("'%s' object doesn't support item deletion"), mp_obj_get_type_str(base));
        #endif
    } else if (value == MP_OBJ_SENTINEL) {
        #if MICROPY_ERROR_REPORTING <= MICROPY_ERROR_REPORTING_TERSE
        mp_raise_TypeError(MP_ERROR_TEXT("object isn't subscriptable"));
        #else
        mp_raise_TypeError_varg(
            MP_ERROR_TEXT("'%s' object isn't subscriptable"), mp_obj_get_type_str(base));
        #endif
    } else {
        #if MICROPY_ERROR_REPORTING <= MICROPY_ERROR_REPORTING_TERSE
        mp_raise_TypeError(MP_ERROR_TEXT("object doesn't support item assignment"));
        #else
        mp_raise_TypeError_varg(
            MP_ERROR_TEXT("'%s' object doesn't support item assignment"), mp_obj_get_type_str(base));
        #endif
    }
}

// Return input argument. Useful as .getiter for objects which are
// their own iterators, etc.
mp_obj_t mp_identity(mp_obj_t self) {
    return self;
}
MP_DEFINE_CONST_FUN_OBJ_1(mp_identity_obj, mp_identity);

// mp_obj_t mp_identity_getiter(mp_obj_t self, mp_obj_iter_buf_t *iter_buf) {
//     (void)iter_buf;
//     return self;
// }

typedef struct {
    mp_obj_base_t base;
    mp_fun_1_t iternext;
    mp_obj_t obj;
    mp_int_t cur;
} mp_obj_generic_it_t;

STATIC mp_obj_t generic_it_iternext(mp_obj_t self_in) {
    mp_obj_generic_it_t *self = MP_OBJ_TO_PTR(self_in);
    const mp_obj_full_type_t *type = mp_obj_get_full_type(self->obj);
    mp_obj_t current_length = type->MP_TYPE_UNARY_OP(MP_UNARY_OP_LEN, self->obj);
    if (self->cur < MP_OBJ_SMALL_INT_VALUE(current_length)) {
        mp_obj_t o_out = type->ext[0].subscr(self->obj, MP_OBJ_NEW_SMALL_INT(self->cur), MP_OBJ_SENTINEL);
        self->cur += 1;
        return o_out;
    } else {
        return MP_OBJ_STOP_ITERATION;
    }
}

mp_obj_t mp_obj_new_generic_iterator(mp_obj_t obj, mp_obj_iter_buf_t *iter_buf) {
    assert(sizeof(mp_obj_generic_it_t) <= sizeof(mp_obj_iter_buf_t));
    mp_obj_generic_it_t *o = (mp_obj_generic_it_t *)iter_buf;
    o->base.type = &mp_type_polymorph_iter;
    o->iternext = generic_it_iternext;
    o->obj = obj;
    o->cur = 0;
    return MP_OBJ_FROM_PTR(o);
}

bool mp_get_buffer(mp_obj_t obj, mp_buffer_info_t *bufinfo, mp_uint_t flags) {
    const mp_obj_type_t *type = mp_obj_get_type(obj);
<<<<<<< HEAD
    const mp_getbuffer_fun_t get_buffer = mp_type_get_getbuffer_slot(type);
    if (get_buffer == NULL) {
        return false;
    }
    int ret = get_buffer(obj, bufinfo, flags);
=======
    if (!MP_OBJ_TYPE_HAS_SLOT(type, buffer)) {
        return false;
    }
    int ret = MP_OBJ_TYPE_GET_SLOT(type, buffer)(obj, bufinfo, flags);
>>>>>>> 294baf52
    if (ret != 0) {
        return false;
    }
    return true;
}

void mp_get_buffer_raise(mp_obj_t obj, mp_buffer_info_t *bufinfo, mp_uint_t flags) {
    if (!mp_get_buffer(obj, bufinfo, flags)) {
        mp_raise_TypeError(MP_ERROR_TEXT("object with buffer protocol required"));
    }
}

mp_obj_t mp_generic_unary_op(mp_unary_op_t op, mp_obj_t o_in) {
    switch (op) {
        case MP_UNARY_OP_HASH:
            return MP_OBJ_NEW_SMALL_INT((mp_uint_t)o_in);
        default:
            return MP_OBJ_NULL;      // op not supported
    }
}

mp_call_fun_t mp_type_get_call_slot(const mp_obj_type_t *type) {
    if (!(type->flags & MP_TYPE_FLAG_EXTENDED)) {
        return NULL;
    }
    return type->ext[0].call;
}

mp_unary_op_fun_t mp_type_get_unary_op_slot(const mp_obj_type_t *type) {
    if (!(type->flags & MP_TYPE_FLAG_EXTENDED)) {
        return NULL;
    }
    return type->ext[0].unary_op;
}


mp_binary_op_fun_t mp_type_get_binary_op_slot(const mp_obj_type_t *type) {
    if (!(type->flags & MP_TYPE_FLAG_EXTENDED)) {
        return NULL;
    }
    return type->ext[0].binary_op;
}


mp_attr_fun_t mp_type_get_attr_slot(const mp_obj_type_t *type) {
    return type->attr;
}


mp_subscr_fun_t mp_type_get_subscr_slot(const mp_obj_type_t *type) {
    if (!(type->flags & MP_TYPE_FLAG_EXTENDED)) {
        return NULL;
    }
    return type->MP_TYPE_SUBSCR;
}


mp_getiter_fun_t mp_type_get_getiter_slot(const mp_obj_type_t *type) {
    if (!(type->flags & MP_TYPE_FLAG_EXTENDED)) {
        return NULL;
    }
    return type->MP_TYPE_GETITER;
}


mp_fun_1_t mp_type_get_iternext_slot(const mp_obj_type_t *type) {
    if (!(type->flags & MP_TYPE_FLAG_EXTENDED)) {
        return NULL;
    }
    return type->MP_TYPE_ITERNEXT;
}


mp_getbuffer_fun_t mp_type_get_getbuffer_slot(const mp_obj_type_t *type) {
    if (!(type->flags & MP_TYPE_FLAG_EXTENDED)) {
        return NULL;
    }
    return type->MP_TYPE_GET_BUFFER;
}


const void *mp_type_get_protocol_slot(const mp_obj_type_t *type) {
    if (!(type->flags & MP_TYPE_FLAG_EXTENDED)) {
        return NULL;
    }
    return type->MP_TYPE_PROTOCOL;
}


const void *mp_type_get_parent_slot(const mp_obj_type_t *type) {
    return type->parent;
}

size_t mp_type_size(const mp_obj_type_t *type) {
    if (!(type->flags & MP_TYPE_FLAG_EXTENDED)) {
        return sizeof(mp_obj_type_t);
    }
    return sizeof(mp_obj_full_type_t);
}<|MERGE_RESOLUTION|>--- conflicted
+++ resolved
@@ -39,9 +39,7 @@
 #include "py/stackctrl.h"
 #include "py/stream.h" // for mp_obj_print
 
-#include "supervisor/linker.h"
 #include "supervisor/shared/stack.h"
-#include "supervisor/shared/translate/translate.h"
 
 // Allocates an object and also sets type, for mp_obj_malloc{,_var} macros.
 MP_NOINLINE void *mp_obj_malloc_helper(size_t num_bytes, const mp_obj_type_t *type) {
@@ -106,12 +104,6 @@
     }
 
     #endif
-}
-
-const mp_obj_full_type_t *mp_obj_get_full_type(mp_const_obj_t o_in) {
-    const mp_obj_type_t *type = mp_obj_get_type(o_in);
-    assert(type->flags & MP_TYPE_FLAG_EXTENDED);
-    return (mp_obj_full_type_t *)type;
 }
 
 const char *mp_obj_get_type_str(mp_const_obj_t o_in) {
@@ -250,14 +242,8 @@
         }
     } else {
         const mp_obj_type_t *type = mp_obj_get_type(arg);
-<<<<<<< HEAD
-        mp_unary_op_fun_t unary_op = mp_type_get_unary_op_slot(type);
-        if (unary_op) {
-            mp_obj_t result = unary_op(MP_UNARY_OP_BOOL, arg);
-=======
         if (MP_OBJ_TYPE_HAS_SLOT(type, unary_op)) {
             mp_obj_t result = MP_OBJ_TYPE_GET_SLOT(type, unary_op)(MP_UNARY_OP_BOOL, arg);
->>>>>>> 294baf52
             if (result != MP_OBJ_NULL) {
                 return result == mp_const_true;
             }
@@ -275,11 +261,7 @@
 }
 
 bool mp_obj_is_callable(mp_obj_t o_in) {
-<<<<<<< HEAD
-    const mp_call_fun_t call = mp_type_get_call_slot(mp_obj_get_type(o_in));
-=======
     const mp_call_fun_t call = MP_OBJ_TYPE_GET_SLOT_OR_NULL(mp_obj_get_type(o_in), call);
->>>>>>> 294baf52
     if (call != mp_obj_instance_call) {
         return call != NULL;
     }
@@ -346,32 +328,19 @@
         const mp_obj_type_t *type = mp_obj_get_type(o1);
         // If a full equality test is not needed and the other object is a different
         // type then we don't need to bother trying the comparison.
-<<<<<<< HEAD
-        mp_binary_op_fun_t binary_op = mp_type_get_binary_op_slot(type);
-        if (binary_op != NULL &&
-=======
         if (MP_OBJ_TYPE_HAS_SLOT(type, binary_op) &&
->>>>>>> 294baf52
             ((type->flags & MP_TYPE_FLAG_EQ_CHECKS_OTHER_TYPE) || mp_obj_get_type(o2) == type)) {
             // CPython is asymmetric: it will try __eq__ if there's no __ne__ but not the
             // other way around.  If the class doesn't need a full test we can skip __ne__.
             if (op == MP_BINARY_OP_NOT_EQUAL && (type->flags & MP_TYPE_FLAG_EQ_HAS_NEQ_TEST)) {
-<<<<<<< HEAD
-                mp_obj_t r = binary_op(MP_BINARY_OP_NOT_EQUAL, o1, o2);
-=======
                 mp_obj_t r = MP_OBJ_TYPE_GET_SLOT(type, binary_op)(MP_BINARY_OP_NOT_EQUAL, o1, o2);
->>>>>>> 294baf52
                 if (r != MP_OBJ_NULL) {
                     return r;
                 }
             }
 
             // Try calling __eq__.
-<<<<<<< HEAD
-            mp_obj_t r = binary_op(MP_BINARY_OP_EQUAL, o1, o2);
-=======
             mp_obj_t r = MP_OBJ_TYPE_GET_SLOT(type, binary_op)(MP_BINARY_OP_EQUAL, o1, o2);
->>>>>>> 294baf52
             if (r != MP_OBJ_NULL) {
                 if (op == MP_BINARY_OP_EQUAL) {
                     return r;
@@ -621,14 +590,8 @@
         return MP_OBJ_NEW_SMALL_INT(l);
     } else {
         const mp_obj_type_t *type = mp_obj_get_type(o_in);
-<<<<<<< HEAD
-        mp_unary_op_fun_t unary_op = mp_type_get_unary_op_slot(type);
-        if (unary_op != NULL) {
-            return unary_op(MP_UNARY_OP_LEN, o_in);
-=======
         if (MP_OBJ_TYPE_HAS_SLOT(type, unary_op)) {
             return MP_OBJ_TYPE_GET_SLOT(type, unary_op)(MP_UNARY_OP_LEN, o_in);
->>>>>>> 294baf52
         } else {
             return MP_OBJ_NULL;
         }
@@ -637,19 +600,14 @@
 
 mp_obj_t mp_obj_subscr(mp_obj_t base, mp_obj_t index, mp_obj_t value) {
     const mp_obj_type_t *type = mp_obj_get_type(base);
-<<<<<<< HEAD
-    mp_subscr_fun_t subscr = mp_type_get_subscr_slot(type);
-    if (subscr != NULL) {
-        mp_obj_t ret = subscr(base, index, value);
+    if (MP_OBJ_TYPE_HAS_SLOT(type, subscr)) {
+        mp_obj_t ret = MP_OBJ_TYPE_GET_SLOT(type, subscr)(base, index, value);
         // May have called port specific C code. Make sure it didn't mess up the heap.
         assert_heap_ok();
-=======
-    if (MP_OBJ_TYPE_HAS_SLOT(type, subscr)) {
-        mp_obj_t ret = MP_OBJ_TYPE_GET_SLOT(type, subscr)(base, index, value);
->>>>>>> 294baf52
         if (ret != MP_OBJ_NULL) {
             return ret;
         }
+        // TODO: call base classes here?
     }
     if (value == MP_OBJ_NULL) {
         #if MICROPY_ERROR_REPORTING <= MICROPY_ERROR_REPORTING_TERSE
@@ -687,50 +645,12 @@
 //     return self;
 // }
 
-typedef struct {
-    mp_obj_base_t base;
-    mp_fun_1_t iternext;
-    mp_obj_t obj;
-    mp_int_t cur;
-} mp_obj_generic_it_t;
-
-STATIC mp_obj_t generic_it_iternext(mp_obj_t self_in) {
-    mp_obj_generic_it_t *self = MP_OBJ_TO_PTR(self_in);
-    const mp_obj_full_type_t *type = mp_obj_get_full_type(self->obj);
-    mp_obj_t current_length = type->MP_TYPE_UNARY_OP(MP_UNARY_OP_LEN, self->obj);
-    if (self->cur < MP_OBJ_SMALL_INT_VALUE(current_length)) {
-        mp_obj_t o_out = type->ext[0].subscr(self->obj, MP_OBJ_NEW_SMALL_INT(self->cur), MP_OBJ_SENTINEL);
-        self->cur += 1;
-        return o_out;
-    } else {
-        return MP_OBJ_STOP_ITERATION;
-    }
-}
-
-mp_obj_t mp_obj_new_generic_iterator(mp_obj_t obj, mp_obj_iter_buf_t *iter_buf) {
-    assert(sizeof(mp_obj_generic_it_t) <= sizeof(mp_obj_iter_buf_t));
-    mp_obj_generic_it_t *o = (mp_obj_generic_it_t *)iter_buf;
-    o->base.type = &mp_type_polymorph_iter;
-    o->iternext = generic_it_iternext;
-    o->obj = obj;
-    o->cur = 0;
-    return MP_OBJ_FROM_PTR(o);
-}
-
 bool mp_get_buffer(mp_obj_t obj, mp_buffer_info_t *bufinfo, mp_uint_t flags) {
     const mp_obj_type_t *type = mp_obj_get_type(obj);
-<<<<<<< HEAD
-    const mp_getbuffer_fun_t get_buffer = mp_type_get_getbuffer_slot(type);
-    if (get_buffer == NULL) {
-        return false;
-    }
-    int ret = get_buffer(obj, bufinfo, flags);
-=======
     if (!MP_OBJ_TYPE_HAS_SLOT(type, buffer)) {
         return false;
     }
     int ret = MP_OBJ_TYPE_GET_SLOT(type, buffer)(obj, bufinfo, flags);
->>>>>>> 294baf52
     if (ret != 0) {
         return false;
     }
@@ -750,83 +670,4 @@
         default:
             return MP_OBJ_NULL;      // op not supported
     }
-}
-
-mp_call_fun_t mp_type_get_call_slot(const mp_obj_type_t *type) {
-    if (!(type->flags & MP_TYPE_FLAG_EXTENDED)) {
-        return NULL;
-    }
-    return type->ext[0].call;
-}
-
-mp_unary_op_fun_t mp_type_get_unary_op_slot(const mp_obj_type_t *type) {
-    if (!(type->flags & MP_TYPE_FLAG_EXTENDED)) {
-        return NULL;
-    }
-    return type->ext[0].unary_op;
-}
-
-
-mp_binary_op_fun_t mp_type_get_binary_op_slot(const mp_obj_type_t *type) {
-    if (!(type->flags & MP_TYPE_FLAG_EXTENDED)) {
-        return NULL;
-    }
-    return type->ext[0].binary_op;
-}
-
-
-mp_attr_fun_t mp_type_get_attr_slot(const mp_obj_type_t *type) {
-    return type->attr;
-}
-
-
-mp_subscr_fun_t mp_type_get_subscr_slot(const mp_obj_type_t *type) {
-    if (!(type->flags & MP_TYPE_FLAG_EXTENDED)) {
-        return NULL;
-    }
-    return type->MP_TYPE_SUBSCR;
-}
-
-
-mp_getiter_fun_t mp_type_get_getiter_slot(const mp_obj_type_t *type) {
-    if (!(type->flags & MP_TYPE_FLAG_EXTENDED)) {
-        return NULL;
-    }
-    return type->MP_TYPE_GETITER;
-}
-
-
-mp_fun_1_t mp_type_get_iternext_slot(const mp_obj_type_t *type) {
-    if (!(type->flags & MP_TYPE_FLAG_EXTENDED)) {
-        return NULL;
-    }
-    return type->MP_TYPE_ITERNEXT;
-}
-
-
-mp_getbuffer_fun_t mp_type_get_getbuffer_slot(const mp_obj_type_t *type) {
-    if (!(type->flags & MP_TYPE_FLAG_EXTENDED)) {
-        return NULL;
-    }
-    return type->MP_TYPE_GET_BUFFER;
-}
-
-
-const void *mp_type_get_protocol_slot(const mp_obj_type_t *type) {
-    if (!(type->flags & MP_TYPE_FLAG_EXTENDED)) {
-        return NULL;
-    }
-    return type->MP_TYPE_PROTOCOL;
-}
-
-
-const void *mp_type_get_parent_slot(const mp_obj_type_t *type) {
-    return type->parent;
-}
-
-size_t mp_type_size(const mp_obj_type_t *type) {
-    if (!(type->flags & MP_TYPE_FLAG_EXTENDED)) {
-        return sizeof(mp_obj_type_t);
-    }
-    return sizeof(mp_obj_full_type_t);
 }