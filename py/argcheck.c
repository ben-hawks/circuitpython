/*
 * This file is part of the MicroPython project, http://micropython.org/
 *
 * The MIT License (MIT)
 *
 * SPDX-FileCopyrightText: Copyright (c) 2013, 2014 Damien P. George
 *
 * Permission is hereby granted, free of charge, to any person obtaining a copy
 * of this software and associated documentation files (the "Software"), to deal
 * in the Software without restriction, including without limitation the rights
 * to use, copy, modify, merge, publish, distribute, sublicense, and/or sell
 * copies of the Software, and to permit persons to whom the Software is
 * furnished to do so, subject to the following conditions:
 *
 * The above copyright notice and this permission notice shall be included in
 * all copies or substantial portions of the Software.
 *
 * THE SOFTWARE IS PROVIDED "AS IS", WITHOUT WARRANTY OF ANY KIND, EXPRESS OR
 * IMPLIED, INCLUDING BUT NOT LIMITED TO THE WARRANTIES OF MERCHANTABILITY,
 * FITNESS FOR A PARTICULAR PURPOSE AND NONINFRINGEMENT. IN NO EVENT SHALL THE
 * AUTHORS OR COPYRIGHT HOLDERS BE LIABLE FOR ANY CLAIM, DAMAGES OR OTHER
 * LIABILITY, WHETHER IN AN ACTION OF CONTRACT, TORT OR OTHERWISE, ARISING FROM,
 * OUT OF OR IN CONNECTION WITH THE SOFTWARE OR THE USE OR OTHER DEALINGS IN
 * THE SOFTWARE.
 */

#include <stdlib.h>
#include <assert.h>

#include "py/runtime.h"

<<<<<<< HEAD
#include "supervisor/shared/translate.h"


void mp_arg_check_num(size_t n_args, mp_map_t *kw_args, size_t n_args_min, size_t n_args_max, bool takes_kw) {
    size_t n_kw = 0;
    if (kw_args != NULL) {
        n_kw = kw_args->used;
    }
    mp_arg_check_num_kw_array(n_args, n_kw, n_args_min, n_args_max, takes_kw);
}

void mp_arg_check_num_kw_array(size_t n_args, size_t n_kw, size_t n_args_min, size_t n_args_max, bool takes_kw) {
    // NOTE(tannewt): This prevents this function from being optimized away.
    // Without it, functions can crash when reading invalid args.
    __asm volatile ("");
    // TODO maybe take the function name as an argument so we can print nicer error messages

    if (n_kw > 0 && !takes_kw) {
        #if MICROPY_ERROR_REPORTING == MICROPY_ERROR_REPORTING_TERSE
        mp_arg_error_terse_mismatch();
        #else
        mp_raise_TypeError(translate("function does not take keyword arguments"));
        #endif
=======
void mp_arg_check_num_sig(size_t n_args, size_t n_kw, uint32_t sig) {
    // TODO maybe take the function name as an argument so we can print nicer error messages

    // The reverse of MP_OBJ_FUN_MAKE_SIG
    bool takes_kw = sig & 1;
    size_t n_args_min = sig >> 17;
    size_t n_args_max = (sig >> 1) & 0xffff;

    if (n_kw && !takes_kw) {
        if (MICROPY_ERROR_REPORTING == MICROPY_ERROR_REPORTING_TERSE) {
            mp_arg_error_terse_mismatch();
        } else {
            mp_raise_TypeError("function doesn't take keyword arguments");
        }
>>>>>>> b057fb8a
    }

    if (n_args_min == n_args_max) {
        if (n_args != n_args_min) {
            #if MICROPY_ERROR_REPORTING == MICROPY_ERROR_REPORTING_TERSE
            mp_arg_error_terse_mismatch();
            #else
            mp_raise_TypeError_varg(
                translate("function takes %d positional arguments but %d were given"),
                n_args_min, n_args);
            #endif
        }
    } else {
        if (n_args < n_args_min) {
            #if MICROPY_ERROR_REPORTING == MICROPY_ERROR_REPORTING_TERSE
            mp_arg_error_terse_mismatch();
            #else
            mp_raise_TypeError_varg(
                translate("function missing %d required positional arguments"),
                n_args_min - n_args);
            #endif
        } else if (n_args > n_args_max) {
            #if MICROPY_ERROR_REPORTING == MICROPY_ERROR_REPORTING_TERSE
            mp_arg_error_terse_mismatch();
            #else
            mp_raise_TypeError_varg(
                translate("function expected at most %d arguments, got %d"),
                n_args_max, n_args);
            #endif
        }
    }
}

void mp_arg_parse_all(size_t n_pos, const mp_obj_t *pos, mp_map_t *kws, size_t n_allowed, const mp_arg_t *allowed, mp_arg_val_t *out_vals) {
    size_t pos_found = 0, kws_found = 0;
    for (size_t i = 0; i < n_allowed; i++) {
        mp_obj_t given_arg;
        if (i < n_pos) {
            if (allowed[i].flags & MP_ARG_KW_ONLY) {
                goto extra_positional;
            }
            pos_found++;
            given_arg = pos[i];
        } else {
            mp_map_elem_t *kw = mp_map_lookup(kws, MP_OBJ_NEW_QSTR(allowed[i].qst), MP_MAP_LOOKUP);
            if (kw == NULL) {
                if (allowed[i].flags & MP_ARG_REQUIRED) {
                    #if MICROPY_ERROR_REPORTING == MICROPY_ERROR_REPORTING_TERSE
                    mp_arg_error_terse_mismatch();
                    #else
                    mp_raise_TypeError_varg(
                        translate("'%q' argument required"), allowed[i].qst);
                    #endif
                }
                out_vals[i] = allowed[i].defval;
                continue;
            } else {
                kws_found++;
                given_arg = kw->value;
            }
        }
        if ((allowed[i].flags & MP_ARG_KIND_MASK) == MP_ARG_BOOL) {
            out_vals[i].u_bool = mp_obj_is_true(given_arg);
        } else if ((allowed[i].flags & MP_ARG_KIND_MASK) == MP_ARG_INT) {
            out_vals[i].u_int = mp_obj_get_int(given_arg);
        } else {
            assert((allowed[i].flags & MP_ARG_KIND_MASK) == MP_ARG_OBJ);
            out_vals[i].u_obj = given_arg;
        }
    }
    if (pos_found < n_pos) {
    extra_positional:
<<<<<<< HEAD
        #if MICROPY_ERROR_REPORTING == MICROPY_ERROR_REPORTING_TERSE
        mp_arg_error_terse_mismatch();
        #else
        // TODO better error message
        mp_raise_TypeError(translate("extra positional arguments given"));
        #endif
=======
        if (MICROPY_ERROR_REPORTING == MICROPY_ERROR_REPORTING_TERSE) {
            mp_arg_error_terse_mismatch();
        } else {
            // TODO better error message
            mp_raise_TypeError("extra positional arguments given");
        }
>>>>>>> b057fb8a
    }
    if (kws_found < kws->used) {
        #if MICROPY_ERROR_REPORTING == MICROPY_ERROR_REPORTING_TERSE
        mp_arg_error_terse_mismatch();
        #else
        // TODO better error message
        mp_raise_TypeError(translate("extra keyword arguments given"));
        #endif
    }
}

void mp_arg_parse_all_kw_array(size_t n_pos, size_t n_kw, const mp_obj_t *args, size_t n_allowed, const mp_arg_t *allowed, mp_arg_val_t *out_vals) {
    mp_map_t kw_args;
    mp_map_init_fixed_table(&kw_args, n_kw, args + n_pos);
    mp_arg_parse_all(n_pos, args, &kw_args, n_allowed, allowed, out_vals);
}

NORETURN void mp_arg_error_terse_mismatch(void) {
    mp_raise_TypeError(translate("argument num/types mismatch"));
}

#if MICROPY_CPYTHON_COMPAT
NORETURN void mp_arg_error_unimpl_kw(void) {
    mp_raise_NotImplementedError(translate("keyword argument(s) not yet implemented - use normal args instead"));
}
#endif<|MERGE_RESOLUTION|>--- conflicted
+++ resolved
@@ -29,31 +29,8 @@
 
 #include "py/runtime.h"
 
-<<<<<<< HEAD
 #include "supervisor/shared/translate.h"
 
-
-void mp_arg_check_num(size_t n_args, mp_map_t *kw_args, size_t n_args_min, size_t n_args_max, bool takes_kw) {
-    size_t n_kw = 0;
-    if (kw_args != NULL) {
-        n_kw = kw_args->used;
-    }
-    mp_arg_check_num_kw_array(n_args, n_kw, n_args_min, n_args_max, takes_kw);
-}
-
-void mp_arg_check_num_kw_array(size_t n_args, size_t n_kw, size_t n_args_min, size_t n_args_max, bool takes_kw) {
-    // NOTE(tannewt): This prevents this function from being optimized away.
-    // Without it, functions can crash when reading invalid args.
-    __asm volatile ("");
-    // TODO maybe take the function name as an argument so we can print nicer error messages
-
-    if (n_kw > 0 && !takes_kw) {
-        #if MICROPY_ERROR_REPORTING == MICROPY_ERROR_REPORTING_TERSE
-        mp_arg_error_terse_mismatch();
-        #else
-        mp_raise_TypeError(translate("function does not take keyword arguments"));
-        #endif
-=======
 void mp_arg_check_num_sig(size_t n_args, size_t n_kw, uint32_t sig) {
     // TODO maybe take the function name as an argument so we can print nicer error messages
 
@@ -66,9 +43,8 @@
         if (MICROPY_ERROR_REPORTING == MICROPY_ERROR_REPORTING_TERSE) {
             mp_arg_error_terse_mismatch();
         } else {
-            mp_raise_TypeError("function doesn't take keyword arguments");
+            mp_raise_TypeError(translate("function doesn't take keyword arguments"));
         }
->>>>>>> b057fb8a
     }
 
     if (n_args_min == n_args_max) {
@@ -100,6 +76,18 @@
             #endif
         }
     }
+}
+
+inline void mp_arg_check_num(size_t n_args, mp_map_t *kw_args, size_t n_args_min, size_t n_args_max, bool takes_kw) {
+    size_t n_kw = 0;
+    if (kw_args != NULL) {
+        n_kw = kw_args->used;
+    }
+    mp_arg_check_num_sig(n_args, n_kw, MP_OBJ_FUN_MAKE_SIG(n_args_min, n_args_max, takes_kw));
+}
+
+inline void mp_arg_check_num_kw_array(size_t n_args, size_t n_kw, size_t n_args_min, size_t n_args_max, bool takes_kw) {
+    mp_arg_check_num_sig(n_args, n_kw, MP_OBJ_FUN_MAKE_SIG(n_args_min, n_args_max, takes_kw));
 }
 
 void mp_arg_parse_all(size_t n_pos, const mp_obj_t *pos, mp_map_t *kws, size_t n_allowed, const mp_arg_t *allowed, mp_arg_val_t *out_vals) {
@@ -141,21 +129,12 @@
     }
     if (pos_found < n_pos) {
     extra_positional:
-<<<<<<< HEAD
         #if MICROPY_ERROR_REPORTING == MICROPY_ERROR_REPORTING_TERSE
         mp_arg_error_terse_mismatch();
         #else
         // TODO better error message
         mp_raise_TypeError(translate("extra positional arguments given"));
         #endif
-=======
-        if (MICROPY_ERROR_REPORTING == MICROPY_ERROR_REPORTING_TERSE) {
-            mp_arg_error_terse_mismatch();
-        } else {
-            // TODO better error message
-            mp_raise_TypeError("extra positional arguments given");
-        }
->>>>>>> b057fb8a
     }
     if (kws_found < kws->used) {
         #if MICROPY_ERROR_REPORTING == MICROPY_ERROR_REPORTING_TERSE
