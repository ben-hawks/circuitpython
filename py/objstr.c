--- conflicted
+++ resolved
@@ -1102,7 +1102,7 @@
             #if MICROPY_ERROR_REPORTING <= MICROPY_ERROR_REPORTING_TERSE
             terse_str_format_value_error();
             #else
-            // CIRCUITPY-CHANGE
+            // CIRCUITPY-CHANGE: consolidated message
             mp_raise_ValueError_varg(MP_ERROR_TEXT("unmatched '%c' in format"), '{');
             #endif
         }
@@ -1129,7 +1129,7 @@
                 }
                 field_name = str_to_int(field_name, field_name_top, &index);
                 if ((uint)index >= n_args - 1) {
-                    // CIRCUITPY-CHANGE
+                    // CIRCUITPY-CHANGE:consolidated message
                     mp_raise_IndexError_varg(MP_ERROR_TEXT("%q index out of range"), MP_QSTR_tuple);
                 }
                 arg = args[index + 1];
@@ -2071,12 +2071,8 @@
 static mp_obj_t bytes_hex_as_str(size_t n_args, const mp_obj_t *args) {
     return mp_obj_bytes_hex(n_args, args, &mp_type_str);
 }
-<<<<<<< HEAD
 // CIRCUITPY-CHANGE: make public
 MP_DEFINE_CONST_FUN_OBJ_VAR_BETWEEN(mp_obj_bytes_hex_as_str_obj, 1, 2, bytes_hex_as_str);
-=======
-static MP_DEFINE_CONST_FUN_OBJ_VAR_BETWEEN(bytes_hex_as_str_obj, 1, 2, bytes_hex_as_str);
->>>>>>> a61c446c
 
 static MP_DEFINE_CONST_FUN_OBJ_2(bytes_fromhex_obj, mp_obj_bytes_fromhex);
 static MP_DEFINE_CONST_CLASSMETHOD_OBJ(bytes_fromhex_classmethod_obj, MP_ROM_PTR(&bytes_fromhex_obj));
