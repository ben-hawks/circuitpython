--- conflicted
+++ resolved
@@ -89,13 +89,8 @@
 CIRCUITPY_BINASCII ?= $(CIRCUITPY_FULL_BUILD)
 CFLAGS += -DCIRCUITPY_BINASCII=$(CIRCUITPY_BINASCII)
 
-<<<<<<< HEAD
 CIRCUITPY_BITBANG_APA102 ?= 0
 CFLAGS += -DCIRCUITPY_BITBANG_APA102=$(CIRCUITPY_BITBANG_APA102)
-=======
-CIRCUITPY_BITOPS ?= 0
-CFLAGS += -DCIRCUITPY_BITOPS=$(CIRCUITPY_BITOPS)
->>>>>>> 1cd4e455
 
 CIRCUITPY_BITBANGIO ?= $(CIRCUITPY_FULL_BUILD)
 CFLAGS += -DCIRCUITPY_BITBANGIO=$(CIRCUITPY_BITBANGIO)
@@ -351,6 +346,9 @@
 CIRCUITPY_USB_MSC ?= 1
 CFLAGS += -DCIRCUITPY_USB_MSC=$(CIRCUITPY_USB_MSC)
 
+# Defaulting this to OFF initially because it has only been tested on a
+# limited number of platforms, and the other platforms do not have this
+# setting in their mpconfigport.mk and/or mpconfigboard.mk files yet.
 CIRCUITPY_USB_VENDOR ?= 0
 CFLAGS += -DCIRCUITPY_USB_VENDOR=$(CIRCUITPY_USB_VENDOR)
 
