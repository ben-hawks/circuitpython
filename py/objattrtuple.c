/*
 * This file is part of the MicroPython project, http://micropython.org/
 *
 * The MIT License (MIT)
 *
 * Copyright (c) 2015 Damien P. George
 *
 * Permission is hereby granted, free of charge, to any person obtaining a copy
 * of this software and associated documentation files (the "Software"), to deal
 * in the Software without restriction, including without limitation the rights
 * to use, copy, modify, merge, publish, distribute, sublicense, and/or sell
 * copies of the Software, and to permit persons to whom the Software is
 * furnished to do so, subject to the following conditions:
 *
 * The above copyright notice and this permission notice shall be included in
 * all copies or substantial portions of the Software.
 *
 * THE SOFTWARE IS PROVIDED "AS IS", WITHOUT WARRANTY OF ANY KIND, EXPRESS OR
 * IMPLIED, INCLUDING BUT NOT LIMITED TO THE WARRANTIES OF MERCHANTABILITY,
 * FITNESS FOR A PARTICULAR PURPOSE AND NONINFRINGEMENT. IN NO EVENT SHALL THE
 * AUTHORS OR COPYRIGHT HOLDERS BE LIABLE FOR ANY CLAIM, DAMAGES OR OTHER
 * LIABILITY, WHETHER IN AN ACTION OF CONTRACT, TORT OR OTHERWISE, ARISING FROM,
 * OUT OF OR IN CONNECTION WITH THE SOFTWARE OR THE USE OR OTHER DEALINGS IN
 * THE SOFTWARE.
 */

#include "py/objtuple.h"

#if MICROPY_PY_ATTRTUPLE || MICROPY_PY_COLLECTIONS

// this helper function is used by collections.namedtuple
#if !MICROPY_PY_COLLECTIONS
STATIC
#endif
void mp_obj_attrtuple_print_helper(const mp_print_t *print, const qstr *fields, mp_obj_tuple_t *o) {
    mp_print_str(print, "(");
    for (size_t i = 0; i < o->len; i++) {
        if (i > 0) {
            mp_print_str(print, ", ");
        }
        mp_printf(print, "%q=", fields[i]);
        mp_obj_print_helper(print, o->items[i], PRINT_REPR);
    }
    mp_print_str(print, ")");
}

#endif

#if MICROPY_PY_ATTRTUPLE

STATIC void mp_obj_attrtuple_print(const mp_print_t *print, mp_obj_t o_in, mp_print_kind_t kind) {
    (void)kind;
    mp_obj_tuple_t *o = MP_OBJ_TO_PTR(o_in);
    const qstr *fields = (const qstr *)MP_OBJ_TO_PTR(o->items[o->len]);
    mp_obj_attrtuple_print_helper(print, fields, o);
}

STATIC void mp_obj_attrtuple_attr(mp_obj_t self_in, qstr attr, mp_obj_t *dest) {
    if (dest[0] == MP_OBJ_NULL) {
        // load attribute
        mp_obj_tuple_t *self = MP_OBJ_TO_PTR(self_in);
        size_t len = self->len;
        const qstr *fields = (const qstr *)MP_OBJ_TO_PTR(self->items[len]);
        for (size_t i = 0; i < len; i++) {
            if (fields[i] == attr) {
                dest[0] = self->items[i];
                return;
            }
        }
    }
}

mp_obj_t mp_obj_new_attrtuple(const qstr *fields, size_t n, const mp_obj_t *items) {
    mp_obj_tuple_t *o = mp_obj_malloc_var(mp_obj_tuple_t, mp_obj_t, n + 1, &mp_type_attrtuple);
    o->len = n;
    for (size_t i = 0; i < n; i++) {
        o->items[i] = items[i];
    }
    o->items[n] = MP_OBJ_FROM_PTR(fields);
    return MP_OBJ_FROM_PTR(o);
}

<<<<<<< HEAD
const mp_obj_type_t mp_type_attrtuple = {
    { &mp_type_type },
    .flags = MP_TYPE_FLAG_EXTENDED,
    .name = MP_QSTR_tuple, // reuse tuple to save on a qstr
    .print = mp_obj_attrtuple_print,
    .attr = mp_obj_attrtuple_attr,
    MP_TYPE_EXTENDED_FIELDS(
        .unary_op = mp_obj_tuple_unary_op,
        .binary_op = mp_obj_tuple_binary_op,
        .subscr = mp_obj_tuple_subscr,
        .getiter = mp_obj_tuple_getiter,
        ),
};
=======
MP_DEFINE_CONST_OBJ_TYPE(
    mp_type_attrtuple,
    MP_QSTR_tuple,
    MP_TYPE_FLAG_ITER_IS_GETITER,
    // reuse tuple to save on a qstr
    print, mp_obj_attrtuple_print,
    unary_op, mp_obj_tuple_unary_op,
    binary_op, mp_obj_tuple_binary_op,
    attr, mp_obj_attrtuple_attr,
    subscr, mp_obj_tuple_subscr,
    iter, mp_obj_tuple_getiter
    );
>>>>>>> 294baf52

#endif // MICROPY_PY_ATTRTUPLE<|MERGE_RESOLUTION|>--- conflicted
+++ resolved
@@ -80,21 +80,6 @@
     return MP_OBJ_FROM_PTR(o);
 }
 
-<<<<<<< HEAD
-const mp_obj_type_t mp_type_attrtuple = {
-    { &mp_type_type },
-    .flags = MP_TYPE_FLAG_EXTENDED,
-    .name = MP_QSTR_tuple, // reuse tuple to save on a qstr
-    .print = mp_obj_attrtuple_print,
-    .attr = mp_obj_attrtuple_attr,
-    MP_TYPE_EXTENDED_FIELDS(
-        .unary_op = mp_obj_tuple_unary_op,
-        .binary_op = mp_obj_tuple_binary_op,
-        .subscr = mp_obj_tuple_subscr,
-        .getiter = mp_obj_tuple_getiter,
-        ),
-};
-=======
 MP_DEFINE_CONST_OBJ_TYPE(
     mp_type_attrtuple,
     MP_QSTR_tuple,
@@ -107,6 +92,5 @@
     subscr, mp_obj_tuple_subscr,
     iter, mp_obj_tuple_getiter
     );
->>>>>>> 294baf52
 
 #endif // MICROPY_PY_ATTRTUPLE