/*
 * This file is part of the MicroPython project, http://micropython.org/
 *
 * The MIT License (MIT)
 *
 * Copyright (c) 2013-2019 Damien P. George
 * Copyright (c) 2014-2015 Paul Sokolovsky
 *
 * Permission is hereby granted, free of charge, to any person obtaining a copy
 * of this software and associated documentation files (the "Software"), to deal
 * in the Software without restriction, including without limitation the rights
 * to use, copy, modify, merge, publish, distribute, sublicense, and/or sell
 * copies of the Software, and to permit persons to whom the Software is
 * furnished to do so, subject to the following conditions:
 *
 * The above copyright notice and this permission notice shall be included in
 * all copies or substantial portions of the Software.
 *
 * THE SOFTWARE IS PROVIDED "AS IS", WITHOUT WARRANTY OF ANY KIND, EXPRESS OR
 * IMPLIED, INCLUDING BUT NOT LIMITED TO THE WARRANTIES OF MERCHANTABILITY,
 * FITNESS FOR A PARTICULAR PURPOSE AND NONINFRINGEMENT. IN NO EVENT SHALL THE
 * AUTHORS OR COPYRIGHT HOLDERS BE LIABLE FOR ANY CLAIM, DAMAGES OR OTHER
 * LIABILITY, WHETHER IN AN ACTION OF CONTRACT, TORT OR OTHERWISE, ARISING FROM,
 * OUT OF OR IN CONNECTION WITH THE SOFTWARE OR THE USE OR OTHER DEALINGS IN
 * THE SOFTWARE.
 */

#include <stdio.h>
#include <string.h>
#include <assert.h>

#include "py/emitglue.h"
#include "py/objtype.h"
#include "py/objfun.h"
#include "py/runtime.h"
#include "py/bc0.h"
#include "py/profile.h"

// *FORMAT-OFF*

#if 0
#if MICROPY_PY_THREAD
#define TRACE_PREFIX mp_printf(&mp_plat_print, "ts=%p sp=%d ", mp_thread_get_state(), (int)(sp - &code_state->state[0] + 1))
#else
#define TRACE_PREFIX mp_printf(&mp_plat_print, "sp=%d ", (int)(sp - &code_state->state[0] + 1))
#endif
#define TRACE(ip) TRACE_PREFIX; mp_bytecode_print2(&mp_plat_print, ip, 1, code_state->fun_bc->child_table, &code_state->fun_bc->context->constants);
#else
#define TRACE(ip)
#endif

// Value stack grows up (this makes it incompatible with native C stack, but
// makes sure that arguments to functions are in natural order arg1..argN
// (Python semantics mandates left-to-right evaluation order, including for
// function arguments). Stack pointer is pre-incremented and points at the
// top element.
// Exception stack also grows up, top element is also pointed at.

#define DECODE_UINT \
    mp_uint_t unum = 0; \
    do { \
        unum = (unum << 7) + (*ip & 0x7f); \
    } while ((*ip++ & 0x80) != 0)

#define DECODE_ULABEL \
    size_t ulab; \
    do { \
        if (ip[0] & 0x80) { \
            ulab = ((ip[0] & 0x7f) | (ip[1] << 7)); \
            ip += 2; \
        } else { \
            ulab = ip[0]; \
            ip += 1; \
        } \
    } while (0)

#define DECODE_SLABEL \
    size_t slab; \
    do { \
        if (ip[0] & 0x80) { \
            slab = ((ip[0] & 0x7f) | (ip[1] << 7)) - 0x4000; \
            ip += 2; \
        } else { \
            slab = ip[0] - 0x40; \
            ip += 1; \
        } \
    } while (0)

#if MICROPY_EMIT_BYTECODE_USES_QSTR_TABLE

#define DECODE_QSTR \
    DECODE_UINT; \
    qstr qst = qstr_table[unum]

#else

#define DECODE_QSTR \
    DECODE_UINT; \
    qstr qst = unum;

#endif

#define DECODE_PTR \
    DECODE_UINT; \
    void *ptr = (void *)(uintptr_t)code_state->fun_bc->child_table[unum]

#define DECODE_OBJ \
    DECODE_UINT; \
    mp_obj_t obj = (mp_obj_t)code_state->fun_bc->context->constants.obj_table[unum]

#define PUSH(val) *++sp = (val)
#define POP() (*sp--)
#define TOP() (*sp)
#define SET_TOP(val) *sp = (val)

#if MICROPY_PY_SYS_EXC_INFO
#define CLEAR_SYS_EXC_INFO() MP_STATE_VM(cur_exception) = NULL;
#else
#define CLEAR_SYS_EXC_INFO()
#endif

#define PUSH_EXC_BLOCK(with_or_finally) do { \
    DECODE_ULABEL; /* except labels are always forward */ \
    ++exc_sp; \
    exc_sp->handler = ip + ulab; \
    exc_sp->val_sp = MP_TAGPTR_MAKE(sp, ((with_or_finally) << 1)); \
    exc_sp->prev_exc = NULL; \
} while (0)

#define POP_EXC_BLOCK() \
    exc_sp--; /* pop back to previous exception handler */ \
    CLEAR_SYS_EXC_INFO() /* just clear sys.exc_info(), not compliant, but it shouldn't be used in 1st place */

#define CANCEL_ACTIVE_FINALLY(sp) do { \
    if (mp_obj_is_small_int(sp[-1])) { \
        /* Stack: (..., prev_dest_ip, prev_cause, dest_ip) */ \
        /* Cancel the unwind through the previous finally, replace with current one */ \
        sp[-2] = sp[0]; \
        sp -= 2; \
    } else { \
        assert(sp[-1] == mp_const_none || mp_obj_is_exception_instance(sp[-1])); \
        /* Stack: (..., None/exception, dest_ip) */ \
        /* Silence the finally's exception value (may be None or an exception) */ \
        sp[-1] = sp[0]; \
        --sp; \
    } \
} while (0)

#if MICROPY_PY_SYS_SETTRACE

#define FRAME_SETUP() do { \
    assert(code_state != code_state->prev_state); \
    MP_STATE_THREAD(current_code_state) = code_state; \
    assert(code_state != code_state->prev_state); \
} while(0)

#define FRAME_ENTER() do { \
    assert(code_state != code_state->prev_state); \
    code_state->prev_state = MP_STATE_THREAD(current_code_state); \
    assert(code_state != code_state->prev_state); \
    if (!mp_prof_is_executing) { \
        mp_prof_frame_enter(code_state); \
    } \
} while(0)

#define FRAME_LEAVE() do { \
    assert(code_state != code_state->prev_state); \
    MP_STATE_THREAD(current_code_state) = code_state->prev_state; \
    assert(code_state != code_state->prev_state); \
} while(0)

#define FRAME_UPDATE() do { \
    assert(MP_STATE_THREAD(current_code_state) == code_state); \
    if (!mp_prof_is_executing) { \
        code_state->frame = MP_OBJ_TO_PTR(mp_prof_frame_update(code_state)); \
    } \
} while(0)

#define TRACE_TICK(current_ip, current_sp, is_exception) do { \
    assert(code_state != code_state->prev_state); \
    assert(MP_STATE_THREAD(current_code_state) == code_state); \
    if (!mp_prof_is_executing && code_state->frame && MP_STATE_THREAD(prof_trace_callback)) { \
        MP_PROF_INSTR_DEBUG_PRINT(code_state->ip); \
    } \
    if (!mp_prof_is_executing && code_state->frame && code_state->frame->callback) { \
        mp_prof_instr_tick(code_state, is_exception); \
    } \
} while(0)

#else // MICROPY_PY_SYS_SETTRACE
#define FRAME_SETUP()
#define FRAME_ENTER()
#define FRAME_LEAVE()
#define FRAME_UPDATE()
#define TRACE_TICK(current_ip, current_sp, is_exception)
#endif // MICROPY_PY_SYS_SETTRACE

// CIRCUITPY-CHANGE
STATIC mp_obj_t get_active_exception(mp_exc_stack_t *exc_sp, mp_exc_stack_t *exc_stack) {
    for (mp_exc_stack_t *e = exc_sp; e >= exc_stack; --e) {
        if (e->prev_exc != NULL) {
            return MP_OBJ_FROM_PTR(e->prev_exc);
        }
    }
    return MP_OBJ_NULL;
}

// fastn has items in reverse order (fastn[0] is local[0], fastn[-1] is local[1], etc)
// sp points to bottom of stack which grows up
// returns:
//  MP_VM_RETURN_NORMAL, sp valid, return value in *sp
//  MP_VM_RETURN_YIELD, ip, sp valid, yielded value in *sp
//  MP_VM_RETURN_EXCEPTION, exception in state[0]
mp_vm_return_kind_t MICROPY_WRAP_MP_EXECUTE_BYTECODE(mp_execute_bytecode)(mp_code_state_t *code_state, volatile mp_obj_t inject_exc) {

#define SELECTIVE_EXC_IP (0)
// When disabled, code_state->ip is updated unconditionally during op
// dispatch, and this is subsequently used in the exception handler
// (either NLR jump or direct RAISE). This is good for code size because it
// happens in a single place but is more work than necessary, as many opcodes
// cannot raise. Enabling SELECTIVE_EXC_IP means that code_state->ip
// is "selectively" updated only during handling of opcodes that might raise.
// This costs about 360 bytes on PYBV11 for a 1-3% performance gain (e.g. 3%
// in bm_fft.py). On rp2040, there is zero code size diff for a 0-1% gain.
// (Both with computed goto enabled).
#if SELECTIVE_EXC_IP
// Note: Because ip has already been advanced by one byte in the dispatch, the
// value of ip here is one byte past the last opcode.
#define MARK_EXC_IP_SELECTIVE() { code_state->ip = ip; }
// No need to update in dispatch.
#define MARK_EXC_IP_GLOBAL()
#else
#define MARK_EXC_IP_SELECTIVE()
// Immediately before dispatch, save the current ip, which will be the opcode
// about to be dispatched.
#define MARK_EXC_IP_GLOBAL() { code_state->ip = ip; }
#endif
#if MICROPY_OPT_COMPUTED_GOTO
    #include "py/vmentrytable.h"
    // CIRCUITPY-CHANGE
    #if MICROPY_OPT_COMPUTED_GOTO_SAVE_SPACE
    #define ONE_TRUE_DISPATCH() one_true_dispatch : do { \
        TRACE(ip); \
        MARK_EXC_IP_GLOBAL(); \
        goto *(void *)((char *) && entry_MP_BC_LOAD_CONST_FALSE + entry_table[*ip++]); \
} while (0)
    #define DISPATCH() do { goto one_true_dispatch; } while (0)
    #else
    #define ONE_TRUE_DISPATCH() DISPATCH()
    #define DISPATCH() do { \
        TRACE(ip); \
        MARK_EXC_IP_GLOBAL(); \
        TRACE_TICK(ip, sp, false); \
        goto *entry_table[*ip++]; \
} while (0)
    #endif
    #define DISPATCH_WITH_PEND_EXC_CHECK() goto pending_exception_check
    #define ENTRY(op) entry_##op
    #define ENTRY_DEFAULT entry_default
#else
    #define DISPATCH() goto dispatch_loop
    #define DISPATCH_WITH_PEND_EXC_CHECK() goto pending_exception_check
    #define ENTRY(op) case op
    #define ENTRY_DEFAULT default
#endif

    // nlr_raise needs to be implemented as a goto, so that the C compiler's flow analyser
    // sees that it's possible for us to jump from the dispatch loop to the exception
    // handler.  Without this, the code may have a different stack layout in the dispatch
    // loop and the exception handler, leading to very obscure bugs.
    #define RAISE(o) do { nlr_pop(); nlr.ret_val = MP_OBJ_TO_PTR(o); goto exception_handler; } while (0)

#if MICROPY_STACKLESS
run_code_state: ;
#endif
FRAME_ENTER();

#if MICROPY_STACKLESS
run_code_state_from_return: ;
#endif
FRAME_SETUP();

    // Pointers which are constant for particular invocation of mp_execute_bytecode()
    mp_obj_t * /*const*/ fastn;
    mp_exc_stack_t * /*const*/ exc_stack;
    {
        size_t n_state = code_state->n_state;
        fastn = &code_state->state[n_state - 1];
        exc_stack = (mp_exc_stack_t*)(code_state->state + n_state);
    }

    // variables that are visible to the exception handler (declared volatile)
    mp_exc_stack_t *volatile exc_sp = MP_CODE_STATE_EXC_SP_IDX_TO_PTR(exc_stack, code_state->exc_sp_idx); // stack grows up, exc_sp points to top of stack

    #if MICROPY_PY_THREAD_GIL && MICROPY_PY_THREAD_GIL_VM_DIVISOR
    // This needs to be volatile and outside the VM loop so it persists across handling
    // of any exceptions.  Otherwise it's possible that the VM never gives up the GIL.
    volatile int gil_divisor = MICROPY_PY_THREAD_GIL_VM_DIVISOR;
    #endif

    // outer exception handling loop
    for (;;) {
        nlr_buf_t nlr;
outer_dispatch_loop:
        if (nlr_push(&nlr) == 0) {
            // local variables that are not visible to the exception handler
            const byte *ip = code_state->ip;
            mp_obj_t *sp = code_state->sp;
            #if MICROPY_EMIT_BYTECODE_USES_QSTR_TABLE
            const qstr_short_t *qstr_table = code_state->fun_bc->context->constants.qstr_table;
            #endif
            mp_obj_t obj_shared;
            MICROPY_VM_HOOK_INIT

            // If we have exception to inject, now that we finish setting up
            // execution context, raise it. This works as if MP_BC_RAISE_OBJ
            // bytecode was executed.
            // Injecting exc into yield from generator is a special case,
            // handled by MP_BC_YIELD_FROM itself
            if (inject_exc != MP_OBJ_NULL && *ip != MP_BC_YIELD_FROM) {
                mp_obj_t exc = inject_exc;
                inject_exc = MP_OBJ_NULL;
                exc = mp_make_raise_obj(exc);
                RAISE(exc);
            }

            // loop to execute byte code
            for (;;) {
dispatch_loop:
                #if MICROPY_OPT_COMPUTED_GOTO
                // CIRCUITPY-CHANGE
                ONE_TRUE_DISPATCH();
                #else
                TRACE(ip);
                MARK_EXC_IP_GLOBAL();
                TRACE_TICK(ip, sp, false);
                switch (*ip++) {
                #endif

                ENTRY(MP_BC_LOAD_CONST_FALSE):
                    PUSH(mp_const_false);
                    DISPATCH();

                ENTRY(MP_BC_LOAD_CONST_NONE):
                    PUSH(mp_const_none);
                    DISPATCH();

                ENTRY(MP_BC_LOAD_CONST_TRUE):
                    PUSH(mp_const_true);
                    DISPATCH();

                ENTRY(MP_BC_LOAD_CONST_SMALL_INT): {
                    mp_uint_t num = 0;
                    if ((ip[0] & 0x40) != 0) {
                        // Number is negative
                        num--;
                    }
                    do {
                        num = (num << 7) | (*ip & 0x7f);
                    } while ((*ip++ & 0x80) != 0);
                    PUSH(MP_OBJ_NEW_SMALL_INT(num));
                    DISPATCH();
                }

                ENTRY(MP_BC_LOAD_CONST_STRING): {
                    DECODE_QSTR;
                    PUSH(MP_OBJ_NEW_QSTR(qst));
                    DISPATCH();
                }

                ENTRY(MP_BC_LOAD_CONST_OBJ): {
                    DECODE_OBJ;
                    PUSH(obj);
                    DISPATCH();
                }

                ENTRY(MP_BC_LOAD_NULL):
                    PUSH(MP_OBJ_NULL);
                    DISPATCH();

                ENTRY(MP_BC_LOAD_FAST_N): {
                    DECODE_UINT;
                    obj_shared = fastn[-unum];
                    load_check:
                    if (obj_shared == MP_OBJ_NULL) {
                        local_name_error: {
                            MARK_EXC_IP_SELECTIVE();
                            mp_obj_t obj = mp_obj_new_exception_msg(&mp_type_NameError, MP_ERROR_TEXT("local variable referenced before assignment"));
                            RAISE(obj);
                        }
                    }
                    PUSH(obj_shared);
                    DISPATCH();
                }

                ENTRY(MP_BC_LOAD_DEREF): {
                    DECODE_UINT;
                    obj_shared = mp_obj_cell_get(fastn[-unum]);
                    goto load_check;
                }

                ENTRY(MP_BC_LOAD_NAME): {
                    MARK_EXC_IP_SELECTIVE();
                    DECODE_QSTR;
                    PUSH(mp_load_name(qst));
                    DISPATCH();
                }

                ENTRY(MP_BC_LOAD_GLOBAL): {
                    MARK_EXC_IP_SELECTIVE();
                    DECODE_QSTR;
                    PUSH(mp_load_global(qst));
                    DISPATCH();
                }

                ENTRY(MP_BC_LOAD_ATTR): {
                    FRAME_UPDATE();
                    MARK_EXC_IP_SELECTIVE();
                    DECODE_QSTR;
                    mp_obj_t top = TOP();
                    mp_obj_t obj;
                    #if MICROPY_OPT_LOAD_ATTR_FAST_PATH
                    // For the specific case of an instance type, it implements .attr
                    // and forwards to its members map. Attribute lookups on instance
                    // types are extremely common, so avoid all the other checks and
                    // calls that normally happen first.
                    mp_map_elem_t *elem = NULL;
                    if (mp_obj_is_instance_type(mp_obj_get_type(top))) {
                        mp_obj_instance_t *self = MP_OBJ_TO_PTR(top);
                        elem = mp_map_lookup(&self->members, MP_OBJ_NEW_QSTR(qst), MP_MAP_LOOKUP);
                    }
                    if (elem) {
                        obj = elem->value;
                    } else
                    #endif
                    {
                        obj = mp_load_attr(top, qst);
                    }
                    SET_TOP(obj);
                    DISPATCH();
                }

                ENTRY(MP_BC_LOAD_METHOD): {
                    MARK_EXC_IP_SELECTIVE();
                    DECODE_QSTR;
                    mp_load_method(*sp, qst, sp);
                    sp += 1;
                    DISPATCH();
                }

                ENTRY(MP_BC_LOAD_SUPER_METHOD): {
                    MARK_EXC_IP_SELECTIVE();
                    DECODE_QSTR;
                    sp -= 1;
                    mp_load_super_method(qst, sp - 1);
                    DISPATCH();
                }

                ENTRY(MP_BC_LOAD_BUILD_CLASS):
                    MARK_EXC_IP_SELECTIVE();
                    PUSH(mp_load_build_class());
                    DISPATCH();

                ENTRY(MP_BC_LOAD_SUBSCR): {
                    MARK_EXC_IP_SELECTIVE();
                    mp_obj_t index = POP();
                    SET_TOP(mp_obj_subscr(TOP(), index, MP_OBJ_SENTINEL));
                    DISPATCH();
                }

                ENTRY(MP_BC_STORE_FAST_N): {
                    DECODE_UINT;
                    fastn[-unum] = POP();
                    DISPATCH();
                }

                ENTRY(MP_BC_STORE_DEREF): {
                    DECODE_UINT;
                    mp_obj_cell_set(fastn[-unum], POP());
                    DISPATCH();
                }

                ENTRY(MP_BC_STORE_NAME): {
                    MARK_EXC_IP_SELECTIVE();
                    DECODE_QSTR;
                    mp_store_name(qst, POP());
                    DISPATCH();
                }

                ENTRY(MP_BC_STORE_GLOBAL): {
                    MARK_EXC_IP_SELECTIVE();
                    DECODE_QSTR;
                    mp_store_global(qst, POP());
                    DISPATCH();
                }

                ENTRY(MP_BC_STORE_ATTR): {
                    FRAME_UPDATE();
                    MARK_EXC_IP_SELECTIVE();
                    DECODE_QSTR;
                    mp_store_attr(sp[0], qst, sp[-1]);
                    sp -= 2;
                    DISPATCH();
                }

                ENTRY(MP_BC_STORE_SUBSCR):
                    MARK_EXC_IP_SELECTIVE();
                    mp_obj_subscr(sp[-1], sp[0], sp[-2]);
                    sp -= 3;
                    DISPATCH();

                ENTRY(MP_BC_DELETE_FAST): {
                    MARK_EXC_IP_SELECTIVE();
                    DECODE_UINT;
                    if (fastn[-unum] == MP_OBJ_NULL) {
                        goto local_name_error;
                    }
                    fastn[-unum] = MP_OBJ_NULL;
                    DISPATCH();
                }

                ENTRY(MP_BC_DELETE_DEREF): {
                    MARK_EXC_IP_SELECTIVE();
                    DECODE_UINT;
                    if (mp_obj_cell_get(fastn[-unum]) == MP_OBJ_NULL) {
                        goto local_name_error;
                    }
                    mp_obj_cell_set(fastn[-unum], MP_OBJ_NULL);
                    DISPATCH();
                }

                ENTRY(MP_BC_DELETE_NAME): {
                    MARK_EXC_IP_SELECTIVE();
                    DECODE_QSTR;
                    mp_delete_name(qst);
                    DISPATCH();
                }

                ENTRY(MP_BC_DELETE_GLOBAL): {
                    MARK_EXC_IP_SELECTIVE();
                    DECODE_QSTR;
                    mp_delete_global(qst);
                    DISPATCH();
                }

                ENTRY(MP_BC_DUP_TOP): {
                    mp_obj_t top = TOP();
                    PUSH(top);
                    DISPATCH();
                }

                ENTRY(MP_BC_DUP_TOP_TWO):
                    sp += 2;
                    sp[0] = sp[-2];
                    sp[-1] = sp[-3];
                    DISPATCH();

                ENTRY(MP_BC_POP_TOP):
                    sp -= 1;
                    DISPATCH();

                ENTRY(MP_BC_ROT_TWO): {
                    mp_obj_t top = sp[0];
                    sp[0] = sp[-1];
                    sp[-1] = top;
                    DISPATCH();
                }

                ENTRY(MP_BC_ROT_THREE): {
                    mp_obj_t top = sp[0];
                    sp[0] = sp[-1];
                    sp[-1] = sp[-2];
                    sp[-2] = top;
                    DISPATCH();
                }

                ENTRY(MP_BC_JUMP): {
                    DECODE_SLABEL;
                    ip += slab;
                    DISPATCH_WITH_PEND_EXC_CHECK();
                }

                ENTRY(MP_BC_POP_JUMP_IF_TRUE): {
                    DECODE_SLABEL;
                    if (mp_obj_is_true(POP())) {
                        ip += slab;
                    }
                    DISPATCH_WITH_PEND_EXC_CHECK();
                }

                ENTRY(MP_BC_POP_JUMP_IF_FALSE): {
                    DECODE_SLABEL;
                    if (!mp_obj_is_true(POP())) {
                        ip += slab;
                    }
                    DISPATCH_WITH_PEND_EXC_CHECK();
                }

                ENTRY(MP_BC_JUMP_IF_TRUE_OR_POP): {
                    DECODE_ULABEL;
                    if (mp_obj_is_true(TOP())) {
                        ip += ulab;
                    } else {
                        sp--;
                    }
                    DISPATCH_WITH_PEND_EXC_CHECK();
                }

                ENTRY(MP_BC_JUMP_IF_FALSE_OR_POP): {
                    DECODE_ULABEL;
                    if (mp_obj_is_true(TOP())) {
                        sp--;
                    } else {
                        ip += ulab;
                    }
                    DISPATCH_WITH_PEND_EXC_CHECK();
                }

                ENTRY(MP_BC_SETUP_WITH): {
                    MARK_EXC_IP_SELECTIVE();
                    // stack: (..., ctx_mgr)
                    mp_obj_t obj = TOP();
                    mp_load_method(obj, MP_QSTR___exit__, sp);
                    mp_load_method(obj, MP_QSTR___enter__, sp + 2);
                    mp_obj_t ret = mp_call_method_n_kw(0, 0, sp + 2);
                    sp += 1;
                    PUSH_EXC_BLOCK(1);
                    PUSH(ret);
                    // stack: (..., __exit__, ctx_mgr, as_value)
                    DISPATCH();
                }

                ENTRY(MP_BC_WITH_CLEANUP): {
                    MARK_EXC_IP_SELECTIVE();
                    // Arriving here, there's "exception control block" on top of stack,
                    // and __exit__ method (with self) underneath it. Bytecode calls __exit__,
                    // and "deletes" it off stack, shifting "exception control block"
                    // to its place.
                    // The bytecode emitter ensures that there is enough space on the Python
                    // value stack to hold the __exit__ method plus an additional 4 entries.
                    if (TOP() == mp_const_none) {
                        // stack: (..., __exit__, ctx_mgr, None)
                        sp[1] = mp_const_none;
                        sp[2] = mp_const_none;
                        sp -= 2;
                        mp_call_method_n_kw(3, 0, sp);
                        SET_TOP(mp_const_none);
                    } else if (mp_obj_is_small_int(TOP())) {
                        // Getting here there are two distinct cases:
                        //  - unwind return, stack: (..., __exit__, ctx_mgr, ret_val, SMALL_INT(-1))
                        //  - unwind jump, stack:   (..., __exit__, ctx_mgr, dest_ip, SMALL_INT(num_exc))
                        // For both cases we do exactly the same thing.
                        mp_obj_t data = sp[-1];
                        mp_obj_t cause = sp[0];
                        sp[-1] = mp_const_none;
                        sp[0] = mp_const_none;
                        sp[1] = mp_const_none;
                        mp_call_method_n_kw(3, 0, sp - 3);
                        sp[-3] = data;
                        sp[-2] = cause;
                        sp -= 2; // we removed (__exit__, ctx_mgr)
                    } else {
                        assert(mp_obj_is_exception_instance(TOP()));
                        // stack: (..., __exit__, ctx_mgr, exc_instance)
                        // Need to pass (exc_type, exc_instance, None) as arguments to __exit__.
                        sp[1] = sp[0];
                        sp[0] = MP_OBJ_FROM_PTR(mp_obj_get_type(sp[0]));
                        sp[2] = mp_const_none;
                        sp -= 2;
                        mp_obj_t ret_value = mp_call_method_n_kw(3, 0, sp);
                        if (mp_obj_is_true(ret_value)) {
                            // We need to silence/swallow the exception.  This is done
                            // by popping the exception and the __exit__ handler and
                            // replacing it with None, which signals END_FINALLY to just
                            // execute the finally handler normally.
                            SET_TOP(mp_const_none);
                        } else {
                            // We need to re-raise the exception.  We pop __exit__ handler
                            // by copying the exception instance down to the new top-of-stack.
                            sp[0] = sp[3];
                        }
                    }
                    DISPATCH();
                }

                ENTRY(MP_BC_UNWIND_JUMP): {
                    MARK_EXC_IP_SELECTIVE();
                    DECODE_SLABEL;
                    PUSH((mp_obj_t)(mp_uint_t)(uintptr_t)(ip + slab)); // push destination ip for jump
                    PUSH((mp_obj_t)(mp_uint_t)(*ip)); // push number of exception handlers to unwind (0x80 bit set if we also need to pop stack)
unwind_jump:;
                    mp_uint_t unum = (mp_uint_t)POP(); // get number of exception handlers to unwind
                    while ((unum & 0x7f) > 0) {
                        unum -= 1;
                        assert(exc_sp >= exc_stack);

                        if (MP_TAGPTR_TAG1(exc_sp->val_sp)) {
                            if (exc_sp->handler >= ip) {
                                // Found a finally handler that isn't active; run it.
                                // Getting here the stack looks like:
                                //     (..., X, dest_ip)
                                // where X is pointed to by exc_sp->val_sp and in the case
                                // of a "with" block contains the context manager info.
                                assert(&sp[-1] == MP_TAGPTR_PTR(exc_sp->val_sp));
                                // We're going to run "finally" code as a coroutine
                                // (not calling it recursively). Set up a sentinel
                                // on the stack so it can return back to us when it is
                                // done (when WITH_CLEANUP or END_FINALLY reached).
                                // The sentinel is the number of exception handlers left to
                                // unwind, which is a non-negative integer.
                                PUSH(MP_OBJ_NEW_SMALL_INT(unum));
                                ip = exc_sp->handler;
                                goto dispatch_loop;
                            } else {
                                // Found a finally handler that is already active; cancel it.
                                CANCEL_ACTIVE_FINALLY(sp);
                            }
                        }
                        POP_EXC_BLOCK();
                    }
                    ip = (const byte*)MP_OBJ_TO_PTR(POP()); // pop destination ip for jump
                    if (unum != 0) {
                        // pop the exhausted iterator
                        sp -= MP_OBJ_ITER_BUF_NSLOTS;
                    }
                    DISPATCH_WITH_PEND_EXC_CHECK();
                }

                ENTRY(MP_BC_SETUP_EXCEPT):
                ENTRY(MP_BC_SETUP_FINALLY): {
                    MARK_EXC_IP_SELECTIVE();
                    #if SELECTIVE_EXC_IP
                    PUSH_EXC_BLOCK((code_state->ip[-1] == MP_BC_SETUP_FINALLY) ? 1 : 0);
                    #else
                    PUSH_EXC_BLOCK((code_state->ip[0] == MP_BC_SETUP_FINALLY) ? 1 : 0);
                    #endif
                    DISPATCH();
                }

                ENTRY(MP_BC_END_FINALLY):
                    MARK_EXC_IP_SELECTIVE();
                    // if TOS is None, just pops it and continues
                    // if TOS is an integer, finishes coroutine and returns control to caller
                    // if TOS is an exception, reraises the exception
                    assert(exc_sp >= exc_stack);
                    POP_EXC_BLOCK();
                    if (TOP() == mp_const_none) {
                        sp--;
                    } else if (mp_obj_is_small_int(TOP())) {
                        // We finished "finally" coroutine and now dispatch back
                        // to our caller, based on TOS value
                        mp_int_t cause = MP_OBJ_SMALL_INT_VALUE(POP());
                        if (cause < 0) {
                            // A negative cause indicates unwind return
                            goto unwind_return;
                        } else {
                            // Otherwise it's an unwind jump and we must push as a raw
                            // number the number of exception handlers to unwind
                            PUSH((mp_obj_t)cause);
                            goto unwind_jump;
                        }
                    } else {
                        assert(mp_obj_is_exception_instance(TOP()));
                        RAISE(TOP());
                    }
                    DISPATCH();

                ENTRY(MP_BC_GET_ITER):
                    MARK_EXC_IP_SELECTIVE();
                    SET_TOP(mp_getiter(TOP(), NULL));
                    DISPATCH();

                // An iterator for a for-loop takes MP_OBJ_ITER_BUF_NSLOTS slots on
                // the Python value stack.  These slots are either used to store the
                // iterator object itself, or the first slot is MP_OBJ_NULL and
                // the second slot holds a reference to the iterator object.
                ENTRY(MP_BC_GET_ITER_STACK): {
                    MARK_EXC_IP_SELECTIVE();
                    mp_obj_t obj = TOP();
                    mp_obj_iter_buf_t *iter_buf = (mp_obj_iter_buf_t*)sp;
                    sp += MP_OBJ_ITER_BUF_NSLOTS - 1;
                    obj = mp_getiter(obj, iter_buf);
                    if (obj != MP_OBJ_FROM_PTR(iter_buf)) {
                        // Iterator didn't use the stack so indicate that with MP_OBJ_NULL.
                        *(sp - MP_OBJ_ITER_BUF_NSLOTS + 1) = MP_OBJ_NULL;
                        *(sp - MP_OBJ_ITER_BUF_NSLOTS + 2) = obj;
                    }
                    DISPATCH();
                }

                ENTRY(MP_BC_FOR_ITER): {
                    FRAME_UPDATE();
                    MARK_EXC_IP_SELECTIVE();
                    DECODE_ULABEL; // the jump offset if iteration finishes; for labels are always forward
                    code_state->sp = sp;
                    mp_obj_t obj;
                    if (*(sp - MP_OBJ_ITER_BUF_NSLOTS + 1) == MP_OBJ_NULL) {
                        obj = *(sp - MP_OBJ_ITER_BUF_NSLOTS + 2);
                    } else {
                        obj = MP_OBJ_FROM_PTR(&sp[-MP_OBJ_ITER_BUF_NSLOTS + 1]);
                    }
                    mp_obj_t value = mp_iternext_allow_raise(obj);
                    if (value == MP_OBJ_STOP_ITERATION) {
                        sp -= MP_OBJ_ITER_BUF_NSLOTS; // pop the exhausted iterator
                        ip += ulab; // jump to after for-block
                    } else {
                        PUSH(value); // push the next iteration value
                        #if MICROPY_PY_SYS_SETTRACE
                        // LINE event should trigger for every iteration so invalidate last trigger
                        if (code_state->frame) {
                            code_state->frame->lineno = 0;
                        }
                        #endif
                    }
                    DISPATCH();
                }

                ENTRY(MP_BC_POP_EXCEPT_JUMP): {
                    assert(exc_sp >= exc_stack);
                    POP_EXC_BLOCK();
                    DECODE_ULABEL;
                    ip += ulab;
                    DISPATCH_WITH_PEND_EXC_CHECK();
                }

                ENTRY(MP_BC_BUILD_TUPLE): {
                    MARK_EXC_IP_SELECTIVE();
                    DECODE_UINT;
                    sp -= unum - 1;
                    SET_TOP(mp_obj_new_tuple(unum, sp));
                    DISPATCH();
                }

                ENTRY(MP_BC_BUILD_LIST): {
                    MARK_EXC_IP_SELECTIVE();
                    DECODE_UINT;
                    sp -= unum - 1;
                    SET_TOP(mp_obj_new_list(unum, sp));
                    DISPATCH();
                }

                ENTRY(MP_BC_BUILD_MAP): {
                    MARK_EXC_IP_SELECTIVE();
                    DECODE_UINT;
                    PUSH(mp_obj_new_dict(unum));
                    DISPATCH();
                }

                ENTRY(MP_BC_STORE_MAP):
                    MARK_EXC_IP_SELECTIVE();
                    sp -= 2;
                    mp_obj_dict_store(sp[0], sp[2], sp[1]);
                    DISPATCH();

                #if MICROPY_PY_BUILTINS_SET
                ENTRY(MP_BC_BUILD_SET): {
                    MARK_EXC_IP_SELECTIVE();
                    DECODE_UINT;
                    sp -= unum - 1;
                    SET_TOP(mp_obj_new_set(unum, sp));
                    DISPATCH();
                }
                #endif

                #if MICROPY_PY_BUILTINS_SLICE
                ENTRY(MP_BC_BUILD_SLICE): {
                    MARK_EXC_IP_SELECTIVE();
                    mp_obj_t step = mp_const_none;
                    if (*ip++ == 3) {
                        // 3-argument slice includes step
                        step = POP();
                    }
                    mp_obj_t stop = POP();
                    mp_obj_t start = TOP();
                    SET_TOP(mp_obj_new_slice(start, stop, step));
                    DISPATCH();
                }
                #endif

                ENTRY(MP_BC_STORE_COMP): {
                    MARK_EXC_IP_SELECTIVE();
                    DECODE_UINT;
                    mp_obj_t obj = sp[-(unum >> 2)];
                    if ((unum & 3) == 0) {
                        mp_obj_list_append(obj, sp[0]);
                        sp--;
                    } else if (!MICROPY_PY_BUILTINS_SET || (unum & 3) == 1) {
                        mp_obj_dict_store(obj, sp[0], sp[-1]);
                        sp -= 2;
                    #if MICROPY_PY_BUILTINS_SET
                    } else {
                        mp_obj_set_store(obj, sp[0]);
                        sp--;
                    #endif
                    }
                    DISPATCH();
                }

                ENTRY(MP_BC_UNPACK_SEQUENCE): {
                    MARK_EXC_IP_SELECTIVE();
                    DECODE_UINT;
                    mp_unpack_sequence(sp[0], unum, sp);
                    sp += unum - 1;
                    DISPATCH();
                }

                ENTRY(MP_BC_UNPACK_EX): {
                    MARK_EXC_IP_SELECTIVE();
                    DECODE_UINT;
                    mp_unpack_ex(sp[0], unum, sp);
                    sp += (unum & 0xff) + ((unum >> 8) & 0xff);
                    DISPATCH();
                }

                ENTRY(MP_BC_MAKE_FUNCTION): {
                    DECODE_PTR;
                    PUSH(mp_make_function_from_raw_code(ptr, code_state->fun_bc->context, NULL));
                    DISPATCH();
                }

                ENTRY(MP_BC_MAKE_FUNCTION_DEFARGS): {
                    DECODE_PTR;
                    // Stack layout: def_tuple def_dict <- TOS
                    sp -= 1;
                    SET_TOP(mp_make_function_from_raw_code(ptr, code_state->fun_bc->context, sp));
                    DISPATCH();
                }

                ENTRY(MP_BC_MAKE_CLOSURE): {
                    DECODE_PTR;
                    size_t n_closed_over = *ip++;
                    // Stack layout: closed_overs <- TOS
                    sp -= n_closed_over - 1;
                    SET_TOP(mp_make_closure_from_raw_code(ptr, code_state->fun_bc->context, n_closed_over, sp));
                    DISPATCH();
                }

                ENTRY(MP_BC_MAKE_CLOSURE_DEFARGS): {
                    DECODE_PTR;
                    size_t n_closed_over = *ip++;
                    // Stack layout: def_tuple def_dict closed_overs <- TOS
                    sp -= 2 + n_closed_over - 1;
                    SET_TOP(mp_make_closure_from_raw_code(ptr, code_state->fun_bc->context, 0x100 | n_closed_over, sp));
                    DISPATCH();
                }

                ENTRY(MP_BC_CALL_FUNCTION): {
                    FRAME_UPDATE();
                    MARK_EXC_IP_SELECTIVE();
                    DECODE_UINT;
                    // unum & 0xff == n_positional
                    // (unum >> 8) & 0xff == n_keyword
                    sp -= (unum & 0xff) + ((unum >> 7) & 0x1fe);
                    #if MICROPY_STACKLESS
                    if (mp_obj_get_type(*sp) == &mp_type_fun_bc) {
                        code_state->ip = ip;
                        code_state->sp = sp;
                        code_state->exc_sp_idx = MP_CODE_STATE_EXC_SP_IDX_FROM_PTR(exc_stack, exc_sp);
                        mp_code_state_t *new_state = mp_obj_fun_bc_prepare_codestate(*sp, unum & 0xff, (unum >> 8) & 0xff, sp + 1);
                        #if !MICROPY_ENABLE_PYSTACK
                        if (new_state == NULL) {
                            // Couldn't allocate codestate on heap: in the strict case raise
                            // an exception, otherwise just fall through to stack allocation.
                            #if MICROPY_STACKLESS_STRICT
                        deep_recursion_error:
                            mp_raise_recursion_depth();
                            #endif
                        } else
                        #endif
                        {
                            new_state->prev = code_state;
                            code_state = new_state;
                            nlr_pop();
                            goto run_code_state;
                        }
                    }
                    #endif
                    SET_TOP(mp_call_function_n_kw(*sp, unum & 0xff, (unum >> 8) & 0xff, sp + 1));
                    DISPATCH();
                }

                ENTRY(MP_BC_CALL_FUNCTION_VAR_KW): {
                    FRAME_UPDATE();
                    MARK_EXC_IP_SELECTIVE();
                    DECODE_UINT;
                    // unum & 0xff == n_positional
                    // (unum >> 8) & 0xff == n_keyword
                    // We have following stack layout here:
                    // fun arg0 arg1 ... kw0 val0 kw1 val1 ... bitmap <- TOS
                    sp -= (unum & 0xff) + ((unum >> 7) & 0x1fe) + 1;
                    #if MICROPY_STACKLESS
                    if (mp_obj_get_type(*sp) == &mp_type_fun_bc) {
                        code_state->ip = ip;
                        code_state->sp = sp;
                        code_state->exc_sp_idx = MP_CODE_STATE_EXC_SP_IDX_FROM_PTR(exc_stack, exc_sp);

                        mp_call_args_t out_args;
                        mp_call_prepare_args_n_kw_var(false, unum, sp, &out_args);

                        mp_code_state_t *new_state = mp_obj_fun_bc_prepare_codestate(out_args.fun,
                            out_args.n_args, out_args.n_kw, out_args.args);
                        #if !MICROPY_ENABLE_PYSTACK
                        // Freeing args at this point does not follow a LIFO order so only do it if
                        // pystack is not enabled.  For pystack, they are freed when code_state is.
                        mp_nonlocal_free(out_args.args, out_args.n_alloc * sizeof(mp_obj_t));
                        #endif
                        #if !MICROPY_ENABLE_PYSTACK
                        if (new_state == NULL) {
                            // Couldn't allocate codestate on heap: in the strict case raise
                            // an exception, otherwise just fall through to stack allocation.
                            #if MICROPY_STACKLESS_STRICT
                            goto deep_recursion_error;
                            #endif
                        } else
                        #endif
                        {
                            new_state->prev = code_state;
                            code_state = new_state;
                            nlr_pop();
                            goto run_code_state;
                        }
                    }
                    #endif
                    SET_TOP(mp_call_method_n_kw_var(false, unum, sp));
                    DISPATCH();
                }

                ENTRY(MP_BC_CALL_METHOD): {
                    FRAME_UPDATE();
                    MARK_EXC_IP_SELECTIVE();
                    DECODE_UINT;
                    // unum & 0xff == n_positional
                    // (unum >> 8) & 0xff == n_keyword
                    sp -= (unum & 0xff) + ((unum >> 7) & 0x1fe) + 1;
                    #if MICROPY_STACKLESS
                    if (mp_obj_get_type(*sp) == &mp_type_fun_bc) {
                        code_state->ip = ip;
                        code_state->sp = sp;
                        code_state->exc_sp_idx = MP_CODE_STATE_EXC_SP_IDX_FROM_PTR(exc_stack, exc_sp);

                        size_t n_args = unum & 0xff;
                        size_t n_kw = (unum >> 8) & 0xff;
                        int adjust = (sp[1] == MP_OBJ_NULL) ? 0 : 1;

                        mp_code_state_t *new_state = mp_obj_fun_bc_prepare_codestate(*sp, n_args + adjust, n_kw, sp + 2 - adjust);
                        #if !MICROPY_ENABLE_PYSTACK
                        if (new_state == NULL) {
                            // Couldn't allocate codestate on heap: in the strict case raise
                            // an exception, otherwise just fall through to stack allocation.
                            #if MICROPY_STACKLESS_STRICT
                            goto deep_recursion_error;
                            #endif
                        } else
                        #endif
                        {
                            new_state->prev = code_state;
                            code_state = new_state;
                            nlr_pop();
                            goto run_code_state;
                        }
                    }
                    #endif
                    SET_TOP(mp_call_method_n_kw(unum & 0xff, (unum >> 8) & 0xff, sp));
                    // CIRCUITPY-CHANGE
                    DISPATCH_WITH_PEND_EXC_CHECK();
                }

                ENTRY(MP_BC_CALL_METHOD_VAR_KW): {
                    FRAME_UPDATE();
                    MARK_EXC_IP_SELECTIVE();
                    DECODE_UINT;
                    // unum & 0xff == n_positional
                    // (unum >> 8) & 0xff == n_keyword
                    // We have following stack layout here:
                    // fun self arg0 arg1 ... kw0 val0 kw1 val1 ... bitmap <- TOS
                    sp -= (unum & 0xff) + ((unum >> 7) & 0x1fe) + 2;
                    #if MICROPY_STACKLESS
                    if (mp_obj_get_type(*sp) == &mp_type_fun_bc) {
                        code_state->ip = ip;
                        code_state->sp = sp;
                        code_state->exc_sp_idx = MP_CODE_STATE_EXC_SP_IDX_FROM_PTR(exc_stack, exc_sp);

                        mp_call_args_t out_args;
                        mp_call_prepare_args_n_kw_var(true, unum, sp, &out_args);

                        mp_code_state_t *new_state = mp_obj_fun_bc_prepare_codestate(out_args.fun,
                            out_args.n_args, out_args.n_kw, out_args.args);
                        #if !MICROPY_ENABLE_PYSTACK
                        // Freeing args at this point does not follow a LIFO order so only do it if
                        // pystack is not enabled.  For pystack, they are freed when code_state is.
                        mp_nonlocal_free(out_args.args, out_args.n_alloc * sizeof(mp_obj_t));
                        #endif
                        #if !MICROPY_ENABLE_PYSTACK
                        if (new_state == NULL) {
                            // Couldn't allocate codestate on heap: in the strict case raise
                            // an exception, otherwise just fall through to stack allocation.
                            #if MICROPY_STACKLESS_STRICT
                            goto deep_recursion_error;
                            #endif
                        } else
                        #endif
                        {
                            new_state->prev = code_state;
                            code_state = new_state;
                            nlr_pop();
                            goto run_code_state;
                        }
                    }
                    #endif
                    SET_TOP(mp_call_method_n_kw_var(true, unum, sp));
                    DISPATCH();
                }

                ENTRY(MP_BC_RETURN_VALUE):
                    MARK_EXC_IP_SELECTIVE();
unwind_return:
                    // Search for and execute finally handlers that aren't already active
                    while (exc_sp >= exc_stack) {
                        if (MP_TAGPTR_TAG1(exc_sp->val_sp)) {
                            if (exc_sp->handler >= ip) {
                                // Found a finally handler that isn't active; run it.
                                // Getting here the stack looks like:
                                //     (..., X, [iter0, iter1, ...,] ret_val)
                                // where X is pointed to by exc_sp->val_sp and in the case
                                // of a "with" block contains the context manager info.
                                // There may be 0 or more for-iterators between X and the
                                // return value, and these must be removed before control can
                                // pass to the finally code.  We simply copy the ret_value down
                                // over these iterators, if they exist.  If they don't then the
                                // following is a null operation.
                                mp_obj_t *finally_sp = MP_TAGPTR_PTR(exc_sp->val_sp);
                                finally_sp[1] = sp[0];
                                sp = &finally_sp[1];
                                // We're going to run "finally" code as a coroutine
                                // (not calling it recursively). Set up a sentinel
                                // on a stack so it can return back to us when it is
                                // done (when WITH_CLEANUP or END_FINALLY reached).
                                PUSH(MP_OBJ_NEW_SMALL_INT(-1));
                                ip = exc_sp->handler;
                                goto dispatch_loop;
                            } else {
                                // Found a finally handler that is already active; cancel it.
                                CANCEL_ACTIVE_FINALLY(sp);
                            }
                        }
                        POP_EXC_BLOCK();
                    }
                    nlr_pop();
                    code_state->sp = sp;
                    assert(exc_sp == exc_stack - 1);
                    MICROPY_VM_HOOK_RETURN
                    #if MICROPY_STACKLESS
                    if (code_state->prev != NULL) {
                        mp_obj_t res = *sp;
                        mp_globals_set(code_state->old_globals);
                        mp_code_state_t *new_code_state = code_state->prev;
                        #if MICROPY_ENABLE_PYSTACK
                        // Free code_state, and args allocated by mp_call_prepare_args_n_kw_var
                        // (The latter is implicitly freed when using pystack due to its LIFO nature.)
                        // The sizeof in the following statement does not include the size of the variable
                        // part of the struct.  This arg is anyway not used if pystack is enabled.
                        mp_nonlocal_free(code_state, sizeof(mp_code_state_t));
                        #endif
                        code_state = new_code_state;
                        *code_state->sp = res;
                        goto run_code_state_from_return;
                    }
                    #endif
                    FRAME_LEAVE();
                    return MP_VM_RETURN_NORMAL;

                ENTRY(MP_BC_RAISE_LAST): {
                    MARK_EXC_IP_SELECTIVE();
                    // search for the inner-most previous exception, to reraise it
                    // CIRCUITPY-CHANGE
                     mp_obj_t obj = get_active_exception(exc_sp, exc_stack);
                    if (obj == MP_OBJ_NULL) {
                        obj = mp_obj_new_exception_msg(&mp_type_RuntimeError, MP_ERROR_TEXT("no active exception to reraise"));
                    }
                    RAISE(obj);
                }

                ENTRY(MP_BC_RAISE_OBJ): {
                    MARK_EXC_IP_SELECTIVE();
                    mp_obj_t obj = mp_make_raise_obj(TOP());
                    // CIRCUITPY-CHANGE
                    #if MICROPY_CPYTHON_EXCEPTION_CHAIN
                    mp_obj_t active_exception = get_active_exception(exc_sp, exc_stack);
                    if (active_exception != MP_OBJ_NULL && active_exception != obj) {
                        mp_store_attr(obj, MP_QSTR___context__, active_exception);
                    }
                    #endif
                    RAISE(obj);
                }

                ENTRY(MP_BC_RAISE_FROM): {
                    MARK_EXC_IP_SELECTIVE();
<<<<<<< HEAD
                    // CIRCUITPY-CHANGE
                    mp_obj_t cause = POP();
=======
                    mp_obj_t from_value = POP();
                    if (from_value != mp_const_none) {
                        mp_warning(NULL, "exception chaining not supported");
                    }
>>>>>>> 8cd15829
                    mp_obj_t obj = mp_make_raise_obj(TOP());
                    #if MICROPY_CPYTHON_EXCEPTION_CHAIN
                    // search for the inner-most previous exception, to chain it
                    mp_obj_t active_exception = get_active_exception(exc_sp, exc_stack);
                    if (active_exception != MP_OBJ_NULL && active_exception != obj) {
                        mp_store_attr(obj, MP_QSTR___context__, active_exception);
                    }
                    mp_store_attr(obj, MP_QSTR___cause__, cause);
                    #else
                    (void)cause;
                    mp_warning(NULL, "exception chaining not supported");
                    #endif
                    RAISE(obj);
                }

                ENTRY(MP_BC_YIELD_VALUE):
yield:
                    nlr_pop();
                    code_state->ip = ip;
                    code_state->sp = sp;
                    code_state->exc_sp_idx = MP_CODE_STATE_EXC_SP_IDX_FROM_PTR(exc_stack, exc_sp);
                    FRAME_LEAVE();
                    return MP_VM_RETURN_YIELD;

                ENTRY(MP_BC_YIELD_FROM): {
                    MARK_EXC_IP_SELECTIVE();
                    mp_vm_return_kind_t ret_kind;
                    mp_obj_t send_value = POP();
                    mp_obj_t t_exc = MP_OBJ_NULL;
                    mp_obj_t ret_value;
                    code_state->sp = sp; // Save sp because it's needed if mp_resume raises StopIteration
                    if (inject_exc != MP_OBJ_NULL) {
                        t_exc = inject_exc;
                        inject_exc = MP_OBJ_NULL;
                        ret_kind = mp_resume(TOP(), MP_OBJ_NULL, t_exc, &ret_value);
                    } else {
                        ret_kind = mp_resume(TOP(), send_value, MP_OBJ_NULL, &ret_value);
                    }

                    if (ret_kind == MP_VM_RETURN_YIELD) {
                        ip--;
                        PUSH(ret_value);
                        goto yield;
                    } else if (ret_kind == MP_VM_RETURN_NORMAL) {
                        // The generator has finished, and returned a value via StopIteration
                        // Replace exhausted generator with the returned value
                        SET_TOP(ret_value);
                        // If we injected GeneratorExit downstream, then even
                        // if it was swallowed, we re-raise GeneratorExit
                        if (t_exc != MP_OBJ_NULL && mp_obj_exception_match(t_exc, MP_OBJ_FROM_PTR(&mp_type_GeneratorExit))) {
                            mp_obj_t raise_t = mp_make_raise_obj(t_exc);
                            RAISE(raise_t);
                        }
                        DISPATCH();
                    } else {
                        assert(ret_kind == MP_VM_RETURN_EXCEPTION);
                        assert(!mp_obj_exception_match(ret_value, MP_OBJ_FROM_PTR(&mp_type_StopIteration)));
                        // Pop exhausted gen
                        sp--;
                        RAISE(ret_value);
                    }
                }

                ENTRY(MP_BC_IMPORT_NAME): {
                    FRAME_UPDATE();
                    MARK_EXC_IP_SELECTIVE();
                    DECODE_QSTR;
                    mp_obj_t obj = POP();
                    SET_TOP(mp_import_name(qst, obj, TOP()));
                    DISPATCH();
                }

                ENTRY(MP_BC_IMPORT_FROM): {
                    FRAME_UPDATE();
                    MARK_EXC_IP_SELECTIVE();
                    DECODE_QSTR;
                    mp_obj_t obj = mp_import_from(TOP(), qst);
                    PUSH(obj);
                    DISPATCH();
                }

                ENTRY(MP_BC_IMPORT_STAR):
                    MARK_EXC_IP_SELECTIVE();
                    mp_import_all(POP());
                    DISPATCH();

                #if MICROPY_OPT_COMPUTED_GOTO
                ENTRY(MP_BC_LOAD_CONST_SMALL_INT_MULTI):
                    PUSH(MP_OBJ_NEW_SMALL_INT((mp_int_t)ip[-1] - MP_BC_LOAD_CONST_SMALL_INT_MULTI - MP_BC_LOAD_CONST_SMALL_INT_MULTI_EXCESS));
                    DISPATCH();

                ENTRY(MP_BC_LOAD_FAST_MULTI):
                    obj_shared = fastn[MP_BC_LOAD_FAST_MULTI - (mp_int_t)ip[-1]];
                    goto load_check;

                ENTRY(MP_BC_STORE_FAST_MULTI):
                    fastn[MP_BC_STORE_FAST_MULTI - (mp_int_t)ip[-1]] = POP();
                    DISPATCH();

                ENTRY(MP_BC_UNARY_OP_MULTI):
                    MARK_EXC_IP_SELECTIVE();
                    SET_TOP(mp_unary_op(ip[-1] - MP_BC_UNARY_OP_MULTI, TOP()));
                    DISPATCH();

                ENTRY(MP_BC_BINARY_OP_MULTI): {
                    MARK_EXC_IP_SELECTIVE();
                    mp_obj_t rhs = POP();
                    mp_obj_t lhs = TOP();
                    SET_TOP(mp_binary_op(ip[-1] - MP_BC_BINARY_OP_MULTI, lhs, rhs));
                    DISPATCH();
                }

                ENTRY_DEFAULT:
                    MARK_EXC_IP_SELECTIVE();
                #else
                ENTRY_DEFAULT:
                    if (ip[-1] < MP_BC_LOAD_CONST_SMALL_INT_MULTI + MP_BC_LOAD_CONST_SMALL_INT_MULTI_NUM) {
                        PUSH(MP_OBJ_NEW_SMALL_INT((mp_int_t)ip[-1] - MP_BC_LOAD_CONST_SMALL_INT_MULTI - MP_BC_LOAD_CONST_SMALL_INT_MULTI_EXCESS));
                        DISPATCH();
                    } else if (ip[-1] < MP_BC_LOAD_FAST_MULTI + MP_BC_LOAD_FAST_MULTI_NUM) {
                        obj_shared = fastn[MP_BC_LOAD_FAST_MULTI - (mp_int_t)ip[-1]];
                        goto load_check;
                    } else if (ip[-1] < MP_BC_STORE_FAST_MULTI + MP_BC_STORE_FAST_MULTI_NUM) {
                        fastn[MP_BC_STORE_FAST_MULTI - (mp_int_t)ip[-1]] = POP();
                        DISPATCH();
                    } else if (ip[-1] < MP_BC_UNARY_OP_MULTI + MP_BC_UNARY_OP_MULTI_NUM) {
                        SET_TOP(mp_unary_op(ip[-1] - MP_BC_UNARY_OP_MULTI, TOP()));
                        DISPATCH();
                    } else if (ip[-1] < MP_BC_BINARY_OP_MULTI + MP_BC_BINARY_OP_MULTI_NUM) {
                        mp_obj_t rhs = POP();
                        mp_obj_t lhs = TOP();
                        SET_TOP(mp_binary_op(ip[-1] - MP_BC_BINARY_OP_MULTI, lhs, rhs));
                        DISPATCH();
                    } else
                #endif // MICROPY_OPT_COMPUTED_GOTO
                {
                    mp_obj_t obj = mp_obj_new_exception_msg(&mp_type_NotImplementedError, MP_ERROR_TEXT("opcode"));
                    nlr_pop();
                    code_state->state[0] = obj;
                    FRAME_LEAVE();
                    return MP_VM_RETURN_EXCEPTION;
                }

                #if !MICROPY_OPT_COMPUTED_GOTO
                } // switch
                #endif

pending_exception_check:
                // We've just done a branch, use this as a convenient point to
                // run periodic code/checks and/or bounce the GIL.. i.e.
                // not _every_ instruction but on average a branch should
                // occur every few instructions.
                MICROPY_VM_HOOK_LOOP

                // Check for pending exceptions or scheduled tasks to run.
                // Note: it's safe to just call mp_handle_pending(true), but
                // we can inline the check for the common case where there is
                // neither.
                if (
                #if MICROPY_ENABLE_SCHEDULER
                #if MICROPY_PY_THREAD
                    // Scheduler + threading: Scheduler and pending exceptions are independent, check both.
                    MP_STATE_VM(sched_state) == MP_SCHED_PENDING || MP_STATE_THREAD(mp_pending_exception) != MP_OBJ_NULL
                #else
                    // Scheduler + non-threading: Optimisation: pending exception sets sched_state, only check sched_state.
                    MP_STATE_VM(sched_state) == MP_SCHED_PENDING
                #endif
                #else
                    // No scheduler: Just check pending exception.
                    MP_STATE_THREAD(mp_pending_exception) != MP_OBJ_NULL
                #endif
                #if MICROPY_ENABLE_VM_ABORT
                    // Check if the VM should abort execution.
                    || MP_STATE_VM(vm_abort)
                #endif
                ) {
                    MARK_EXC_IP_SELECTIVE();
                    mp_handle_pending(true);
                }

                #if MICROPY_PY_THREAD_GIL
                #if MICROPY_PY_THREAD_GIL_VM_DIVISOR
                // Don't bounce the GIL too frequently (default every 32 branches).
                if (--gil_divisor == 0)
                #endif
                {
                    #if MICROPY_PY_THREAD_GIL_VM_DIVISOR
                    gil_divisor = MICROPY_PY_THREAD_GIL_VM_DIVISOR;
                    #endif
                    #if MICROPY_ENABLE_SCHEDULER
                    // can only switch threads if the scheduler is unlocked
                    if (MP_STATE_VM(sched_state) == MP_SCHED_IDLE)
                    #endif
                    {
                    MP_THREAD_GIL_EXIT();
                    MP_THREAD_GIL_ENTER();
                    }
                }
                #endif

            } // for loop

        } else {
exception_handler:
            // exception occurred

            #if MICROPY_PY_SYS_EXC_INFO
            MP_STATE_VM(cur_exception) = nlr.ret_val;
            #endif

            #if SELECTIVE_EXC_IP
            // with selective ip, we store the ip 1 byte past the opcode, so move ptr back
            code_state->ip -= 1;
            #endif

            if (mp_obj_is_subclass_fast(MP_OBJ_FROM_PTR(((mp_obj_base_t*)nlr.ret_val)->type), MP_OBJ_FROM_PTR(&mp_type_StopIteration))) {
                // check if it's a StopIteration within a for block
                if (*code_state->ip == MP_BC_FOR_ITER) {
                    const byte *ip = code_state->ip + 1;
                    DECODE_ULABEL; // the jump offset if iteration finishes; for labels are always forward
                    code_state->ip = ip + ulab; // jump to after for-block
                    code_state->sp -= MP_OBJ_ITER_BUF_NSLOTS; // pop the exhausted iterator
                    goto outer_dispatch_loop; // continue with dispatch loop
                } else if (*code_state->ip == MP_BC_YIELD_FROM) {
                    // StopIteration inside yield from call means return a value of
                    // yield from, so inject exception's value as yield from's result
                    // (Instead of stack pop then push we just replace exhausted gen with value)
                    *code_state->sp = mp_obj_exception_get_value(MP_OBJ_FROM_PTR(nlr.ret_val));
                    code_state->ip++; // yield from is over, move to next instruction
                    goto outer_dispatch_loop; // continue with dispatch loop
                }
            }

            #if MICROPY_PY_SYS_SETTRACE
            // Exceptions are traced here
            if (mp_obj_is_subclass_fast(MP_OBJ_FROM_PTR(((mp_obj_base_t*)nlr.ret_val)->type), MP_OBJ_FROM_PTR(&mp_type_Exception))) {
                TRACE_TICK(code_state->ip, code_state->sp, true /* yes, it's an exception */);
            }
            #endif

#if MICROPY_STACKLESS
unwind_loop:
#endif
            // Set traceback info (file and line number) where the exception occurred, but not for:
            // - constant GeneratorExit object, because it's const
            // - exceptions re-raised by END_FINALLY
            // - exceptions re-raised explicitly by "raise"
            if ( true
                // CIRCUITPY-CHANGE
                #if MICROPY_CONST_GENERATOREXIT_OBJ
                && nlr.ret_val != &mp_const_GeneratorExit_obj
                #endif
                && *code_state->ip != MP_BC_END_FINALLY
                && *code_state->ip != MP_BC_RAISE_LAST) {
                const byte *ip = code_state->fun_bc->bytecode;
                MP_BC_PRELUDE_SIG_DECODE(ip);
                MP_BC_PRELUDE_SIZE_DECODE(ip);
                const byte *line_info_top = ip + n_info;
                const byte *bytecode_start = ip + n_info + n_cell;
                size_t bc = code_state->ip - bytecode_start;
                qstr block_name = mp_decode_uint_value(ip);
                for (size_t i = 0; i < 1 + n_pos_args + n_kwonly_args; ++i) {
                    ip = mp_decode_uint_skip(ip);
                }
                #if MICROPY_EMIT_BYTECODE_USES_QSTR_TABLE
                block_name = code_state->fun_bc->context->constants.qstr_table[block_name];
                qstr source_file = code_state->fun_bc->context->constants.qstr_table[0];
                #else
                qstr source_file = code_state->fun_bc->context->constants.source_file;
                #endif
                size_t source_line = mp_bytecode_get_source_line(ip, line_info_top, bc);
                mp_obj_exception_add_traceback(MP_OBJ_FROM_PTR(nlr.ret_val), source_file, source_line, block_name);
            }

            while (exc_sp >= exc_stack && exc_sp->handler <= code_state->ip) {

                // nested exception

                assert(exc_sp >= exc_stack);

                // TODO make a proper message for nested exception
                // at the moment we are just raising the very last exception (the one that caused the nested exception)

                // move up to previous exception handler
                POP_EXC_BLOCK();
            }

            if (exc_sp >= exc_stack) {
                // catch exception and pass to byte code
                code_state->ip = exc_sp->handler;
                mp_obj_t *sp = MP_TAGPTR_PTR(exc_sp->val_sp);
                //CIRCUITPY
                #if MICROPY_CPYTHON_EXCEPTION_CHAIN
                mp_obj_t active_exception = get_active_exception(exc_sp, exc_stack);
                #endif
                // save this exception in the stack so it can be used in a reraise, if needed
                exc_sp->prev_exc = nlr.ret_val;
                mp_obj_t obj = MP_OBJ_FROM_PTR(nlr.ret_val);
                #if MICROPY_CPYTHON_EXCEPTION_CHAIN
                if (active_exception != MP_OBJ_NULL && active_exception != obj) {
                    mp_store_attr(obj, MP_QSTR___context__, active_exception);
                }
                #endif
                // push exception object so it can be handled by bytecode
                PUSH(obj);
                code_state->sp = sp;

            #if MICROPY_STACKLESS
            } else if (code_state->prev != NULL) {
                mp_globals_set(code_state->old_globals);
                mp_code_state_t *new_code_state = code_state->prev;
                #if MICROPY_ENABLE_PYSTACK
                // Free code_state, and args allocated by mp_call_prepare_args_n_kw_var
                // (The latter is implicitly freed when using pystack due to its LIFO nature.)
                // The sizeof in the following statement does not include the size of the variable
                // part of the struct.  This arg is anyway not used if pystack is enabled.
                mp_nonlocal_free(code_state, sizeof(mp_code_state_t));
                #endif
                code_state = new_code_state;
                size_t n_state = code_state->n_state;
                fastn = &code_state->state[n_state - 1];
                exc_stack = (mp_exc_stack_t*)(code_state->state + n_state);
                // variables that are visible to the exception handler (declared volatile)
                exc_sp = MP_CODE_STATE_EXC_SP_IDX_TO_PTR(exc_stack, code_state->exc_sp_idx); // stack grows up, exc_sp points to top of stack
                goto unwind_loop;

            #endif
            } else {
                // propagate exception to higher level
                // Note: ip and sp don't have usable values at this point
                code_state->state[0] = MP_OBJ_FROM_PTR(nlr.ret_val); // put exception here because sp is invalid
                FRAME_LEAVE();
                return MP_VM_RETURN_EXCEPTION;
            }
        }
    }
}<|MERGE_RESOLUTION|>--- conflicted
+++ resolved
@@ -235,6 +235,7 @@
 // about to be dispatched.
 #define MARK_EXC_IP_GLOBAL() { code_state->ip = ip; }
 #endif
+
 #if MICROPY_OPT_COMPUTED_GOTO
     #include "py/vmentrytable.h"
     // CIRCUITPY-CHANGE
@@ -1195,15 +1196,8 @@
 
                 ENTRY(MP_BC_RAISE_FROM): {
                     MARK_EXC_IP_SELECTIVE();
-<<<<<<< HEAD
                     // CIRCUITPY-CHANGE
                     mp_obj_t cause = POP();
-=======
-                    mp_obj_t from_value = POP();
-                    if (from_value != mp_const_none) {
-                        mp_warning(NULL, "exception chaining not supported");
-                    }
->>>>>>> 8cd15829
                     mp_obj_t obj = mp_make_raise_obj(TOP());
                     #if MICROPY_CPYTHON_EXCEPTION_CHAIN
                     // search for the inner-most previous exception, to chain it
@@ -1451,8 +1445,8 @@
             // - constant GeneratorExit object, because it's const
             // - exceptions re-raised by END_FINALLY
             // - exceptions re-raised explicitly by "raise"
+            // CIRCUITPY-CHANGE: do always
             if ( true
-                // CIRCUITPY-CHANGE
                 #if MICROPY_CONST_GENERATOREXIT_OBJ
                 && nlr.ret_val != &mp_const_GeneratorExit_obj
                 #endif
@@ -1495,7 +1489,7 @@
                 // catch exception and pass to byte code
                 code_state->ip = exc_sp->handler;
                 mp_obj_t *sp = MP_TAGPTR_PTR(exc_sp->val_sp);
-                //CIRCUITPY
+                // CIRCUITPY-CHANGE
                 #if MICROPY_CPYTHON_EXCEPTION_CHAIN
                 mp_obj_t active_exception = get_active_exception(exc_sp, exc_stack);
                 #endif
@@ -1508,7 +1502,7 @@
                 }
                 #endif
                 // push exception object so it can be handled by bytecode
-                PUSH(obj);
+                PUSH(MP_OBJ_FROM_PTR(nlr.ret_val));
                 code_state->sp = sp;
 
             #if MICROPY_STACKLESS
