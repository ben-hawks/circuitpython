/*
 * This file is part of the MicroPython project, http://micropython.org/
 *
 * The MIT License (MIT)
 *
 * Copyright (c) 2018 Paul Sokolovsky
 *
 * Permission is hereby granted, free of charge, to any person obtaining a copy
 * of this software and associated documentation files (the "Software"), to deal
 * in the Software without restriction, including without limitation the rights
 * to use, copy, modify, merge, publish, distribute, sublicense, and/or sell
 * copies of the Software, and to permit persons to whom the Software is
 * furnished to do so, subject to the following conditions:
 *
 * The above copyright notice and this permission notice shall be included in
 * all copies or substantial portions of the Software.
 *
 * THE SOFTWARE IS PROVIDED "AS IS", WITHOUT WARRANTY OF ANY KIND, EXPRESS OR
 * IMPLIED, INCLUDING BUT NOT LIMITED TO THE WARRANTIES OF MERCHANTABILITY,
 * FITNESS FOR A PARTICULAR PURPOSE AND NONINFRINGEMENT. IN NO EVENT SHALL THE
 * AUTHORS OR COPYRIGHT HOLDERS BE LIABLE FOR ANY CLAIM, DAMAGES OR OTHER
 * LIABILITY, WHETHER IN AN ACTION OF CONTRACT, TORT OR OTHERWISE, ARISING FROM,
 * OUT OF OR IN CONNECTION WITH THE SOFTWARE OR THE USE OR OTHER DEALINGS IN
 * THE SOFTWARE.
 */

#include <unistd.h> // for ssize_t
<<<<<<< HEAD

#include "py/runtime.h"

#if MICROPY_PY_COLLECTIONS_DEQUE
=======
>>>>>>> a61c446c

// CIRCUITPY-CHANGE: Upcoming https://github.com/micropython/micropython/pull/10724
// will incporate some or all of the changes here.

#if MICROPY_PY_COLLECTIONS_DEQUE

typedef struct _mp_obj_deque_t {
    mp_obj_base_t base;
    size_t alloc;
    size_t i_get;
    size_t i_put;
    mp_obj_t *items;
    uint32_t flags;
    #define FLAG_CHECK_OVERFLOW 1
} mp_obj_deque_t;

<<<<<<< HEAD
// CIRCUITPY-CHANGE: add operations
=======
>>>>>>> a61c446c
static mp_obj_t mp_obj_deque_append(mp_obj_t self_in, mp_obj_t arg);
static mp_obj_t mp_obj_deque_extend(mp_obj_t self_in, mp_obj_t arg_in);
#if MICROPY_PY_COLLECTIONS_DEQUE_ITER
static mp_obj_t mp_obj_new_deque_it(mp_obj_t deque, mp_obj_iter_buf_t *iter_buf);
#endif

static mp_obj_t deque_make_new(const mp_obj_type_t *type, size_t n_args, size_t n_kw, const mp_obj_t *args) {
    mp_arg_check_num(n_args, n_kw, 2, 3, false);

    // Protect against -1 leading to zero-length allocation and bad array access
    mp_int_t maxlen = mp_obj_get_int(args[1]);
    if (maxlen < 0) {
        mp_raise_ValueError(NULL);
    }

    mp_obj_deque_t *o = mp_obj_malloc(mp_obj_deque_t, type);
    o->alloc = maxlen + 1;
    o->i_get = o->i_put = 0;
    o->items = m_new0(mp_obj_t, o->alloc);

    if (n_args > 2) {
        o->flags = mp_obj_get_int(args[2]);
    }

<<<<<<< HEAD
    // CIRCUITPY-CHANGE: allow non-empty initialization
=======
>>>>>>> a61c446c
    mp_obj_deque_extend(MP_OBJ_FROM_PTR(o), args[0]);

    return MP_OBJ_FROM_PTR(o);
}

static size_t deque_len(mp_obj_deque_t *self) {
    ssize_t len = self->i_put - self->i_get;
    if (len < 0) {
        len += self->alloc;
    }
    return len;
}

static mp_obj_t deque_unary_op(mp_unary_op_t op, mp_obj_t self_in) {
    mp_obj_deque_t *self = MP_OBJ_TO_PTR(self_in);
    switch (op) {
        case MP_UNARY_OP_BOOL:
            return mp_obj_new_bool(self->i_get != self->i_put);
        case MP_UNARY_OP_LEN:
            return MP_OBJ_NEW_SMALL_INT(deque_len(self));

        #if MICROPY_PY_SYS_GETSIZEOF
        case MP_UNARY_OP_SIZEOF: {
            size_t sz = sizeof(*self) + sizeof(mp_obj_t) * self->alloc;
            return MP_OBJ_NEW_SMALL_INT(sz);
        }
        #endif
        default:
            return MP_OBJ_NULL; // op not supported
    }
}

static mp_obj_t mp_obj_deque_append(mp_obj_t self_in, mp_obj_t arg) {
    mp_obj_deque_t *self = MP_OBJ_TO_PTR(self_in);

    size_t new_i_put = self->i_put + 1;
    if (new_i_put == self->alloc) {
        new_i_put = 0;
    }

    if (self->flags & FLAG_CHECK_OVERFLOW && new_i_put == self->i_get) {
        mp_raise_msg(&mp_type_IndexError, MP_ERROR_TEXT("full"));
    }

    self->items[self->i_put] = arg;
    self->i_put = new_i_put;

    if (self->i_get == new_i_put) {
        if (++self->i_get == self->alloc) {
            self->i_get = 0;
        }
    }

    return mp_const_none;
}
static MP_DEFINE_CONST_FUN_OBJ_2(deque_append_obj, mp_obj_deque_append);
<<<<<<< HEAD

static mp_obj_t mp_obj_deque_appendleft(mp_obj_t self_in, mp_obj_t arg) {
    mp_obj_deque_t *self = MP_OBJ_TO_PTR(self_in);

    size_t new_i_get = self->i_get - 1;
    if (self->i_get == 0) {
        new_i_get = self->alloc - 1;
    }

    if (self->flags & FLAG_CHECK_OVERFLOW && new_i_get == self->i_put) {
        mp_raise_msg(&mp_type_IndexError, MP_ERROR_TEXT("full"));
    }

    self->i_get = new_i_get;
    self->items[self->i_get] = arg;

    // overwriting first element in deque
    if (self->i_put == new_i_get) {
        if (self->i_put == 0) {
            self->i_put = self->alloc - 1;
        } else {
            self->i_put--;
        }
    }

    return mp_const_none;
}
static MP_DEFINE_CONST_FUN_OBJ_2(deque_appendleft_obj, mp_obj_deque_appendleft);

=======

static mp_obj_t mp_obj_deque_appendleft(mp_obj_t self_in, mp_obj_t arg) {
    mp_obj_deque_t *self = MP_OBJ_TO_PTR(self_in);

    size_t new_i_get = self->i_get - 1;
    if (self->i_get == 0) {
        new_i_get = self->alloc - 1;
    }

    if (self->flags & FLAG_CHECK_OVERFLOW && new_i_get == self->i_put) {
        mp_raise_msg(&mp_type_IndexError, MP_ERROR_TEXT("full"));
    }

    self->i_get = new_i_get;
    self->items[self->i_get] = arg;

    // overwriting first element in deque
    if (self->i_put == new_i_get) {
        if (self->i_put == 0) {
            self->i_put = self->alloc - 1;
        } else {
            self->i_put--;
        }
    }

    return mp_const_none;
}
static MP_DEFINE_CONST_FUN_OBJ_2(deque_appendleft_obj, mp_obj_deque_appendleft);

>>>>>>> a61c446c
static mp_obj_t mp_obj_deque_extend(mp_obj_t self_in, mp_obj_t arg_in) {
    mp_obj_iter_buf_t iter_buf;
    mp_obj_t iter = mp_getiter(arg_in, &iter_buf);
    mp_obj_t item;
    while ((item = mp_iternext(iter)) != MP_OBJ_STOP_ITERATION) {
        mp_obj_deque_append(self_in, item);
    }
    return mp_const_none;
}
static MP_DEFINE_CONST_FUN_OBJ_2(deque_extend_obj, mp_obj_deque_extend);

static mp_obj_t deque_popleft(mp_obj_t self_in) {
    mp_obj_deque_t *self = MP_OBJ_TO_PTR(self_in);

    if (self->i_get == self->i_put) {
        mp_raise_msg(&mp_type_IndexError, MP_ERROR_TEXT("empty"));
    }

    mp_obj_t ret = self->items[self->i_get];
    self->items[self->i_get] = MP_OBJ_NULL;

    if (++self->i_get == self->alloc) {
        self->i_get = 0;
    }

    return ret;
}
static MP_DEFINE_CONST_FUN_OBJ_1(deque_popleft_obj, deque_popleft);

static mp_obj_t deque_pop(mp_obj_t self_in) {
    mp_obj_deque_t *self = MP_OBJ_TO_PTR(self_in);

    if (self->i_get == self->i_put) {
        mp_raise_msg(&mp_type_IndexError, MP_ERROR_TEXT("empty"));
    }

    if (self->i_put == 0) {
        self->i_put = self->alloc - 1;
    } else {
        self->i_put--;
    }

    mp_obj_t ret = self->items[self->i_put];
    self->items[self->i_put] = MP_OBJ_NULL;

    return ret;
}
static MP_DEFINE_CONST_FUN_OBJ_1(deque_pop_obj, deque_pop);

#if MICROPY_PY_COLLECTIONS_DEQUE_SUBSCR
static mp_obj_t deque_subscr(mp_obj_t self_in, mp_obj_t index, mp_obj_t value) {
    if (value == MP_OBJ_NULL) {
        // delete not supported, fall back to mp_obj_subscr() error message
        return MP_OBJ_NULL;
    }
    mp_obj_deque_t *self = MP_OBJ_TO_PTR(self_in);

    size_t offset = mp_get_index(self->base.type, deque_len(self), index, false);
    size_t index_val = self->i_get + offset;
    if (index_val > self->alloc) {
        index_val -= self->alloc;
    }

    if (value == MP_OBJ_SENTINEL) {
        // load
        return self->items[index_val];
    } else {
        // store into deque
        self->items[index_val] = value;
        return mp_const_none;
    }
}
#endif

#if 0
static mp_obj_t deque_clear(mp_obj_t self_in) {
    mp_obj_deque_t *self = MP_OBJ_TO_PTR(self_in);
    self->i_get = self->i_put = 0;
    mp_seq_clear(self->items, 0, self->alloc, sizeof(*self->items));
    return mp_const_none;
}
static MP_DEFINE_CONST_FUN_OBJ_1(deque_clear_obj, deque_clear);
#endif

static const mp_rom_map_elem_t deque_locals_dict_table[] = {
    { MP_ROM_QSTR(MP_QSTR_append), MP_ROM_PTR(&deque_append_obj) },
    { MP_ROM_QSTR(MP_QSTR_appendleft), MP_ROM_PTR(&deque_appendleft_obj) },
    { MP_ROM_QSTR(MP_QSTR_extend), MP_ROM_PTR(&deque_extend_obj) },
    #if 0
    { MP_ROM_QSTR(MP_QSTR_clear), MP_ROM_PTR(&deque_clear_obj) },
    #endif
    { MP_ROM_QSTR(MP_QSTR_pop), MP_ROM_PTR(&deque_pop_obj) },
    { MP_ROM_QSTR(MP_QSTR_popleft), MP_ROM_PTR(&deque_popleft_obj) },
};

static MP_DEFINE_CONST_DICT(deque_locals_dict, deque_locals_dict_table);

#if MICROPY_PY_COLLECTIONS_DEQUE_ITER
#define DEQUE_TYPE_FLAGS MP_TYPE_FLAG_ITER_IS_GETITER
#define DEQUE_TYPE_ITER iter, mp_obj_new_deque_it,
#else
#define DEQUE_TYPE_FLAGS MP_TYPE_FLAG_NONE
#define DEQUE_TYPE_ITER
#endif

#if MICROPY_PY_COLLECTIONS_DEQUE_SUBSCR
#define DEQUE_TYPE_SUBSCR subscr, deque_subscr,
#else
#define DEQUE_TYPE_SUBSCR
#endif

MP_DEFINE_CONST_OBJ_TYPE(
    mp_type_deque,
    MP_QSTR_deque,
    MP_TYPE_FLAG_ITER_IS_GETITER,
    make_new, deque_make_new,
    unary_op, deque_unary_op,
    DEQUE_TYPE_SUBSCR
    DEQUE_TYPE_ITER
    locals_dict, &deque_locals_dict
    );

/******************************************************************************/
/* deque iterator                                                             */

#if MICROPY_PY_COLLECTIONS_DEQUE_ITER

typedef struct _mp_obj_deque_it_t {
    mp_obj_base_t base;
    mp_fun_1_t iternext;
    mp_obj_t deque;
    size_t cur;
} mp_obj_deque_it_t;

static mp_obj_t deque_it_iternext(mp_obj_t self_in) {
    mp_obj_deque_it_t *self = MP_OBJ_TO_PTR(self_in);
    mp_obj_deque_t *deque = MP_OBJ_TO_PTR(self->deque);
    if (self->cur != deque->i_put) {
        mp_obj_t o_out = deque->items[self->cur];
        if (++self->cur == deque->alloc) {
            self->cur = 0;
        }
        return o_out;
    } else {
        return MP_OBJ_STOP_ITERATION;
    }
}

static mp_obj_t mp_obj_new_deque_it(mp_obj_t deque, mp_obj_iter_buf_t *iter_buf) {
    mp_obj_deque_t *deque_ = MP_OBJ_TO_PTR(deque);
    size_t i_get = deque_->i_get;
    assert(sizeof(mp_obj_deque_it_t) <= sizeof(mp_obj_iter_buf_t));
    mp_obj_deque_it_t *o = (mp_obj_deque_it_t *)iter_buf;
    o->base.type = &mp_type_polymorph_iter;
    o->iternext = deque_it_iternext;
    o->deque = deque;
    o->cur = i_get;
    return MP_OBJ_FROM_PTR(o);
}

#endif

#endif // MICROPY_PY_COLLECTIONS_DEQUE<|MERGE_RESOLUTION|>--- conflicted
+++ resolved
@@ -25,16 +25,8 @@
  */
 
 #include <unistd.h> // for ssize_t
-<<<<<<< HEAD
 
 #include "py/runtime.h"
-
-#if MICROPY_PY_COLLECTIONS_DEQUE
-=======
->>>>>>> a61c446c
-
-// CIRCUITPY-CHANGE: Upcoming https://github.com/micropython/micropython/pull/10724
-// will incporate some or all of the changes here.
 
 #if MICROPY_PY_COLLECTIONS_DEQUE
 
@@ -48,10 +40,6 @@
     #define FLAG_CHECK_OVERFLOW 1
 } mp_obj_deque_t;
 
-<<<<<<< HEAD
-// CIRCUITPY-CHANGE: add operations
-=======
->>>>>>> a61c446c
 static mp_obj_t mp_obj_deque_append(mp_obj_t self_in, mp_obj_t arg);
 static mp_obj_t mp_obj_deque_extend(mp_obj_t self_in, mp_obj_t arg_in);
 #if MICROPY_PY_COLLECTIONS_DEQUE_ITER
@@ -76,10 +64,6 @@
         o->flags = mp_obj_get_int(args[2]);
     }
 
-<<<<<<< HEAD
-    // CIRCUITPY-CHANGE: allow non-empty initialization
-=======
->>>>>>> a61c446c
     mp_obj_deque_extend(MP_OBJ_FROM_PTR(o), args[0]);
 
     return MP_OBJ_FROM_PTR(o);
@@ -136,7 +120,6 @@
     return mp_const_none;
 }
 static MP_DEFINE_CONST_FUN_OBJ_2(deque_append_obj, mp_obj_deque_append);
-<<<<<<< HEAD
 
 static mp_obj_t mp_obj_deque_appendleft(mp_obj_t self_in, mp_obj_t arg) {
     mp_obj_deque_t *self = MP_OBJ_TO_PTR(self_in);
@@ -166,37 +149,6 @@
 }
 static MP_DEFINE_CONST_FUN_OBJ_2(deque_appendleft_obj, mp_obj_deque_appendleft);
 
-=======
-
-static mp_obj_t mp_obj_deque_appendleft(mp_obj_t self_in, mp_obj_t arg) {
-    mp_obj_deque_t *self = MP_OBJ_TO_PTR(self_in);
-
-    size_t new_i_get = self->i_get - 1;
-    if (self->i_get == 0) {
-        new_i_get = self->alloc - 1;
-    }
-
-    if (self->flags & FLAG_CHECK_OVERFLOW && new_i_get == self->i_put) {
-        mp_raise_msg(&mp_type_IndexError, MP_ERROR_TEXT("full"));
-    }
-
-    self->i_get = new_i_get;
-    self->items[self->i_get] = arg;
-
-    // overwriting first element in deque
-    if (self->i_put == new_i_get) {
-        if (self->i_put == 0) {
-            self->i_put = self->alloc - 1;
-        } else {
-            self->i_put--;
-        }
-    }
-
-    return mp_const_none;
-}
-static MP_DEFINE_CONST_FUN_OBJ_2(deque_appendleft_obj, mp_obj_deque_appendleft);
-
->>>>>>> a61c446c
 static mp_obj_t mp_obj_deque_extend(mp_obj_t self_in, mp_obj_t arg_in) {
     mp_obj_iter_buf_t iter_buf;
     mp_obj_t iter = mp_getiter(arg_in, &iter_buf);
