/*
 * This file is part of the MicroPython project, http://micropython.org/
 *
 * The MIT License (MIT)
 *
 * Copyright (c) 2013-2019 Damien P. George
 *
 * Permission is hereby granted, free of charge, to any person obtaining a copy
 * of this software and associated documentation files (the "Software"), to deal
 * in the Software without restriction, including without limitation the rights
 * to use, copy, modify, merge, publish, distribute, sublicense, and/or sell
 * copies of the Software, and to permit persons to whom the Software is
 * furnished to do so, subject to the following conditions:
 *
 * The above copyright notice and this permission notice shall be included in
 * all copies or substantial portions of the Software.
 *
 * THE SOFTWARE IS PROVIDED "AS IS", WITHOUT WARRANTY OF ANY KIND, EXPRESS OR
 * IMPLIED, INCLUDING BUT NOT LIMITED TO THE WARRANTIES OF MERCHANTABILITY,
 * FITNESS FOR A PARTICULAR PURPOSE AND NONINFRINGEMENT. IN NO EVENT SHALL THE
 * AUTHORS OR COPYRIGHT HOLDERS BE LIABLE FOR ANY CLAIM, DAMAGES OR OTHER
 * LIABILITY, WHETHER IN AN ACTION OF CONTRACT, TORT OR OTHERWISE, ARISING FROM,
 * OUT OF OR IN CONNECTION WITH THE SOFTWARE OR THE USE OR OTHER DEALINGS IN
 * THE SOFTWARE.
 */
#ifndef MICROPY_INCLUDED_PY_NATIVEGLUE_H
#define MICROPY_INCLUDED_PY_NATIVEGLUE_H

#include <stdarg.h>
#include "py/obj.h"
#include "py/persistentcode.h"
#include "py/stream.h"

typedef enum {
    MP_F_CONST_NONE_OBJ = 0,
    MP_F_CONST_FALSE_OBJ,
    MP_F_CONST_TRUE_OBJ,
    MP_F_CONVERT_OBJ_TO_NATIVE,
    MP_F_CONVERT_NATIVE_TO_OBJ,
    MP_F_NATIVE_SWAP_GLOBALS,
    MP_F_LOAD_NAME,
    MP_F_LOAD_GLOBAL,
    MP_F_LOAD_BUILD_CLASS,
    MP_F_LOAD_ATTR,
    MP_F_LOAD_METHOD,
    MP_F_LOAD_SUPER_METHOD,
    MP_F_STORE_NAME,
    MP_F_STORE_GLOBAL,
    MP_F_STORE_ATTR,
    MP_F_OBJ_SUBSCR,
    MP_F_OBJ_IS_TRUE,
    MP_F_UNARY_OP,
    MP_F_BINARY_OP,
    MP_F_BUILD_TUPLE,
    MP_F_BUILD_LIST,
    MP_F_BUILD_MAP,
    MP_F_BUILD_SET,
    MP_F_STORE_SET,
    MP_F_LIST_APPEND,
    MP_F_STORE_MAP,
    MP_F_MAKE_FUNCTION_FROM_PROTO_FUN,
    MP_F_NATIVE_CALL_FUNCTION_N_KW,
    MP_F_CALL_METHOD_N_KW,
    MP_F_CALL_METHOD_N_KW_VAR,
    MP_F_NATIVE_GETITER,
    MP_F_NATIVE_ITERNEXT,
    MP_F_NLR_PUSH,
    MP_F_NLR_POP,
    MP_F_NATIVE_RAISE,
    MP_F_IMPORT_NAME,
    MP_F_IMPORT_FROM,
    MP_F_IMPORT_ALL,
    MP_F_NEW_SLICE,
    MP_F_UNPACK_SEQUENCE,
    MP_F_UNPACK_EX,
    MP_F_DELETE_NAME,
    MP_F_DELETE_GLOBAL,
    MP_F_NEW_CLOSURE,
    MP_F_ARG_CHECK_NUM_SIG,
    MP_F_SETUP_CODE_STATE,
    MP_F_SMALL_INT_FLOOR_DIVIDE,
    MP_F_SMALL_INT_MODULO,
    MP_F_NATIVE_YIELD_FROM,
    MP_F_SETJMP,
    MP_F_NUMBER_OF,
} mp_fun_kind_t;

typedef struct _mp_fun_table_t {
    mp_const_obj_t const_none;
    mp_const_obj_t const_false;
    mp_const_obj_t const_true;
    mp_uint_t (*native_from_obj)(mp_obj_t obj, mp_uint_t type);
    mp_obj_t (*native_to_obj)(mp_uint_t val, mp_uint_t type);
    mp_obj_dict_t *(*swap_globals)(mp_obj_dict_t * new_globals);
    mp_obj_t (*load_name)(qstr qst);
    mp_obj_t (*load_global)(qstr qst);
    mp_obj_t (*load_build_class)(void);
    mp_obj_t (*load_attr)(mp_obj_t base, qstr attr);
    void (*load_method)(mp_obj_t base, qstr attr, mp_obj_t *dest);
    void (*load_super_method)(qstr attr, mp_obj_t *dest);
    void (*store_name)(qstr qst, mp_obj_t obj);
    void (*store_global)(qstr qst, mp_obj_t obj);
    void (*store_attr)(mp_obj_t base, qstr attr, mp_obj_t val);
    mp_obj_t (*obj_subscr)(mp_obj_t base, mp_obj_t index, mp_obj_t val);
    bool (*obj_is_true)(mp_obj_t arg);
    mp_obj_t (*unary_op)(mp_unary_op_t op, mp_obj_t arg);
    mp_obj_t (*binary_op)(mp_binary_op_t op, mp_obj_t lhs, mp_obj_t rhs);
    mp_obj_t (*new_tuple)(size_t n, const mp_obj_t *items);
    mp_obj_t (*new_list)(size_t n, mp_obj_t *items);
    mp_obj_t (*new_dict)(size_t n_args);
    mp_obj_t (*new_set)(size_t n_args, mp_obj_t *items);
    void (*set_store)(mp_obj_t self_in, mp_obj_t item);
    mp_obj_t (*list_append)(mp_obj_t self_in, mp_obj_t arg);
    mp_obj_t (*dict_store)(mp_obj_t self_in, mp_obj_t key, mp_obj_t value);
    mp_obj_t (*make_function_from_proto_fun)(mp_proto_fun_t proto_fun, const mp_module_context_t *cm, const mp_obj_t *def_args);
    mp_obj_t (*call_function_n_kw)(mp_obj_t fun_in, size_t n_args_kw, const mp_obj_t *args);
    mp_obj_t (*call_method_n_kw)(size_t n_args, size_t n_kw, const mp_obj_t *args);
    mp_obj_t (*call_method_n_kw_var)(bool have_self, size_t n_args_n_kw, const mp_obj_t *args);
    mp_obj_t (*getiter)(mp_obj_t obj, mp_obj_iter_buf_t *iter);
    mp_obj_t (*iternext)(mp_obj_iter_buf_t *iter);
    unsigned int (*nlr_push)(nlr_buf_t *);
    void (*nlr_pop)(void);
    void (*raise)(mp_obj_t o);
    mp_obj_t (*import_name)(qstr name, mp_obj_t fromlist, mp_obj_t level);
    mp_obj_t (*import_from)(mp_obj_t module, qstr name);
    void (*import_all)(mp_obj_t module);
    mp_obj_t (*new_slice)(mp_obj_t start, mp_obj_t stop, mp_obj_t step);
    void (*unpack_sequence)(mp_obj_t seq, size_t num, mp_obj_t *items);
    void (*unpack_ex)(mp_obj_t seq, size_t num, mp_obj_t *items);
    void (*delete_name)(qstr qst);
    void (*delete_global)(qstr qst);
    mp_obj_t (*new_closure)(mp_obj_t fun, size_t n_closed_over, const mp_obj_t *closed);
    void (*arg_check_num_sig)(size_t n_args, size_t n_kw, uint32_t sig);
    void (*setup_code_state_native)(mp_code_state_native_t *code_state, size_t n_args, size_t n_kw, const mp_obj_t *args);
    mp_int_t (*small_int_floor_divide)(mp_int_t num, mp_int_t denom);
    mp_int_t (*small_int_modulo)(mp_int_t dividend, mp_int_t divisor);
    bool (*yield_from)(mp_obj_t gen, mp_obj_t send_value, mp_obj_t *ret_value);
    void *setjmp_;
    // Additional entries for dynamic runtime, starts at index 50
    void *(*memset_)(void *s, int c, size_t n);
    void *(*memmove_)(void *dest, const void *src, size_t n);
    void *(*realloc_)(void *ptr, size_t n_bytes, bool allow_move);
    int (*printf_)(const mp_print_t *print, const char *fmt, ...);
    int (*vprintf_)(const mp_print_t *print, const char *fmt, va_list args);
    #if defined(__GNUC__)
    NORETURN // Only certain compilers support no-return attributes in function pointer declarations
    #endif
    // CIRCUITPY-CHANGE
    void (*raise_msg_str)(const mp_obj_type_t *exc_type, const char *msg);
    const mp_obj_type_t *(*obj_get_type)(mp_const_obj_t o_in);
    mp_obj_t (*obj_new_str)(const char *data, size_t len);
    mp_obj_t (*obj_new_bytes)(const byte *data, size_t len);
    mp_obj_t (*obj_new_bytearray_by_ref)(size_t n, void *items);
    mp_obj_t (*obj_new_float_from_f)(float f);
    mp_obj_t (*obj_new_float_from_d)(double d);
    float (*obj_get_float_to_f)(mp_obj_t o);
    double (*obj_get_float_to_d)(mp_obj_t o);
    void (*load_method_maybe)(mp_obj_t base, qstr attr, mp_obj_t *dest);
    bool (*get_buffer)(mp_obj_t obj, mp_buffer_info_t *bufinfo, mp_uint_t flags);
    const mp_stream_p_t *(*get_stream_raise)(mp_obj_t self_in, int flags);
<<<<<<< HEAD
    // CIRCUITPY-CHANGE
    void (*assert_native_inited)(mp_obj_t native_object);
=======
    void (*arg_parse_all)(size_t n_pos, const mp_obj_t *pos, mp_map_t *kws, size_t n_allowed, const mp_arg_t *allowed, mp_arg_val_t *out_vals);
    void (*arg_parse_all_kw_array)(size_t n_pos, size_t n_kw, const mp_obj_t *args, size_t n_allowed, const mp_arg_t *allowed, mp_arg_val_t *out_vals);
    size_t (*binary_get_size)(char struct_type, char val_type, size_t *palign);
    mp_obj_t (*binary_get_val_array)(char typecode, void *p, size_t index);
    void (*binary_set_val_array)(char typecode, void *p, size_t index, mp_obj_t val_in);
>>>>>>> a61c446c
    const mp_print_t *plat_print;
    // The following entries start at index 73 and are referenced by tools-mpy_ld.py,
    // see constant MP_FUN_TABLE_MP_TYPE_TYPE_OFFSET.
    const mp_obj_type_t *type_type;
    const mp_obj_type_t *type_str;
    const mp_obj_type_t *type_list;
    const mp_obj_type_t *type_dict;
    const mp_obj_type_t *type_fun_builtin_0;
    const mp_obj_type_t *type_fun_builtin_1;
    const mp_obj_type_t *type_fun_builtin_2;
    const mp_obj_type_t *type_fun_builtin_3;
    const mp_obj_type_t *type_fun_builtin_var;
    const mp_obj_type_t *type_Exception;
    const mp_obj_fun_builtin_var_t *stream_read_obj;
    const mp_obj_fun_builtin_var_t *stream_readinto_obj;
    const mp_obj_fun_builtin_var_t *stream_unbuffered_readline_obj;
    const mp_obj_fun_builtin_var_t *stream_write_obj;
} mp_fun_table_t;

#if (MICROPY_EMIT_NATIVE && !MICROPY_DYNAMIC_COMPILER) || MICROPY_ENABLE_DYNRUNTIME
extern const mp_fun_table_t mp_fun_table;
#elif MICROPY_EMIT_NATIVE && MICROPY_DYNAMIC_COMPILER
// In dynamic-compiler mode eliminate dependency on entries in mp_fun_table.
// This only needs to be an independent pointer, content doesn't matter.
extern const int mp_fun_table;
#endif

#endif // MICROPY_INCLUDED_PY_NATIVEGLUE_H<|MERGE_RESOLUTION|>--- conflicted
+++ resolved
@@ -145,7 +145,7 @@
     #if defined(__GNUC__)
     NORETURN // Only certain compilers support no-return attributes in function pointer declarations
     #endif
-    // CIRCUITPY-CHANGE
+    // CIRCUITPY-CHANGE: raise_msg_str instead of raise_msg
     void (*raise_msg_str)(const mp_obj_type_t *exc_type, const char *msg);
     const mp_obj_type_t *(*obj_get_type)(mp_const_obj_t o_in);
     mp_obj_t (*obj_new_str)(const char *data, size_t len);
@@ -158,16 +158,8 @@
     void (*load_method_maybe)(mp_obj_t base, qstr attr, mp_obj_t *dest);
     bool (*get_buffer)(mp_obj_t obj, mp_buffer_info_t *bufinfo, mp_uint_t flags);
     const mp_stream_p_t *(*get_stream_raise)(mp_obj_t self_in, int flags);
-<<<<<<< HEAD
     // CIRCUITPY-CHANGE
     void (*assert_native_inited)(mp_obj_t native_object);
-=======
-    void (*arg_parse_all)(size_t n_pos, const mp_obj_t *pos, mp_map_t *kws, size_t n_allowed, const mp_arg_t *allowed, mp_arg_val_t *out_vals);
-    void (*arg_parse_all_kw_array)(size_t n_pos, size_t n_kw, const mp_obj_t *args, size_t n_allowed, const mp_arg_t *allowed, mp_arg_val_t *out_vals);
-    size_t (*binary_get_size)(char struct_type, char val_type, size_t *palign);
-    mp_obj_t (*binary_get_val_array)(char typecode, void *p, size_t index);
-    void (*binary_set_val_array)(char typecode, void *p, size_t index, mp_obj_t val_in);
->>>>>>> a61c446c
     const mp_print_t *plat_print;
     // The following entries start at index 73 and are referenced by tools-mpy_ld.py,
     // see constant MP_FUN_TABLE_MP_TYPE_TYPE_OFFSET.
