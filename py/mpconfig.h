/*
 * This file is part of the MicroPython project, http://micropython.org/
 *
 * The MIT License (MIT)
 *
 * SPDX-FileCopyrightText: Copyright (c) 2013, 2014 Damien P. George
 *
 * Permission is hereby granted, free of charge, to any person obtaining a copy
 * of this software and associated documentation files (the "Software"), to deal
 * in the Software without restriction, including without limitation the rights
 * to use, copy, modify, merge, publish, distribute, sublicense, and/or sell
 * copies of the Software, and to permit persons to whom the Software is
 * furnished to do so, subject to the following conditions:
 *
 * The above copyright notice and this permission notice shall be included in
 * all copies or substantial portions of the Software.
 *
 * THE SOFTWARE IS PROVIDED "AS IS", WITHOUT WARRANTY OF ANY KIND, EXPRESS OR
 * IMPLIED, INCLUDING BUT NOT LIMITED TO THE WARRANTIES OF MERCHANTABILITY,
 * FITNESS FOR A PARTICULAR PURPOSE AND NONINFRINGEMENT. IN NO EVENT SHALL THE
 * AUTHORS OR COPYRIGHT HOLDERS BE LIABLE FOR ANY CLAIM, DAMAGES OR OTHER
 * LIABILITY, WHETHER IN AN ACTION OF CONTRACT, TORT OR OTHERWISE, ARISING FROM,
 * OUT OF OR IN CONNECTION WITH THE SOFTWARE OR THE USE OR OTHER DEALINGS IN
 * THE SOFTWARE.
 */
#ifndef MICROPY_INCLUDED_PY_MPCONFIG_H
#define MICROPY_INCLUDED_PY_MPCONFIG_H

<<<<<<< HEAD
=======
// Current version of MicroPython
#define MICROPY_VERSION_MAJOR 1
#define MICROPY_VERSION_MINOR 17
#define MICROPY_VERSION_MICRO 0

// Combined version as a 32-bit number for convenience
#define MICROPY_VERSION ( \
    MICROPY_VERSION_MAJOR << 16 \
        | MICROPY_VERSION_MINOR << 8 \
        | MICROPY_VERSION_MICRO)

// String version
#define MICROPY_VERSION_STRING \
    MP_STRINGIFY(MICROPY_VERSION_MAJOR) "." \
    MP_STRINGIFY(MICROPY_VERSION_MINOR) "." \
    MP_STRINGIFY(MICROPY_VERSION_MICRO)

>>>>>>> 7c54b642
// This file contains default configuration settings for MicroPython.
// You can override any of the options below using mpconfigport.h file
// located in a directory of your port.

// mpconfigport.h is a file containing configuration settings for a
// particular port. mpconfigport.h is actually a default name for
// such config, and it can be overridden using MP_CONFIGFILE preprocessor
// define (you can do that by passing CFLAGS_EXTRA='-DMP_CONFIGFILE="<file.h>"'
// argument to make when using standard MicroPython makefiles).
// This is useful to have more than one config per port, for example,
// release vs debug configs, etc. Note that if you switch from one config
// to another, you must rebuild from scratch using "-B" switch to make.

#ifdef MP_CONFIGFILE
#include MP_CONFIGFILE
#else
#include <mpconfigport.h>
#endif

// Is this a CircuitPython build?
#ifndef CIRCUITPY
#define CIRCUITPY 0
#endif

// Any options not explicitly set in mpconfigport.h will get default
// values below.

/*****************************************************************************/
/* Object representation                                                     */

// A MicroPython object is a machine word having the following form:
//  - xxxx...xxx1 : a small int, bits 1 and above are the value
//  - xxxx...x010 : a qstr, bits 3 and above are the value
//  - xxxx...x110 : an immediate object, bits 3 and above are the value
//  - xxxx...xx00 : a pointer to an mp_obj_base_t (unless a fake object)
#define MICROPY_OBJ_REPR_A (0)

// A MicroPython object is a machine word having the following form:
//  - xxxx...xx01 : a small int, bits 2 and above are the value
//  - xxxx...x011 : a qstr, bits 3 and above are the value
//  - xxxx...x111 : an immediate object, bits 3 and above are the value
//  - xxxx...xxx0 : a pointer to an mp_obj_base_t (unless a fake object)
#define MICROPY_OBJ_REPR_B (1)

// A MicroPython object is a machine word having the following form (called R):
//  - iiiiiiii iiiiiiii iiiiiiii iiiiiii1 small int with 31-bit signed value
//  - 01111111 1qqqqqqq qqqqqqqq qqqq0110 str with 19-bit qstr value
//  - 01111111 10000000 00000000 ssss1110 immediate object with 4-bit value
//  - s1111111 10000000 00000000 00000010 +/- inf
//  - s1111111 1xxxxxxx xxxxxxxx xxxxx010 nan, x != 0
//  - seeeeeee efffffff ffffffff ffffff10 30-bit fp, e != 0xff
//  - pppppppp pppppppp pppppppp pppppp00 ptr (4 byte alignment)
// Str, immediate and float stored as O = R + 0x80800000, retrieved as R = O - 0x80800000.
// This makes strs/immediates easier to encode/decode as they have zeros in the top 9 bits.
// This scheme only works with 32-bit word size and float enabled.
#define MICROPY_OBJ_REPR_C (2)

// A MicroPython object is a 64-bit word having the following form (called R):
//  - seeeeeee eeeeffff ffffffff ffffffff ffffffff ffffffff ffffffff ffffffff 64-bit fp, e != 0x7ff
//  - s1111111 11110000 00000000 00000000 00000000 00000000 00000000 00000000 +/- inf
//  - 01111111 11111000 00000000 00000000 00000000 00000000 00000000 00000000 normalised nan
//  - 01111111 11111101 iiiiiiii iiiiiiii iiiiiiii iiiiiiii iiiiiiii iiiiiii1 small int
//  - 01111111 11111110 00000000 00000000 qqqqqqqq qqqqqqqq qqqqqqqq qqqqqqq1 str
//  - 01111111 11111111 ss000000 00000000 00000000 00000000 00000000 00000000 immediate object
//  - 01111111 11111100 00000000 00000000 pppppppp pppppppp pppppppp pppppp00 ptr (4 byte alignment)
// Stored as O = R + 0x8004000000000000, retrieved as R = O - 0x8004000000000000.
// This makes pointers have all zeros in the top 32 bits.
// Small-ints and strs have 1 as LSB to make sure they don't look like pointers
// to the garbage collector.
#define MICROPY_OBJ_REPR_D (3)

#ifndef MICROPY_OBJ_REPR
#define MICROPY_OBJ_REPR (MICROPY_OBJ_REPR_A)
#endif

// Whether to encode None/False/True as immediate objects instead of pointers to
// real objects.  Reduces code size by a decent amount without hurting
// performance, for all representations except D on some architectures.
#ifndef MICROPY_OBJ_IMMEDIATE_OBJS
#define MICROPY_OBJ_IMMEDIATE_OBJS (MICROPY_OBJ_REPR != MICROPY_OBJ_REPR_D)
#endif

/*****************************************************************************/
/* Memory allocation policy                                                  */

// Number of bytes in memory allocation/GC block. Any size allocated will be
// rounded up to be multiples of this.
#ifndef MICROPY_BYTES_PER_GC_BLOCK
#define MICROPY_BYTES_PER_GC_BLOCK (4 * MP_BYTES_PER_OBJ_WORD)
#endif

// Number of words allocated (in BSS) to the GC stack (minimum is 1)
#ifndef MICROPY_ALLOC_GC_STACK_SIZE
#define MICROPY_ALLOC_GC_STACK_SIZE (64)
#endif

// The C-type to use for entries in the GC stack.  By default it allows the
// heap to be as large as the address space, but the bit-width of this type can
// be reduced to save memory when the heap is small enough.  The type must be
// big enough to index all blocks in the heap, which is set by
// heap-size-in-bytes / MICROPY_BYTES_PER_GC_BLOCK.
#ifndef MICROPY_GC_STACK_ENTRY_TYPE
#define MICROPY_GC_STACK_ENTRY_TYPE size_t
#endif

// Be conservative and always clear to zero newly (re)allocated memory in the GC.
// This helps eliminate stray pointers that hold on to memory that's no longer
// used.  It decreases performance due to unnecessary memory clearing.
// A memory manager which always clears memory can set this to 0.
// TODO Do analysis to understand why some memory is not properly cleared and
// find a more efficient way to clear it.
#ifndef MICROPY_GC_CONSERVATIVE_CLEAR
#define MICROPY_GC_CONSERVATIVE_CLEAR (MICROPY_ENABLE_GC)
#endif

// Support automatic GC when reaching allocation threshold,
// configurable by gc.threshold().
#ifndef MICROPY_GC_ALLOC_THRESHOLD
#define MICROPY_GC_ALLOC_THRESHOLD (1)
#endif

// Number of bytes to allocate initially when creating new chunks to store
// interned string data.  Smaller numbers lead to more chunks being needed
// and more wastage at the end of the chunk.  Larger numbers lead to wasted
// space at the end when no more strings need interning.
#ifndef MICROPY_ALLOC_QSTR_CHUNK_INIT
#define MICROPY_ALLOC_QSTR_CHUNK_INIT (128)
#endif

// Max number of entries in newly allocated QSTR pools. Smaller numbers may make QSTR lookups
// slightly slower but reduce the waste of unused spots.
#ifndef MICROPY_QSTR_POOL_MAX_ENTRIES
#define MICROPY_QSTR_POOL_MAX_ENTRIES (64)
#endif

// Initial amount for lexer indentation level
#ifndef MICROPY_ALLOC_LEXER_INDENT_INIT
#define MICROPY_ALLOC_LEXER_INDENT_INIT (10)
#endif

// Increment for lexer indentation level
#ifndef MICROPY_ALLOC_LEXEL_INDENT_INC
#define MICROPY_ALLOC_LEXEL_INDENT_INC (8)
#endif

// Initial amount for parse rule stack
#ifndef MICROPY_ALLOC_PARSE_RULE_INIT
#define MICROPY_ALLOC_PARSE_RULE_INIT (64)
#endif

// Increment for parse rule stack
#ifndef MICROPY_ALLOC_PARSE_RULE_INC
#define MICROPY_ALLOC_PARSE_RULE_INC (16)
#endif

// Initial amount for parse result stack
#ifndef MICROPY_ALLOC_PARSE_RESULT_INIT
#define MICROPY_ALLOC_PARSE_RESULT_INIT (32)
#endif

// Increment for parse result stack
#ifndef MICROPY_ALLOC_PARSE_RESULT_INC
#define MICROPY_ALLOC_PARSE_RESULT_INC (16)
#endif

// Strings this length or less will be interned by the parser
#ifndef MICROPY_ALLOC_PARSE_INTERN_STRING_LEN
#define MICROPY_ALLOC_PARSE_INTERN_STRING_LEN (10)
#endif

// Number of bytes to allocate initially when creating new chunks to store
// parse nodes.  Small leads to fragmentation, large leads to excess use.
#ifndef MICROPY_ALLOC_PARSE_CHUNK_INIT
#define MICROPY_ALLOC_PARSE_CHUNK_INIT (128)
#endif

// Initial amount for ids in a scope
#ifndef MICROPY_ALLOC_SCOPE_ID_INIT
#define MICROPY_ALLOC_SCOPE_ID_INIT (4)
#endif

// Increment for ids in a scope
#ifndef MICROPY_ALLOC_SCOPE_ID_INC
#define MICROPY_ALLOC_SCOPE_ID_INC (6)
#endif

// Maximum length of a path in the filesystem
// So we can allocate a buffer on the stack for path manipulation in import
#ifndef MICROPY_ALLOC_PATH_MAX
#define MICROPY_ALLOC_PATH_MAX (512)
#endif

// Initial size of module dict
#ifndef MICROPY_MODULE_DICT_SIZE
#define MICROPY_MODULE_DICT_SIZE (1)
#endif

// Initial size of sys.modules dict
#ifndef MICROPY_LOADED_MODULES_DICT_SIZE
#define MICROPY_LOADED_MODULES_DICT_SIZE (3)
#endif

// Whether realloc/free should be passed allocated memory region size
// You must enable this if MICROPY_MEM_STATS is enabled
#ifndef MICROPY_MALLOC_USES_ALLOCATED_SIZE
#define MICROPY_MALLOC_USES_ALLOCATED_SIZE (0)
#endif

// Number of bytes used to store qstr length
// Dictates hard limit on maximum Python identifier length, but 1 byte
// (limit of 255 bytes in an identifier) should be enough for everyone
#ifndef MICROPY_QSTR_BYTES_IN_LEN
#define MICROPY_QSTR_BYTES_IN_LEN (1)
#endif

// Number of bytes used to store qstr hash
#ifndef MICROPY_QSTR_BYTES_IN_HASH
#define MICROPY_QSTR_BYTES_IN_HASH (2)
#endif

// Avoid using C stack when making Python function calls. C stack still
// may be used if there's no free heap.
#ifndef MICROPY_STACKLESS
#define MICROPY_STACKLESS (0)
#endif

// Never use C stack when making Python function calls. This may break
// testsuite as will subtly change which exception is thrown in case
// of too deep recursion and other similar cases.
#ifndef MICROPY_STACKLESS_STRICT
#define MICROPY_STACKLESS_STRICT (0)
#endif

// Don't use alloca calls. As alloca() is not part of ANSI C, this
// workaround option is provided for compilers lacking this de-facto
// standard function. The way it works is allocating from heap, and
// relying on garbage collection to free it eventually. This is of
// course much less optimal than real alloca().
#if defined(MICROPY_NO_ALLOCA) && MICROPY_NO_ALLOCA
#undef alloca
#define alloca(x) m_malloc(x)
#endif

// Number of atb indices to cache. Allocations of fewer blocks will be faster
// because the search will be accelerated by the index cache. This only applies
// to short lived allocations because we assume the long lived allocations are
// contiguous.
#ifndef MICROPY_ATB_INDICES
#define MICROPY_ATB_INDICES (8)
#endif

/*****************************************************************************/
/* MicroPython emitters                                                     */

// Whether to support loading of persistent code
#ifndef MICROPY_PERSISTENT_CODE_LOAD
#define MICROPY_PERSISTENT_CODE_LOAD (0)
#endif

// Whether to support saving of persistent code
#ifndef MICROPY_PERSISTENT_CODE_SAVE
#define MICROPY_PERSISTENT_CODE_SAVE (0)
#endif

// Whether to support saving persistent code to a file via mp_raw_code_save_file
#ifndef MICROPY_PERSISTENT_CODE_SAVE_FILE
#define MICROPY_PERSISTENT_CODE_SAVE_FILE (0)
#endif

// Whether generated code can persist independently of the VM/runtime instance
// This is enabled automatically when needed by other features
#ifndef MICROPY_PERSISTENT_CODE
#define MICROPY_PERSISTENT_CODE (MICROPY_PERSISTENT_CODE_LOAD || MICROPY_PERSISTENT_CODE_SAVE || MICROPY_MODULE_FROZEN_MPY)
#endif

// Whether to emit x64 native code
#ifndef MICROPY_EMIT_X64
#define MICROPY_EMIT_X64 (0)
#endif

// Whether to emit x86 native code
#ifndef MICROPY_EMIT_X86
#define MICROPY_EMIT_X86 (0)
#endif

// Whether to emit thumb native code
#ifndef MICROPY_EMIT_THUMB
#define MICROPY_EMIT_THUMB (0)
#endif

// Whether to emit ARMv7-M instruction support in thumb native code
#ifndef MICROPY_EMIT_THUMB_ARMV7M
#define MICROPY_EMIT_THUMB_ARMV7M (1)
#endif

// Whether to enable the thumb inline assembler
#ifndef MICROPY_EMIT_INLINE_THUMB
#define MICROPY_EMIT_INLINE_THUMB (0)
#endif

// Whether to enable ARMv7-M instruction support in the Thumb2 inline assembler
#ifndef MICROPY_EMIT_INLINE_THUMB_ARMV7M
#define MICROPY_EMIT_INLINE_THUMB_ARMV7M (1)
#endif

// Whether to enable float support in the Thumb2 inline assembler
#ifndef MICROPY_EMIT_INLINE_THUMB_FLOAT
#define MICROPY_EMIT_INLINE_THUMB_FLOAT (1)
#endif

// Whether to emit ARM native code
#ifndef MICROPY_EMIT_ARM
#define MICROPY_EMIT_ARM (0)
#endif

// Whether to emit Xtensa native code
#ifndef MICROPY_EMIT_XTENSA
#define MICROPY_EMIT_XTENSA (0)
#endif

// Whether to enable the Xtensa inline assembler
#ifndef MICROPY_EMIT_INLINE_XTENSA
#define MICROPY_EMIT_INLINE_XTENSA (0)
#endif

// Whether to emit Xtensa-Windowed native code
#ifndef MICROPY_EMIT_XTENSAWIN
#define MICROPY_EMIT_XTENSAWIN (0)
#endif

// Convenience definition for whether any native emitter is enabled
#define MICROPY_EMIT_NATIVE (MICROPY_EMIT_X64 || MICROPY_EMIT_X86 || MICROPY_EMIT_THUMB || MICROPY_EMIT_ARM || MICROPY_EMIT_XTENSA || MICROPY_EMIT_XTENSAWIN)

// Select prelude-as-bytes-object for certain emitters
#define MICROPY_EMIT_NATIVE_PRELUDE_AS_BYTES_OBJ (MICROPY_EMIT_XTENSAWIN)

// Convenience definition for whether any inline assembler emitter is enabled
#define MICROPY_EMIT_INLINE_ASM (MICROPY_EMIT_INLINE_THUMB || MICROPY_EMIT_INLINE_XTENSA)

// Convenience definition for whether any native or inline assembler emitter is enabled
#define MICROPY_EMIT_MACHINE_CODE (MICROPY_EMIT_NATIVE || MICROPY_EMIT_INLINE_ASM)

// Whether native relocatable code loaded from .mpy files is explicitly tracked
// so that the GC cannot reclaim it.  Needed on architectures that allocate
// executable memory on the MicroPython heap and don't explicitly track this
// data some other way.
#ifndef MICROPY_PERSISTENT_CODE_TRACK_RELOC_CODE
#if !MICROPY_EMIT_MACHINE_CODE || defined(MP_PLAT_ALLOC_EXEC) || defined(MP_PLAT_COMMIT_EXEC)
#define MICROPY_PERSISTENT_CODE_TRACK_RELOC_CODE (0)
#else
#define MICROPY_PERSISTENT_CODE_TRACK_RELOC_CODE (1)
#endif
#endif

/*****************************************************************************/
/* Compiler configuration                                                    */

// Whether to include the compiler
#ifndef MICROPY_ENABLE_COMPILER
#define MICROPY_ENABLE_COMPILER (1)
#endif

// Whether the compiler is dynamically configurable (ie at runtime)
// This will disable the ability to execute native/viper code
#ifndef MICROPY_DYNAMIC_COMPILER
#define MICROPY_DYNAMIC_COMPILER (0)
#endif

// Configure dynamic compiler macros
#if MICROPY_DYNAMIC_COMPILER
#define MICROPY_OPT_CACHE_MAP_LOOKUP_IN_BYTECODE_DYNAMIC (mp_dynamic_compiler.opt_cache_map_lookup_in_bytecode)
#define MICROPY_PY_BUILTINS_STR_UNICODE_DYNAMIC (mp_dynamic_compiler.py_builtins_str_unicode)
#else
#define MICROPY_OPT_CACHE_MAP_LOOKUP_IN_BYTECODE_DYNAMIC MICROPY_OPT_CACHE_MAP_LOOKUP_IN_BYTECODE
#define MICROPY_PY_BUILTINS_STR_UNICODE_DYNAMIC MICROPY_PY_BUILTINS_STR_UNICODE
#endif

// Whether to enable constant folding; eg 1+2 rewritten as 3
#ifndef MICROPY_COMP_CONST_FOLDING
#define MICROPY_COMP_CONST_FOLDING (1)
#endif

// Whether to enable optimisations for constant literals, eg OrderedDict
#ifndef MICROPY_COMP_CONST_LITERAL
#define MICROPY_COMP_CONST_LITERAL (1)
#endif

// Whether to enable lookup of constants in modules; eg module.CONST
#ifndef MICROPY_COMP_MODULE_CONST
#define MICROPY_COMP_MODULE_CONST (0)
#endif

// Whether to enable constant optimisation; id = const(value)
#ifndef MICROPY_COMP_CONST
#define MICROPY_COMP_CONST (1)
#endif

// Whether to enable optimisation of: a, b = c, d
// Costs 124 bytes (Thumb2)
#ifndef MICROPY_COMP_DOUBLE_TUPLE_ASSIGN
#define MICROPY_COMP_DOUBLE_TUPLE_ASSIGN (1)
#endif

// Whether to enable optimisation of: a, b, c = d, e, f
// Requires MICROPY_COMP_DOUBLE_TUPLE_ASSIGN and costs 68 bytes (Thumb2)
#ifndef MICROPY_COMP_TRIPLE_TUPLE_ASSIGN
#define MICROPY_COMP_TRIPLE_TUPLE_ASSIGN (0)
#endif

// Whether to enable optimisation of: return a if b else c
// Costs about 80 bytes (Thumb2) and saves 2 bytes of bytecode for each use
#ifndef MICROPY_COMP_RETURN_IF_EXPR
#define MICROPY_COMP_RETURN_IF_EXPR (0)
#endif

// Whether to include parsing of f-string literals
#ifndef MICROPY_COMP_FSTRING_LITERAL
#define MICROPY_COMP_FSTRING_LITERAL (1)
#endif

/*****************************************************************************/
/* Internal debugging stuff                                                  */

// Whether to collect memory allocation stats
#ifndef MICROPY_MEM_STATS
#define MICROPY_MEM_STATS (0)
#endif

// The mp_print_t printer used for debugging output
#ifndef MICROPY_DEBUG_PRINTER
#define MICROPY_DEBUG_PRINTER (&mp_plat_print)
#endif

// Whether to build functions that print debugging info:
//   mp_bytecode_print
//   mp_parse_node_print
#ifndef MICROPY_DEBUG_PRINTERS
#define MICROPY_DEBUG_PRINTERS (0)
#endif

// Whether to enable all debugging outputs (it will be extremely verbose)
#ifndef MICROPY_DEBUG_VERBOSE
#define MICROPY_DEBUG_VERBOSE (0)
#endif

// Whether to enable debugging versions of MP_OBJ_NULL/STOP_ITERATION/SENTINEL
#ifndef MICROPY_DEBUG_MP_OBJ_SENTINELS
#define MICROPY_DEBUG_MP_OBJ_SENTINELS (0)
#endif

// Whether to print parse rule names (rather than integers) in mp_parse_node_print
#ifndef MICROPY_DEBUG_PARSE_RULE_NAME
#define MICROPY_DEBUG_PARSE_RULE_NAME (0)
#endif

// Whether to enable a simple VM stack overflow check
#ifndef MICROPY_DEBUG_VM_STACK_OVERFLOW
#define MICROPY_DEBUG_VM_STACK_OVERFLOW (0)
#endif

// Whether to enable extra instrumentation for valgrind
#ifndef MICROPY_DEBUG_VALGRIND
#define MICROPY_DEBUG_VALGRIND (0)
#endif

/*****************************************************************************/
/* Optimisations                                                             */

// Whether to use computed gotos in the VM, or a switch
// Computed gotos are roughly 10% faster, and increase VM code size by a little,
// e.g. ~1kiB on Cortex M4.
// Note: enabling this will use the gcc-specific extensions of ranged designated
// initialisers and addresses of labels, which are not part of the C99 standard.
#ifndef MICROPY_OPT_COMPUTED_GOTO
#define MICROPY_OPT_COMPUTED_GOTO (0)
#endif

// Whether to save trade flash space for speed in MICROPY_OPT_COMPUTED_GOTO.
// Costs about 3% speed, saves about 1500 bytes space.  In addition to the assumptions
// of MICROPY_OPT_COMPUTED_GOTO, also assumes that mp_execute_bytecode is less than
// 32kB in size.
#ifndef MICROPY_OPT_COMPUTED_GOTO_SAVE_SPACE
#define MICROPY_OPT_COMPUTED_GOTO_SAVE_SPACE (0)
#endif

// Whether to cache result of map lookups in LOAD_NAME, LOAD_GLOBAL, LOAD_ATTR,
// STORE_ATTR bytecodes.  Uses 1 byte extra RAM for each of these opcodes and
// uses a bit of extra code ROM, but greatly improves lookup speed.
#ifndef MICROPY_OPT_CACHE_MAP_LOOKUP_IN_BYTECODE
#define MICROPY_OPT_CACHE_MAP_LOOKUP_IN_BYTECODE (0)
#endif

// Whether to use fast versions of bitwise operations (and, or, xor) when the
// arguments are both positive.  Increases Thumb2 code size by about 250 bytes.
#ifndef MICROPY_OPT_MPZ_BITWISE
#define MICROPY_OPT_MPZ_BITWISE (0)
#endif


// Whether math.factorial is large, fast and recursive (1) or small and slow (0).
#ifndef MICROPY_OPT_MATH_FACTORIAL
#define MICROPY_OPT_MATH_FACTORIAL (0)
#endif

/*****************************************************************************/
/* Python internal features                                                  */

// Whether to enable import of external modules
// When disabled, only importing of built-in modules is supported
// When enabled, a port must implement mp_import_stat (among other things)
#ifndef MICROPY_ENABLE_EXTERNAL_IMPORT
#define MICROPY_ENABLE_EXTERNAL_IMPORT (1)
#endif

// Whether to use the POSIX reader for importing files
#ifndef MICROPY_READER_POSIX
#define MICROPY_READER_POSIX (0)
#endif

// Whether to use the VFS reader for importing files
#ifndef MICROPY_READER_VFS
#define MICROPY_READER_VFS (0)
#endif

// Whether any readers have been defined
#ifndef MICROPY_HAS_FILE_READER
#define MICROPY_HAS_FILE_READER (MICROPY_READER_POSIX || MICROPY_READER_VFS)
#endif

// Number of VFS mounts to persist across soft-reset.
#ifndef MICROPY_FATFS_NUM_PERSISTENT
#define MICROPY_FATFS_NUM_PERSISTENT (0)
#endif

// Hook for the VM at the start of the opcode loop (can contain variable
// definitions usable by the other hook functions)
#ifndef MICROPY_VM_HOOK_INIT
#define MICROPY_VM_HOOK_INIT
#endif

// Hook for the VM during the opcode loop (but only after jump opcodes)
#ifndef MICROPY_VM_HOOK_LOOP
#define MICROPY_VM_HOOK_LOOP
#endif

// Hook for the VM just before return opcode is finished being interpreted
#ifndef MICROPY_VM_HOOK_RETURN
#define MICROPY_VM_HOOK_RETURN
#endif

// Hook for mp_sched_schedule when a function gets scheduled on sched_queue
// (this macro executes within an atomic section)
#ifndef MICROPY_SCHED_HOOK_SCHEDULED
#define MICROPY_SCHED_HOOK_SCHEDULED
#endif

// Whether to include the garbage collector
#ifndef MICROPY_ENABLE_GC
#define MICROPY_ENABLE_GC (0)
#endif

// Whether to enable finalisers in the garbage collector (ie call __del__)
#ifndef MICROPY_ENABLE_FINALISER
#define MICROPY_ENABLE_FINALISER (0)
#endif

// Whether to enable a separate allocator for the Python stack.
// If enabled then the code must call mp_pystack_init before mp_init.
#ifndef MICROPY_ENABLE_PYSTACK
#define MICROPY_ENABLE_PYSTACK (0)
#endif

// Number of bytes that memory returned by mp_pystack_alloc will be aligned by.
#ifndef MICROPY_PYSTACK_ALIGN
#define MICROPY_PYSTACK_ALIGN (8)
#endif

// Whether to check C stack usage. C stack used for calling Python functions,
// etc. Not checking means segfault on overflow.
#ifndef MICROPY_STACK_CHECK
#define MICROPY_STACK_CHECK (0)
#endif

// Whether to measure maximum stack excursion
#ifndef MICROPY_MAX_STACK_USAGE
#define MICROPY_MAX_STACK_USAGE (0)
#endif

// Whether to have an emergency exception buffer
#ifndef MICROPY_ENABLE_EMERGENCY_EXCEPTION_BUF
#define MICROPY_ENABLE_EMERGENCY_EXCEPTION_BUF (0)
#endif
#if MICROPY_ENABLE_EMERGENCY_EXCEPTION_BUF
#ifndef MICROPY_EMERGENCY_EXCEPTION_BUF_SIZE
#define MICROPY_EMERGENCY_EXCEPTION_BUF_SIZE (0)      // 0 - implies dynamic allocation
#endif
#endif

// Whether to provide the mp_kbd_exception object, and micropython.kbd_intr function
#ifndef MICROPY_KBD_EXCEPTION
#define MICROPY_KBD_EXCEPTION (0)
#endif

// Prefer to raise KeyboardInterrupt asynchronously (from signal or interrupt
// handler) - if supported by a particular port.
#ifndef MICROPY_ASYNC_KBD_INTR
#define MICROPY_ASYNC_KBD_INTR (0)
#endif

// Whether to include REPL helper function
#ifndef MICROPY_HELPER_REPL
#define MICROPY_HELPER_REPL (0)
#endif

// Allow enabling debug prints after each REPL line
#ifndef MICROPY_REPL_INFO
#define MICROPY_REPL_INFO (0)
#endif

// Whether to include emacs-style readline behavior in REPL
#ifndef MICROPY_REPL_EMACS_KEYS
#define MICROPY_REPL_EMACS_KEYS (0)
#endif

// Whether to include emacs-style word movement/kill readline behavior in REPL.
// This adds Alt+F, Alt+B, Alt+D and Alt+Backspace for forward-word, backward-word, forward-kill-word
// and backward-kill-word, respectively.
#ifndef MICROPY_REPL_EMACS_WORDS_MOVE
#define MICROPY_REPL_EMACS_WORDS_MOVE (0)
#endif

// Whether to include extra convenience keys for word movement/kill in readline REPL.
// This adds Ctrl+Right, Ctrl+Left and Ctrl+W for forward-word, backward-word and backward-kill-word
// respectively. Ctrl+Delete is not implemented because it's a very different escape sequence.
// Depends on MICROPY_REPL_EMACS_WORDS_MOVE.
#ifndef MICROPY_REPL_EMACS_EXTRA_WORDS_MOVE
#define MICROPY_REPL_EMACS_EXTRA_WORDS_MOVE (0)
#endif

// Whether to implement auto-indent in REPL
#ifndef MICROPY_REPL_AUTO_INDENT
#define MICROPY_REPL_AUTO_INDENT (0)
#endif

// Whether port requires event-driven REPL functions
#ifndef MICROPY_REPL_EVENT_DRIVEN
#define MICROPY_REPL_EVENT_DRIVEN (0)
#endif

// Whether to include lexer helper function for unix
#ifndef MICROPY_HELPER_LEXER_UNIX
#define MICROPY_HELPER_LEXER_UNIX (0)
#endif

// Long int implementation
#define MICROPY_LONGINT_IMPL_NONE (0)
#define MICROPY_LONGINT_IMPL_LONGLONG (1)
#define MICROPY_LONGINT_IMPL_MPZ (2)

#ifndef MICROPY_LONGINT_IMPL
#define MICROPY_LONGINT_IMPL (MICROPY_LONGINT_IMPL_NONE)
#endif

#if MICROPY_LONGINT_IMPL == MICROPY_LONGINT_IMPL_LONGLONG
typedef long long mp_longint_impl_t;
#endif

// Whether to include information in the byte code to determine source
// line number (increases RAM usage, but doesn't slow byte code execution)
#ifndef MICROPY_ENABLE_SOURCE_LINE
#define MICROPY_ENABLE_SOURCE_LINE (0)
#endif

// Whether to include doc strings (increases RAM usage)
#ifndef MICROPY_ENABLE_DOC_STRING
#define MICROPY_ENABLE_DOC_STRING (0)
#endif

// Exception messages are removed (requires disabling MICROPY_ROM_TEXT_COMPRESSION)
#define MICROPY_ERROR_REPORTING_NONE     (0)
// Exception messages are short static strings
#define MICROPY_ERROR_REPORTING_TERSE    (1)
// Exception messages provide basic error details
#define MICROPY_ERROR_REPORTING_NORMAL   (2)
// Exception messages provide full info, e.g. object names
#define MICROPY_ERROR_REPORTING_DETAILED (3)

#ifndef MICROPY_ERROR_REPORTING
#define MICROPY_ERROR_REPORTING (MICROPY_ERROR_REPORTING_NORMAL)
#endif

// Whether issue warnings during compiling/execution
#ifndef MICROPY_WARNINGS
#define MICROPY_WARNINGS (0)
#endif

// Whether to support warning categories
#ifndef MICROPY_WARNINGS_CATEGORY
#define MICROPY_WARNINGS_CATEGORY (0)
#endif

// This macro is used when printing runtime warnings and errors
#ifndef MICROPY_ERROR_PRINTER
#define MICROPY_ERROR_PRINTER (&mp_plat_print)
#endif

// Float and complex implementation
#define MICROPY_FLOAT_IMPL_NONE (0)
#define MICROPY_FLOAT_IMPL_FLOAT (1)
#define MICROPY_FLOAT_IMPL_DOUBLE (2)

#ifndef MICROPY_FLOAT_IMPL
#define MICROPY_FLOAT_IMPL (MICROPY_FLOAT_IMPL_NONE)
#endif

#if MICROPY_FLOAT_IMPL == MICROPY_FLOAT_IMPL_FLOAT
#define MICROPY_PY_BUILTINS_FLOAT (1)
#define MICROPY_FLOAT_CONST(x) x##F
#define MICROPY_FLOAT_C_FUN(fun) fun##f
typedef float mp_float_t;
#elif MICROPY_FLOAT_IMPL == MICROPY_FLOAT_IMPL_DOUBLE
#define MICROPY_PY_BUILTINS_FLOAT (1)
#define MICROPY_FLOAT_CONST(x) x
#define MICROPY_FLOAT_C_FUN(fun) fun
typedef double mp_float_t;
#else
#define MICROPY_PY_BUILTINS_FLOAT (0)
#endif

#ifndef MICROPY_PY_BUILTINS_COMPLEX
#define MICROPY_PY_BUILTINS_COMPLEX (MICROPY_PY_BUILTINS_FLOAT)
#endif

// Whether to provide a high-quality hash for float and complex numbers.
// Otherwise the default is a very simple but correct hashing function.
#ifndef MICROPY_FLOAT_HIGH_QUALITY_HASH
#define MICROPY_FLOAT_HIGH_QUALITY_HASH (0)
#endif

// Enable features which improve CPython compatibility
// but may lead to more code size/memory usage.
// TODO: Originally intended as generic category to not
// add bunch of once-off options. May need refactoring later
#ifndef MICROPY_CPYTHON_COMPAT
#define MICROPY_CPYTHON_COMPAT (1)
#endif

// Perform full checks as done by CPython. Disabling this
// may produce incorrect results, if incorrect data is fed,
// but should not lead to MicroPython crashes or similar
// grave issues (in other words, only user app should be,
// affected, not system).
#ifndef MICROPY_FULL_CHECKS
#define MICROPY_FULL_CHECKS (1)
#endif

// Whether POSIX-semantics non-blocking streams are supported
#ifndef MICROPY_STREAMS_NON_BLOCK
#define MICROPY_STREAMS_NON_BLOCK (0)
#endif

// Whether to provide stream functions with POSIX-like signatures
// (useful for porting existing libraries to MicroPython).
#ifndef MICROPY_STREAMS_POSIX_API
#define MICROPY_STREAMS_POSIX_API (0)
#endif

// Whether to call __init__ when importing builtin modules for the first time
#ifndef MICROPY_MODULE_BUILTIN_INIT
#define MICROPY_MODULE_BUILTIN_INIT (0)
#endif

// Whether to support module-level __getattr__ (see PEP 562)
#ifndef MICROPY_MODULE_GETATTR
#define MICROPY_MODULE_GETATTR (1)
#endif

// Whether module weak links are supported
#ifndef MICROPY_MODULE_WEAK_LINKS
#define MICROPY_MODULE_WEAK_LINKS (0)
#endif

// Whether frozen modules are supported in the form of strings
#ifndef MICROPY_MODULE_FROZEN_STR
#define MICROPY_MODULE_FROZEN_STR (0)
#endif

// Whether frozen modules are supported in the form of .mpy files
#ifndef MICROPY_MODULE_FROZEN_MPY
#define MICROPY_MODULE_FROZEN_MPY (0)
#endif

// Convenience macro for whether frozen modules are supported
#ifndef MICROPY_MODULE_FROZEN
#define MICROPY_MODULE_FROZEN (MICROPY_MODULE_FROZEN_STR || MICROPY_MODULE_FROZEN_MPY)
#endif

// Whether you can override builtins in the builtins module
#ifndef MICROPY_CAN_OVERRIDE_BUILTINS
#define MICROPY_CAN_OVERRIDE_BUILTINS (0)
#endif

// Whether to check that the "self" argument of a builtin method has the
// correct type.  Such an explicit check is only needed if a builtin
// method escapes to Python land without a first argument, eg
// list.append([], 1).  Without this check such calls will have undefined
// behaviour (usually segfault) if the first argument is the wrong type.
#ifndef MICROPY_BUILTIN_METHOD_CHECK_SELF_ARG
#define MICROPY_BUILTIN_METHOD_CHECK_SELF_ARG (1)
#endif

// Whether to use internally defined errno's (otherwise system provided ones)
#ifndef MICROPY_USE_INTERNAL_ERRNO
#define MICROPY_USE_INTERNAL_ERRNO (0)
#endif

// Whether to use internally defined *printf() functions (otherwise external ones)
#ifndef MICROPY_USE_INTERNAL_PRINTF
#define MICROPY_USE_INTERNAL_PRINTF (1)
#endif

// Support for internal scheduler
#ifndef MICROPY_ENABLE_SCHEDULER
#define MICROPY_ENABLE_SCHEDULER (0)
#endif

// Maximum number of entries in the scheduler
#ifndef MICROPY_SCHEDULER_DEPTH
#define MICROPY_SCHEDULER_DEPTH (4)
#endif

// Support for generic VFS sub-system
#ifndef MICROPY_VFS
#define MICROPY_VFS (0)
#endif

// Support for VFS POSIX component, to mount a POSIX filesystem within VFS
#ifndef MICROPY_VFS
#define MICROPY_VFS_POSIX (0)
#endif

// Support for VFS FAT component, to mount a FAT filesystem within VFS
#ifndef MICROPY_VFS
#define MICROPY_VFS_FAT (0)
#endif

// 1 when building C code for native mpy files. 0 otherwise.
#ifndef MICROPY_ENABLE_DYNRUNTIME
#define MICROPY_ENABLE_DYNRUNTIME (0)
#endif

/*****************************************************************************/
/* Fine control over Python builtins, classes, modules, etc                  */

// Whether to support multiple inheritance of Python classes.  Multiple
// inheritance makes some C functions inherently recursive, and adds a bit of
// code overhead.
#ifndef MICROPY_MULTIPLE_INHERITANCE
#define MICROPY_MULTIPLE_INHERITANCE (1)
#endif

// Whether to implement attributes on functions
#ifndef MICROPY_PY_FUNCTION_ATTRS
#define MICROPY_PY_FUNCTION_ATTRS (0)
#endif

// Whether to support the descriptors __get__, __set__, __delete__
// This costs some code size and makes load/store/delete of instance
// attributes slower for the classes that use this feature
#ifndef MICROPY_PY_DESCRIPTORS
#define MICROPY_PY_DESCRIPTORS (0)
#endif

// Whether to support class __delattr__ and __setattr__ methods
// This costs some code size and makes store/delete of instance
// attributes slower for the classes that use this feature
#ifndef MICROPY_PY_DELATTR_SETATTR
#define MICROPY_PY_DELATTR_SETATTR (0)
#endif

// Support for async/await/async for/async with
#ifndef MICROPY_PY_ASYNC_AWAIT
#define MICROPY_PY_ASYNC_AWAIT (1)
#endif

// Support for literal string interpolation, f-strings (see PEP 498, Python 3.6+)
#ifndef MICROPY_PY_FSTRINGS
#define MICROPY_PY_FSTRINGS (0)
#endif

// Support for assignment expressions with := (see PEP 572, Python 3.8+)
#ifndef MICROPY_PY_ASSIGN_EXPR
#define MICROPY_PY_ASSIGN_EXPR (1)
#endif

// Non-standard .pend_throw() method for generators, allowing for
// Future-like behavior with respect to exception handling: an
// exception set with .pend_throw() will activate on the next call
// to generator's .send() or .__next__(). (This is useful to implement
// async schedulers.)
#ifndef MICROPY_PY_GENERATOR_PEND_THROW
#define MICROPY_PY_GENERATOR_PEND_THROW (1)
#endif

// Issue a warning when comparing str and bytes objects
#ifndef MICROPY_PY_STR_BYTES_CMP_WARN
#define MICROPY_PY_STR_BYTES_CMP_WARN (0)
#endif

// Whether str object is proper unicode
#ifndef MICROPY_PY_BUILTINS_STR_UNICODE
#define MICROPY_PY_BUILTINS_STR_UNICODE (0)
#endif

// Whether to check for valid UTF-8 when converting bytes to str
#ifndef MICROPY_PY_BUILTINS_STR_UNICODE_CHECK
#define MICROPY_PY_BUILTINS_STR_UNICODE_CHECK (MICROPY_PY_BUILTINS_STR_UNICODE)
#endif

// Whether str.center() method provided
#ifndef MICROPY_PY_BUILTINS_STR_CENTER
#define MICROPY_PY_BUILTINS_STR_CENTER (0)
#endif

// Whether str.count() method provided
#ifndef MICROPY_PY_BUILTINS_STR_COUNT
#define MICROPY_PY_BUILTINS_STR_COUNT (1)
#endif

// Whether str % (...) formatting operator provided
#ifndef MICROPY_PY_BUILTINS_STR_OP_MODULO
#define MICROPY_PY_BUILTINS_STR_OP_MODULO (1)
#endif

// Whether str.partition()/str.rpartition() method provided
#ifndef MICROPY_PY_BUILTINS_STR_PARTITION
#define MICROPY_PY_BUILTINS_STR_PARTITION (0)
#endif

// Whether str.splitlines() method provided
#ifndef MICROPY_PY_BUILTINS_STR_SPLITLINES
#define MICROPY_PY_BUILTINS_STR_SPLITLINES (0)
#endif

// Whether to support bytearray object
#ifndef MICROPY_PY_BUILTINS_BYTEARRAY
#define MICROPY_PY_BUILTINS_BYTEARRAY (1)
#endif

// Whether to support dict.fromkeys() class method
#ifndef MICROPY_PY_BUILTINS_DICT_FROMKEYS
#define MICROPY_PY_BUILTINS_DICT_FROMKEYS (1)
#endif

// Whether to support memoryview object
#ifndef MICROPY_PY_BUILTINS_MEMORYVIEW
#define MICROPY_PY_BUILTINS_MEMORYVIEW (0)
#endif

// Whether to support memoryview.itemsize attribute
#ifndef MICROPY_PY_BUILTINS_MEMORYVIEW_ITEMSIZE
#define MICROPY_PY_BUILTINS_MEMORYVIEW_ITEMSIZE (0)
#endif

// Whether to support set object
#ifndef MICROPY_PY_BUILTINS_SET
#define MICROPY_PY_BUILTINS_SET (1)
#endif

// Whether to support slice subscript operators and slice object
#ifndef MICROPY_PY_BUILTINS_SLICE
#define MICROPY_PY_BUILTINS_SLICE (1)
#endif

// Whether to support slice attribute read access,
// i.e. slice.start, slice.stop, slice.step
#ifndef MICROPY_PY_BUILTINS_SLICE_ATTRS
#define MICROPY_PY_BUILTINS_SLICE_ATTRS (0)
#endif

// Whether to support the .indices(len) method on slice objects
#ifndef MICROPY_PY_BUILTINS_SLICE_INDICES
#define MICROPY_PY_BUILTINS_SLICE_INDICES (0)
#endif

// Whether to support frozenset object
#ifndef MICROPY_PY_BUILTINS_FROZENSET
#define MICROPY_PY_BUILTINS_FROZENSET (0)
#endif

// Whether to support property object
#ifndef MICROPY_PY_BUILTINS_PROPERTY
#define MICROPY_PY_BUILTINS_PROPERTY (1)
#endif

// Whether to implement the start/stop/step attributes (readback) on
// the "range" builtin type. Rarely used, and costs ~60 bytes (x86).
#ifndef MICROPY_PY_BUILTINS_RANGE_ATTRS
#define MICROPY_PY_BUILTINS_RANGE_ATTRS (1)
#endif

// Whether to support binary ops [only (in)equality is defined] between range
// objects.  With this option disabled all range objects that are not exactly
// the same object will compare as not-equal.  With it enabled the semantics
// match CPython and ranges are equal if they yield the same sequence of items.
#ifndef MICROPY_PY_BUILTINS_RANGE_BINOP
#define MICROPY_PY_BUILTINS_RANGE_BINOP (0)
#endif

// Support for callling next() with second argument
#ifndef MICROPY_PY_BUILTINS_NEXT2
#define MICROPY_PY_BUILTINS_NEXT2 (0)
#endif

// Whether to support rounding of integers (incl bignum); eg round(123,-1)=120
#ifndef MICROPY_PY_BUILTINS_ROUND_INT
#define MICROPY_PY_BUILTINS_ROUND_INT (0)
#endif

// Whether to support complete set of special methods for user
// classes, or only the most used ones. "Inplace" methods are
// controlled by MICROPY_PY_ALL_INPLACE_SPECIAL_METHODS below.
// "Reverse" methods are controlled by
// MICROPY_PY_REVERSE_SPECIAL_METHODS below.
#ifndef MICROPY_PY_ALL_SPECIAL_METHODS
#define MICROPY_PY_ALL_SPECIAL_METHODS (0)
#endif

// Whether to support all inplace arithmetic operarion methods
// (__imul__, etc.)
#ifndef MICROPY_PY_ALL_INPLACE_SPECIAL_METHODS
#define MICROPY_PY_ALL_INPLACE_SPECIAL_METHODS (0)
#endif

// Whether to support reverse arithmetic operarion methods
// (__radd__, etc.). Additionally gated by
// MICROPY_PY_ALL_SPECIAL_METHODS.
#ifndef MICROPY_PY_REVERSE_SPECIAL_METHODS
#define MICROPY_PY_REVERSE_SPECIAL_METHODS (0)
#endif

// Whether to support compile function
#ifndef MICROPY_PY_BUILTINS_COMPILE
#define MICROPY_PY_BUILTINS_COMPILE (0)
#endif

// Whether to support enumerate function(type)
#ifndef MICROPY_PY_BUILTINS_ENUMERATE
#define MICROPY_PY_BUILTINS_ENUMERATE (1)
#endif

// Whether to support eval and exec functions
// By default they are supported if the compiler is enabled
#ifndef MICROPY_PY_BUILTINS_EVAL_EXEC
#define MICROPY_PY_BUILTINS_EVAL_EXEC (MICROPY_ENABLE_COMPILER)
#endif

// Whether to support the Python 2 execfile function
#ifndef MICROPY_PY_BUILTINS_EXECFILE
#define MICROPY_PY_BUILTINS_EXECFILE (0)
#endif

// Whether to support filter function(type)
#ifndef MICROPY_PY_BUILTINS_FILTER
#define MICROPY_PY_BUILTINS_FILTER (1)
#endif

// Whether to support reversed function(type)
#ifndef MICROPY_PY_BUILTINS_REVERSED
#define MICROPY_PY_BUILTINS_REVERSED (1)
#endif

// Whether to define "NotImplemented" special constant
#ifndef MICROPY_PY_BUILTINS_NOTIMPLEMENTED
#define MICROPY_PY_BUILTINS_NOTIMPLEMENTED (0)
#endif

// Whether to provide the built-in input() function. The implementation of this
// uses shared/readline, so can only be enabled if the port uses this readline.
#ifndef MICROPY_PY_BUILTINS_INPUT
#define MICROPY_PY_BUILTINS_INPUT (0)
#endif

// Whether to support min/max functions
#ifndef MICROPY_PY_BUILTINS_MIN_MAX
#define MICROPY_PY_BUILTINS_MIN_MAX (1)
#endif

// Support for calls to pow() with 3 integer arguments
#ifndef MICROPY_PY_BUILTINS_POW3
#define MICROPY_PY_BUILTINS_POW3 (0)
#endif

// Whether to provide the help function
#ifndef MICROPY_PY_BUILTINS_HELP
#define MICROPY_PY_BUILTINS_HELP (0)
#endif

// Use this to configure the help text shown for help().  It should be a
// variable with the type "const char*".  A sensible default is provided.
#ifndef MICROPY_PY_BUILTINS_HELP_TEXT
#define MICROPY_PY_BUILTINS_HELP_TEXT mp_help_default_text
#endif

// Add the ability to list the available modules when executing help('modules')
#ifndef MICROPY_PY_BUILTINS_HELP_MODULES
#define MICROPY_PY_BUILTINS_HELP_MODULES (0)
#endif

// Whether to set __file__ for imported modules
#ifndef MICROPY_PY___FILE__
#define MICROPY_PY___FILE__ (1)
#endif

// Whether to provide mem-info related functions in micropython module
#ifndef MICROPY_PY_MICROPYTHON_MEM_INFO
#define MICROPY_PY_MICROPYTHON_MEM_INFO (0)
#endif

// Whether to provide "micropython.stack_use" function
#ifndef MICROPY_PY_MICROPYTHON_STACK_USE
#define MICROPY_PY_MICROPYTHON_STACK_USE (MICROPY_PY_MICROPYTHON_MEM_INFO)
#endif

// Whether to provide the "micropython.heap_locked" function
#ifndef MICROPY_PY_MICROPYTHON_HEAP_LOCKED
#define MICROPY_PY_MICROPYTHON_HEAP_LOCKED (0)
#endif

// Whether to provide "array" module. Note that large chunk of the
// underlying code is shared with "bytearray" builtin type, so to
// get real savings, it should be disabled too.
#ifndef MICROPY_PY_ARRAY
#define MICROPY_PY_ARRAY (1)
#endif

// Whether to support slice assignments for array (and bytearray).
// This is rarely used, but adds ~0.5K of code.
#ifndef MICROPY_PY_ARRAY_SLICE_ASSIGN
#define MICROPY_PY_ARRAY_SLICE_ASSIGN (0)
#endif

// Whether to support nonstandard typecodes "O", "P" and "S"
// in array and struct modules.
#ifndef MICROPY_NONSTANDARD_TYPECODES
#define MICROPY_NONSTANDARD_TYPECODES (1)
#endif

// Whether to support attrtuple type (MicroPython extension)
// It provides space-efficient tuples with attribute access
#ifndef MICROPY_PY_ATTRTUPLE
#define MICROPY_PY_ATTRTUPLE (1)
#endif

// Whether to provide "collections" module
#ifndef MICROPY_PY_COLLECTIONS
#define MICROPY_PY_COLLECTIONS (1)
#endif

// Whether to provide "ucollections.deque" type
#ifndef MICROPY_PY_COLLECTIONS_DEQUE
#define MICROPY_PY_COLLECTIONS_DEQUE (0)
#endif

// Whether to provide "collections.OrderedDict" type
#ifndef MICROPY_PY_COLLECTIONS_ORDEREDDICT
#define MICROPY_PY_COLLECTIONS_ORDEREDDICT (0)
#endif

// Whether to provide the _asdict function for namedtuple
#ifndef MICROPY_PY_COLLECTIONS_NAMEDTUPLE__ASDICT
#define MICROPY_PY_COLLECTIONS_NAMEDTUPLE__ASDICT (0)
#endif

// Whether to provide "math" module
#ifndef MICROPY_PY_MATH
#define MICROPY_PY_MATH (1)
#endif

// Whether to provide special math functions: math.{erf,erfc,gamma,lgamma}
#ifndef MICROPY_PY_MATH_SPECIAL_FUNCTIONS
#define MICROPY_PY_MATH_SPECIAL_FUNCTIONS (0)
#endif

// Whether to provide math.factorial function
#ifndef MICROPY_PY_MATH_FACTORIAL
#define MICROPY_PY_MATH_FACTORIAL (0)
#endif

// Whether to provide math.isclose function
#ifndef MICROPY_PY_MATH_ISCLOSE
#define MICROPY_PY_MATH_ISCLOSE (0)
#endif

// Whether to provide fix for atan2 Inf handling.
#ifndef MICROPY_PY_MATH_ATAN2_FIX_INFNAN
#define MICROPY_PY_MATH_ATAN2_FIX_INFNAN (0)
#endif

// Whether to provide fix for fmod Inf handling.
#ifndef MICROPY_PY_MATH_FMOD_FIX_INFNAN
#define MICROPY_PY_MATH_FMOD_FIX_INFNAN (0)
#endif

// Whether to provide fix for modf negative zero handling.
#ifndef MICROPY_PY_MATH_MODF_FIX_NEGZERO
#define MICROPY_PY_MATH_MODF_FIX_NEGZERO (0)
#endif

// Whether to provide fix for pow(1, NaN) and pow(NaN, 0), which both should be 1 not NaN.
#ifndef MICROPY_PY_MATH_POW_FIX_NAN
#define MICROPY_PY_MATH_POW_FIX_NAN (0)
#endif

// Whether to provide "cmath" module
#ifndef MICROPY_PY_CMATH
#define MICROPY_PY_CMATH (0)
#endif

// Whether to provide "gc" module
#ifndef MICROPY_PY_GC
#define MICROPY_PY_GC (1)
#endif

// Whether to return number of collected objects from gc.collect()
#ifndef MICROPY_PY_GC_COLLECT_RETVAL
#define MICROPY_PY_GC_COLLECT_RETVAL (0)
#endif

// Whether to provide "io" module
#ifndef MICROPY_PY_IO
#define MICROPY_PY_IO (1)
#endif

// Whether to provide "io.IOBase" class to support user streams
#ifndef MICROPY_PY_IO_IOBASE
#define MICROPY_PY_IO_IOBASE (0)
#endif

// Whether to provide "uio.resource_stream()" function with
// the semantics of CPython's pkg_resources.resource_stream()
// (allows to access binary resources in frozen source packages).
// Note that the same functionality can be achieved in "pure
// Python" by prepocessing binary resources into Python source
// and bytecode-freezing it (with a simple helper module available
// e.g. in micropython-lib).
#ifndef MICROPY_PY_IO_RESOURCE_STREAM
#define MICROPY_PY_IO_RESOURCE_STREAM (0)
#endif

// Whether to provide "io.FileIO" class
#ifndef MICROPY_PY_IO_FILEIO
#define MICROPY_PY_IO_FILEIO (0)
#endif

// Whether to provide "io.BytesIO" class
#ifndef MICROPY_PY_IO_BYTESIO
#define MICROPY_PY_IO_BYTESIO (1)
#endif

// Whether to provide "io.BufferedWriter" class
#ifndef MICROPY_PY_IO_BUFFEREDWRITER
#define MICROPY_PY_IO_BUFFEREDWRITER (0)
#endif

// Whether to provide "struct" module
#ifndef MICROPY_PY_STRUCT
#define MICROPY_PY_STRUCT (1)
#endif

// Whether to provide "sys" module
#ifndef MICROPY_PY_SYS
#define MICROPY_PY_SYS (1)
#endif

// Whether to provide "sys.maxsize" constant
#ifndef MICROPY_PY_SYS_MAXSIZE
#define MICROPY_PY_SYS_MAXSIZE (0)
#endif

// Whether to provide "sys.modules" dictionary
#ifndef MICROPY_PY_SYS_MODULES
#define MICROPY_PY_SYS_MODULES (1)
#endif

// Whether to provide "sys.exc_info" function
// Avoid enabling this, this function is Python2 heritage
#ifndef MICROPY_PY_SYS_EXC_INFO
#define MICROPY_PY_SYS_EXC_INFO (0)
#endif

// Whether to provide "sys.exit" function
#ifndef MICROPY_PY_SYS_EXIT
#define MICROPY_PY_SYS_EXIT (1)
#endif

// Whether to provide "sys.atexit" function (MicroPython extension)
#ifndef MICROPY_PY_SYS_ATEXIT
#define MICROPY_PY_SYS_ATEXIT (0)
#endif

// Whether to provide "sys.settrace" function
#ifndef MICROPY_PY_SYS_SETTRACE
#define MICROPY_PY_SYS_SETTRACE (0)
#endif

// Whether to provide "sys.getsizeof" function
#ifndef MICROPY_PY_SYS_GETSIZEOF
#define MICROPY_PY_SYS_GETSIZEOF (0)
#endif

// Whether to provide sys.{stdin,stdout,stderr} objects
#ifndef MICROPY_PY_SYS_STDFILES
#define MICROPY_PY_SYS_STDFILES (0)
#endif

// Whether to provide sys.{stdin,stdout,stderr}.buffer object
// This is implemented per-port
#ifndef MICROPY_PY_SYS_STDIO_BUFFER
#define MICROPY_PY_SYS_STDIO_BUFFER (0)
#endif

// Whether to provide "uerrno" module
#ifndef MICROPY_PY_UERRNO
#define MICROPY_PY_UERRNO (0)
#endif

// Whether to provide the uerrno.errorcode dict
#ifndef MICROPY_PY_UERRNO_ERRORCODE
#define MICROPY_PY_UERRNO_ERRORCODE (1)
#endif

// Whether to provide "uselect" module (baremetal implementation)
#ifndef MICROPY_PY_USELECT
#define MICROPY_PY_USELECT (0)
#endif

// Whether to enable the select() function in the "uselect" module (baremetal
// implementation). This is present for compatibility but can be disabled to
// save space.
#ifndef MICROPY_PY_USELECT_SELECT
#define MICROPY_PY_USELECT_SELECT (1)
#endif

// Whether to provide "utime" module functions implementation
// in terms of mp_hal_* functions.
#ifndef MICROPY_PY_UTIME_MP_HAL
#define MICROPY_PY_UTIME_MP_HAL (0)
#endif

// Period of values returned by utime.ticks_ms(), ticks_us(), ticks_cpu()
// functions. Should be power of two. All functions above use the same
// period, so if underlying hardware/API has different periods, the
// minimum of them should be used. The value below is the maximum value
// this parameter can take (corresponding to 30 bit tick values on 32-bit
// system).
#ifndef MICROPY_PY_UTIME_TICKS_PERIOD
#define MICROPY_PY_UTIME_TICKS_PERIOD (MP_SMALL_INT_POSITIVE_MASK + 1)
#endif

// Whether to provide "_thread" module
#ifndef MICROPY_PY_THREAD
#define MICROPY_PY_THREAD (0)
#endif

// Whether to make the VM/runtime thread-safe using a global lock
// If not enabled then thread safety must be provided at the Python level
#ifndef MICROPY_PY_THREAD_GIL
#define MICROPY_PY_THREAD_GIL (MICROPY_PY_THREAD)
#endif

// Number of VM jump-loops to do before releasing the GIL.
// Set this to 0 to disable the divisor.
#ifndef MICROPY_PY_THREAD_GIL_VM_DIVISOR
#define MICROPY_PY_THREAD_GIL_VM_DIVISOR (32)
#endif

// Extended modules

#ifndef MICROPY_PY_UASYNCIO
#define MICROPY_PY_UASYNCIO (0)
#endif

#ifndef MICROPY_PY_UCTYPES
#define MICROPY_PY_UCTYPES (0)
#endif

// Whether to provide SHORT, INT, LONG, etc. types in addition to
// exact-bitness types like INT16, INT32, etc.
#ifndef MICROPY_PY_UCTYPES_NATIVE_C_TYPES
#define MICROPY_PY_UCTYPES_NATIVE_C_TYPES (1)
#endif

#ifndef MICROPY_PY_UZLIB
#define MICROPY_PY_UZLIB (0)
#endif

#ifndef MICROPY_PY_UJSON
#define MICROPY_PY_UJSON (0)
#endif

<<<<<<< HEAD
#ifndef CIRCUITPY_ULAB
#define CIRCUITPY_ULAB (0)
=======
// Whether to support the "separators" argument to dump, dumps
#ifndef MICROPY_PY_UJSON_SEPARATORS
#define MICROPY_PY_UJSON_SEPARATORS (1)
>>>>>>> 7c54b642
#endif

#ifndef MICROPY_PY_URE
#define MICROPY_PY_URE (0)
#endif

#ifndef MICROPY_PY_URE_DEBUG
#define MICROPY_PY_URE_DEBUG (0)
#endif

#ifndef MICROPY_PY_URE_MATCH_GROUPS
#define MICROPY_PY_URE_MATCH_GROUPS (0)
#endif

#ifndef MICROPY_PY_URE_MATCH_SPAN_START_END
#define MICROPY_PY_URE_MATCH_SPAN_START_END (0)
#endif

#ifndef MICROPY_PY_URE_SUB
#define MICROPY_PY_URE_SUB (0)
#endif

#ifndef MICROPY_PY_UHEAPQ
#define MICROPY_PY_UHEAPQ (0)
#endif

// Optimized heap queue for relative timestamps
#ifndef MICROPY_PY_UTIMEQ
#define MICROPY_PY_UTIMEQ (0)
#endif

#ifndef MICROPY_PY_UHASHLIB
#define MICROPY_PY_UHASHLIB (0)
#endif

#ifndef MICROPY_PY_UHASHLIB_MD5
#define MICROPY_PY_UHASHLIB_MD5 (0)
#endif

#ifndef MICROPY_PY_UHASHLIB_SHA1
#define MICROPY_PY_UHASHLIB_SHA1  (0)
#endif

#ifndef MICROPY_PY_UHASHLIB_SHA256
#define MICROPY_PY_UHASHLIB_SHA256 (1)
#endif

#ifndef MICROPY_PY_UCRYPTOLIB
#define MICROPY_PY_UCRYPTOLIB (0)
#endif

// Depends on MICROPY_PY_UCRYPTOLIB
#ifndef MICROPY_PY_UCRYPTOLIB_CTR
#define MICROPY_PY_UCRYPTOLIB_CTR (0)
#endif

#ifndef MICROPY_PY_UCRYPTOLIB_CONSTS
#define MICROPY_PY_UCRYPTOLIB_CONSTS (0)
#endif

#ifndef MICROPY_PY_UBINASCII
#define MICROPY_PY_UBINASCII (0)
#endif

// Depends on MICROPY_PY_UZLIB
#ifndef MICROPY_PY_UBINASCII_CRC32
#define MICROPY_PY_UBINASCII_CRC32 (0)
#endif

#ifndef MICROPY_PY_URANDOM
#define MICROPY_PY_URANDOM (0)
#endif

// Whether to include: randrange, randint, choice, random, uniform
#ifndef MICROPY_PY_URANDOM_EXTRA_FUNCS
#define MICROPY_PY_URANDOM_EXTRA_FUNCS (0)
#endif

<<<<<<< HEAD
=======
#ifndef MICROPY_PY_MACHINE
#define MICROPY_PY_MACHINE (0)
#endif

// Whether to include: bitstream
#ifndef MICROPY_PY_MACHINE_BITSTREAM
#define MICROPY_PY_MACHINE_BITSTREAM (0)
#endif

// Whether to include: time_pulse_us
#ifndef MICROPY_PY_MACHINE_PULSE
#define MICROPY_PY_MACHINE_PULSE (0)
#endif

#ifndef MICROPY_PY_MACHINE_I2C
#define MICROPY_PY_MACHINE_I2C (0)
#endif

#ifndef MICROPY_PY_MACHINE_SPI
#define MICROPY_PY_MACHINE_SPI (0)
#endif

#ifndef MICROPY_PY_USSL
#define MICROPY_PY_USSL (0)
// Whether to add finaliser code to ussl objects
#define MICROPY_PY_USSL_FINALISER (0)
#endif

#ifndef MICROPY_PY_UWEBSOCKET
#define MICROPY_PY_UWEBSOCKET (0)
#endif

>>>>>>> 7c54b642
#ifndef MICROPY_PY_FRAMEBUF
#define MICROPY_PY_FRAMEBUF (0)
#endif

#ifndef MICROPY_PY_BTREE
#define MICROPY_PY_BTREE (0)
#endif

#ifndef MICROPY_HW_ENABLE_USB
#define MICROPY_HW_ENABLE_USB (0)
#endif
/*****************************************************************************/
/* Hooks for a port to add builtins                                          */

// Additional builtin function definitions - see modbuiltins.c:mp_module_builtins_globals_table for format.
#ifndef MICROPY_PORT_BUILTINS
#define MICROPY_PORT_BUILTINS
#endif

// Additional builtin module definitions - see objmodule.c:mp_builtin_module_table for format.
#ifndef MICROPY_PORT_BUILTIN_MODULES
#define MICROPY_PORT_BUILTIN_MODULES
#endif

// Additional constant definitions for the compiler - see compile.c:mp_constants_table.
#ifndef MICROPY_PORT_CONSTANTS
#define MICROPY_PORT_CONSTANTS
#endif

// Any root pointers for GC scanning - see mpstate.c
#ifndef MICROPY_PORT_ROOT_POINTERS
#define MICROPY_PORT_ROOT_POINTERS
#endif

/*****************************************************************************/
/* Hooks for a port to wrap functions with attributes                        */

#ifndef MICROPY_WRAP_MP_SCHED_EXCEPTION
#define MICROPY_WRAP_MP_SCHED_EXCEPTION(f) f
#endif

#ifndef MICROPY_WRAP_MP_SCHED_KEYBOARD_INTERRUPT
#define MICROPY_WRAP_MP_SCHED_KEYBOARD_INTERRUPT(f) f
#endif

#ifndef MICROPY_WRAP_MP_SCHED_SCHEDULE
#define MICROPY_WRAP_MP_SCHED_SCHEDULE(f) f
#endif

/*****************************************************************************/
/* Miscellaneous settings                                                    */

// All uPy objects in ROM must be aligned on at least a 4 byte boundary
// so that the small-int/qstr/pointer distinction can be made.  For machines
// that don't do this (eg 16-bit CPU), define the following macro to something
// like __attribute__((aligned(4))).
#ifndef MICROPY_OBJ_BASE_ALIGNMENT
#define MICROPY_OBJ_BASE_ALIGNMENT
#endif

// On embedded platforms, these will typically enable/disable irqs.
#ifndef MICROPY_BEGIN_ATOMIC_SECTION
#define MICROPY_BEGIN_ATOMIC_SECTION() (0)
#endif
#ifndef MICROPY_END_ATOMIC_SECTION
#define MICROPY_END_ATOMIC_SECTION(state) (void)(state)
#endif

// Allow to override static modifier for global objects, e.g. to use with
// object code analysis tools which don't support static symbols.
#ifndef STATIC
#define STATIC static
#endif

// Number of bytes in an object word: mp_obj_t, mp_uint_t, mp_uint_t
#ifndef MP_BYTES_PER_OBJ_WORD
#define MP_BYTES_PER_OBJ_WORD (sizeof(mp_uint_t))
#endif

// Number of bits in a byte
#ifndef MP_BITS_PER_BYTE
#define MP_BITS_PER_BYTE (8)
#endif
// mp_int_t value with most significant bit set
#define MP_OBJ_WORD_MSBIT_HIGH (((mp_uint_t)1) << (MP_BYTES_PER_OBJ_WORD * MP_BITS_PER_BYTE - 1))

// Make sure both MP_ENDIANNESS_LITTLE and MP_ENDIANNESS_BIG are
// defined and that they are the opposite of each other.
#if defined(MP_ENDIANNESS_LITTLE)
#define MP_ENDIANNESS_BIG (!MP_ENDIANNESS_LITTLE)
#elif defined(MP_ENDIANNESS_BIG)
#define MP_ENDIANNESS_LITTLE (!MP_ENDIANNESS_BIG)
#else
// Endianness not defined by port so try to autodetect it.
  #if defined(__BYTE_ORDER__)
    #if __BYTE_ORDER__ == __ORDER_LITTLE_ENDIAN__
      #define MP_ENDIANNESS_LITTLE (1)
    #elif __BYTE_ORDER__ == __ORDER_BIG_ENDIAN__
      #define MP_ENDIANNESS_LITTLE (0)
    #endif
  #else
    #include <endian.h>
      #if defined(__BYTE_ORDER)
        #if __BYTE_ORDER == __LITTLE_ENDIAN
          #define MP_ENDIANNESS_LITTLE (1)
        #elif __BYTE_ORDER == __BIG_ENDIAN
          #define MP_ENDIANNESS_LITTLE (0)
        #endif
      #endif
  #endif
  #ifndef MP_ENDIANNESS_LITTLE
    #error endianness not defined and cannot detect it
  #endif
  #define MP_ENDIANNESS_BIG (!MP_ENDIANNESS_LITTLE)
#endif

// Make a pointer to RAM callable (eg set lower bit for Thumb code)
// (This scheme won't work if we want to mix Thumb and normal ARM code.)
#ifndef MICROPY_MAKE_POINTER_CALLABLE
#define MICROPY_MAKE_POINTER_CALLABLE(p) (p)
#endif

// If these MP_PLAT_*_EXEC macros are overridden then the memory allocated by them
// must be somehow reachable for marking by the GC, since the native code
// generators store pointers to GC managed memory in the code.
#ifndef MP_PLAT_ALLOC_EXEC
#define MP_PLAT_ALLOC_EXEC(min_size, ptr, size) do { *ptr = m_new(byte, min_size); *size = min_size; } while (0)
#endif

#ifndef MP_PLAT_FREE_EXEC
#define MP_PLAT_FREE_EXEC(ptr, size) m_del(byte, ptr, size)
#endif

// This macro is used to do all output (except when MICROPY_PY_IO is defined)
#ifndef MP_PLAT_PRINT_STRN
#define MP_PLAT_PRINT_STRN(str, len) mp_hal_stdout_tx_strn_cooked(str, len)
#endif

#ifndef MP_SSIZE_MAX
#define MP_SSIZE_MAX SSIZE_MAX
#endif

// printf format spec to use for mp_int_t and friends
#ifndef INT_FMT
#if defined(__LP64__)
// Archs where mp_int_t == long, long != int
#define UINT_FMT "%lu"
#define INT_FMT "%ld"
#elif defined(_WIN64)
#define UINT_FMT "%llu"
#define INT_FMT "%lld"
#else
// Archs where mp_int_t == int
#define UINT_FMT "%u"
#define INT_FMT "%d"
#endif
#endif // INT_FMT

// Modifier for function which doesn't return
#ifndef NORETURN
#define NORETURN __attribute__((noreturn))
#endif

// Modifier for weak functions
#ifndef MP_WEAK
#define MP_WEAK __attribute__((weak))
#endif

// Modifier for functions which should be never inlined
#ifndef MP_NOINLINE
#define MP_NOINLINE __attribute__((noinline))
#endif

// Modifier for functions which should be always inlined
#ifndef MP_ALWAYSINLINE
#define MP_ALWAYSINLINE __attribute__((always_inline))
#endif

// Condition is likely to be true, to help branch prediction
#ifndef MP_LIKELY
#define MP_LIKELY(x) __builtin_expect((x), 1)
#endif

// Condition is likely to be false, to help branch prediction
#ifndef MP_UNLIKELY
#define MP_UNLIKELY(x) __builtin_expect((x), 0)
#endif

// To annotate that code is unreachable
#ifndef MP_UNREACHABLE
#if defined(__GNUC__)
#define MP_UNREACHABLE __builtin_unreachable();
#else
#define MP_UNREACHABLE for (;;);
#endif
#endif

// Explicitly annotate switch case fall throughs
#if defined(__GNUC__) && __GNUC__ >= 7
#define MP_FALLTHROUGH __attribute__((fallthrough));
#else
#define MP_FALLTHROUGH
#endif

#ifndef MP_HTOBE16
#if MP_ENDIANNESS_LITTLE
#define MP_HTOBE16(x) ((uint16_t)((((x) & 0xff) << 8) | (((x) >> 8) & 0xff)))
#define MP_BE16TOH(x) MP_HTOBE16(x)
#else
#define MP_HTOBE16(x) (x)
#define MP_BE16TOH(x) (x)
#endif
#endif

#ifndef MP_HTOBE32
#if MP_ENDIANNESS_LITTLE
#define MP_HTOBE32(x) ((uint32_t)((((x) & 0xff) << 24) | (((x) & 0xff00) << 8) | (((x) >> 8) & 0xff00) | (((x) >> 24) & 0xff)))
#define MP_BE32TOH(x) MP_HTOBE32(x)
#else
#define MP_HTOBE32(x) (x)
#define MP_BE32TOH(x) (x)
#endif
#endif

// Warning categories are by default implemented as strings, though
// hook is left for a port to define them as something else.
#if MICROPY_WARNINGS_CATEGORY
#ifndef MP_WARN_CAT
#define MP_WARN_CAT(x) #x
#endif
#else
#undef MP_WARN_CAT
#define MP_WARN_CAT(x) (NULL)
#endif

// Feature dependency check.
#if MICROPY_PY_SYS_SETTRACE
#if !MICROPY_PERSISTENT_CODE_SAVE
#error "MICROPY_PY_SYS_SETTRACE requires MICROPY_PERSISTENT_CODE_SAVE to be enabled"
#endif
#if MICROPY_COMP_CONST
#error "MICROPY_PY_SYS_SETTRACE requires MICROPY_COMP_CONST to be disabled"
#endif
#endif

#endif // MICROPY_INCLUDED_PY_MPCONFIG_H<|MERGE_RESOLUTION|>--- conflicted
+++ resolved
@@ -26,26 +26,6 @@
 #ifndef MICROPY_INCLUDED_PY_MPCONFIG_H
 #define MICROPY_INCLUDED_PY_MPCONFIG_H
 
-<<<<<<< HEAD
-=======
-// Current version of MicroPython
-#define MICROPY_VERSION_MAJOR 1
-#define MICROPY_VERSION_MINOR 17
-#define MICROPY_VERSION_MICRO 0
-
-// Combined version as a 32-bit number for convenience
-#define MICROPY_VERSION ( \
-    MICROPY_VERSION_MAJOR << 16 \
-        | MICROPY_VERSION_MINOR << 8 \
-        | MICROPY_VERSION_MICRO)
-
-// String version
-#define MICROPY_VERSION_STRING \
-    MP_STRINGIFY(MICROPY_VERSION_MAJOR) "." \
-    MP_STRINGIFY(MICROPY_VERSION_MINOR) "." \
-    MP_STRINGIFY(MICROPY_VERSION_MICRO)
-
->>>>>>> 7c54b642
 // This file contains default configuration settings for MicroPython.
 // You can override any of the options below using mpconfigport.h file
 // located in a directory of your port.
@@ -1447,14 +1427,13 @@
 #define MICROPY_PY_UJSON (0)
 #endif
 
-<<<<<<< HEAD
-#ifndef CIRCUITPY_ULAB
-#define CIRCUITPY_ULAB (0)
-=======
 // Whether to support the "separators" argument to dump, dumps
 #ifndef MICROPY_PY_UJSON_SEPARATORS
 #define MICROPY_PY_UJSON_SEPARATORS (1)
->>>>>>> 7c54b642
+#endif
+
+#ifndef CIRCUITPY_ULAB
+#define CIRCUITPY_ULAB (0)
 #endif
 
 #ifndef MICROPY_PY_URE
@@ -1533,41 +1512,6 @@
 #define MICROPY_PY_URANDOM_EXTRA_FUNCS (0)
 #endif
 
-<<<<<<< HEAD
-=======
-#ifndef MICROPY_PY_MACHINE
-#define MICROPY_PY_MACHINE (0)
-#endif
-
-// Whether to include: bitstream
-#ifndef MICROPY_PY_MACHINE_BITSTREAM
-#define MICROPY_PY_MACHINE_BITSTREAM (0)
-#endif
-
-// Whether to include: time_pulse_us
-#ifndef MICROPY_PY_MACHINE_PULSE
-#define MICROPY_PY_MACHINE_PULSE (0)
-#endif
-
-#ifndef MICROPY_PY_MACHINE_I2C
-#define MICROPY_PY_MACHINE_I2C (0)
-#endif
-
-#ifndef MICROPY_PY_MACHINE_SPI
-#define MICROPY_PY_MACHINE_SPI (0)
-#endif
-
-#ifndef MICROPY_PY_USSL
-#define MICROPY_PY_USSL (0)
-// Whether to add finaliser code to ussl objects
-#define MICROPY_PY_USSL_FINALISER (0)
-#endif
-
-#ifndef MICROPY_PY_UWEBSOCKET
-#define MICROPY_PY_UWEBSOCKET (0)
-#endif
-
->>>>>>> 7c54b642
 #ifndef MICROPY_PY_FRAMEBUF
 #define MICROPY_PY_FRAMEBUF (0)
 #endif
