ifneq ($(MKENV_INCLUDED),1)
# We assume that mkenv is in the same directory as this file.
THIS_MAKEFILE = $(lastword $(MAKEFILE_LIST))
include $(dir $(THIS_MAKEFILE))mkenv.mk
endif

# Extra deps that need to happen before object compilation.
OBJ_EXTRA_ORDER_DEPS =

<<<<<<< HEAD
=======
ifeq ($(MICROPY_ROM_TEXT_COMPRESSION),1)
# If compression is enabled, trigger the build of compressed.data.h...
OBJ_EXTRA_ORDER_DEPS += $(HEADER_BUILD)/compressed.data.h
# ...and enable the MP_COMPRESSED_ROM_TEXT macro (used by MP_ERROR_TEXT).
CFLAGS += -DMICROPY_ROM_TEXT_COMPRESSION=1
endif

# QSTR generation uses the same CFLAGS, with these modifications.
QSTR_GEN_FLAGS = -DNO_QSTR
# Note: := to force evalulation immediately.
QSTR_GEN_CFLAGS := $(CFLAGS)
QSTR_GEN_CFLAGS += $(QSTR_GEN_FLAGS)
QSTR_GEN_CXXFLAGS := $(CXXFLAGS)
QSTR_GEN_CXXFLAGS += $(QSTR_GEN_FLAGS)

>>>>>>> 78b23c3a
# This file expects that OBJ contains a list of all of the object files.
# The directory portion of each object file is used to locate the source
# and should not contain any ..'s but rather be relative to the top of the
# tree.
#
# So for example, py/map.c would have an object file name py/map.o
# The object files will go into the build directory and mantain the same
# directory structure as the source tree. So the final dependency will look
# like this:
#
# build/py/map.o: py/map.c
#
# We set vpath to point to the top of the tree so that the source files
# can be located. By following this scheme, it allows a single build rule
# to be used to compile all .c files.

vpath %.S . $(TOP) $(USER_C_MODULES)
$(BUILD)/%.o: %.S
	$(STEPECHO) "CC $<"
	$(Q)$(CC) $(CFLAGS) -c -o $@ $<

vpath %.s . $(TOP) $(USER_C_MODULES)
$(BUILD)/%.o: %.s
	$(STEPECHO) "AS $<"
	$(Q)$(AS) -o $@ $<

define compile_c
$(STEPECHO) "CC $<"
$(Q)$(CC) $(CFLAGS) -c -MD -o $@ $<
@# The following fixes the dependency file.
@# See http://make.paulandlesley.org/autodep.html for details.
@# Regex adjusted from the above to play better with Windows paths, etc.
@$(CP) $(@:.o=.d) $(@:.o=.P); \
  $(SED) -e 's/#.*//' -e 's/^.*:  *//' -e 's/ *\\$$//' \
      -e '/^$$/ d' -e 's/$$/ :/' < $(@:.o=.d) >> $(@:.o=.P); \
  $(RM) -f $(@:.o=.d)
endef

<<<<<<< HEAD
vpath %.c . $(TOP) $(USER_C_MODULES) $(DEVICES_MODULES)
$(BUILD)/%.o: %.c
	$(call compile_c)

QSTR_GEN_EXTRA_CFLAGS += -DNO_QSTR

# frozen.c and frozen_mpy.c are created in $(BUILD), so use our rule
# for those as well.
vpath %.c . $(BUILD)
$(BUILD)/%.o: %.c
	$(call compile_c)

QSTR_GEN_EXTRA_CFLAGS += -I$(BUILD)/tmp
=======
define compile_cxx
$(ECHO) "CXX $<"
$(Q)$(CXX) $(CXXFLAGS) -c -MD -o $@ $<
@# The following fixes the dependency file.
@# See http://make.paulandlesley.org/autodep.html for details.
@# Regex adjusted from the above to play better with Windows paths, etc.
@$(CP) $(@:.o=.d) $(@:.o=.P); \
  $(SED) -e 's/#.*//' -e 's/^.*:  *//' -e 's/ *\\$$//' \
      -e '/^$$/ d' -e 's/$$/ :/' < $(@:.o=.d) >> $(@:.o=.P); \
  $(RM) -f $(@:.o=.d)
endef

vpath %.c . $(TOP) $(USER_C_MODULES)
$(BUILD)/%.o: %.c
	$(call compile_c)

vpath %.cpp . $(TOP) $(USER_C_MODULES)
$(BUILD)/%.o: %.cpp
	$(call compile_cxx)
>>>>>>> 78b23c3a

vpath %.c . $(TOP) $(USER_C_MODULES) $(DEVICES_MODULES)
$(BUILD)/%.pp: %.c
	$(STEPECHO) "PreProcess $<"
	$(Q)$(CPP) $(CFLAGS) -E -Wp,-C,-dD,-dI -o $@ $<

# The following rule uses | to create an order only prerequisite. Order only
# prerequisites only get built if they don't exist. They don't cause timestamp
# checking to be performed.
#
# We don't know which source files actually need the generated.h (since
# it is #included from str.h). The compiler generated dependencies will cause
# the right .o's to get recompiled if the generated.h file changes. Adding
# an order-only dependency to all of the .o's will cause the generated .h
# to get built before we try to compile any of them.
$(OBJ): | $(HEADER_BUILD)/qstrdefs.enum.h $(HEADER_BUILD)/mpversion.h

# The logic for qstr regeneration (applied by makeqstrdefs.py) is:
# - if anything in QSTR_GLOBAL_DEPENDENCIES is newer, then process all source files ($^)
# - else, if list of newer prerequisites ($?) is not empty, then process just these ($?)
# - else, process all source files ($^) [this covers "make -B" which can set $? to empty]
<<<<<<< HEAD
$(HEADER_BUILD)/qstr.split: $(SRC_QSTR) $(SRC_QSTR_PREPROCESSOR) $(QSTR_GLOBAL_DEPENDENCIES) | $(HEADER_BUILD)/mpversion.h $(PY_SRC)/genlast.py
	$(STEPECHO) "GEN $@"
	$(Q)$(PYTHON3) $(PY_SRC)/genlast.py $(HEADER_BUILD)/qstr $(if $(filter $?,$(QSTR_GLOBAL_DEPENDENCIES)),$^,$(if $?,$?,$^)) --  $(SRC_QSTR_PREPROCESSOR) -- $(CPP) $(QSTR_GEN_EXTRA_CFLAGS) $(CFLAGS)
=======
# See more information about this process in docs/develop/qstr.rst.
$(HEADER_BUILD)/qstr.i.last: $(SRC_QSTR) $(QSTR_GLOBAL_DEPENDENCIES) | $(QSTR_GLOBAL_REQUIREMENTS)
	$(ECHO) "GEN $@"
	$(Q)$(PYTHON) $(PY_SRC)/makeqstrdefs.py pp $(CPP) output $(HEADER_BUILD)/qstr.i.last cflags $(QSTR_GEN_CFLAGS) cxxflags $(QSTR_GEN_CXXFLAGS) sources $^ dependencies $(QSTR_GLOBAL_DEPENDENCIES) changed_sources $?

$(HEADER_BUILD)/qstr.split: $(HEADER_BUILD)/qstr.i.last
	$(ECHO) "GEN $@"
	$(Q)$(PYTHON) $(PY_SRC)/makeqstrdefs.py split qstr $< $(HEADER_BUILD)/qstr _
	$(Q)$(TOUCH) $@

$(QSTR_DEFS_COLLECTED): $(HEADER_BUILD)/qstr.split
	$(ECHO) "GEN $@"
	$(Q)$(PYTHON) $(PY_SRC)/makeqstrdefs.py cat qstr _ $(HEADER_BUILD)/qstr $@

# Compressed error strings.
$(HEADER_BUILD)/compressed.split: $(HEADER_BUILD)/qstr.i.last
	$(ECHO) "GEN $@"
	$(Q)$(PYTHON) $(PY_SRC)/makeqstrdefs.py split compress $< $(HEADER_BUILD)/compress _
>>>>>>> 78b23c3a
	$(Q)$(TOUCH) $@

$(QSTR_DEFS_COLLECTED): $(HEADER_BUILD)/qstr.split $(PY_SRC)/makeqstrdefs.py
	$(STEPECHO) "GEN $@"
	$(Q)$(PYTHON3) $(PY_SRC)/makeqstrdefs.py cat - $(HEADER_BUILD)/qstr $(QSTR_DEFS_COLLECTED)

# $(sort $(var)) removes duplicates
#
# The net effect of this, is it causes the objects to depend on the
# object directories (but only for existence), and the object directories
# will be created if they don't exist.
OBJ_DIRS = $(sort $(dir $(OBJ)))
$(OBJ): | $(OBJ_DIRS)
$(OBJ_DIRS):
	$(Q)$(MKDIR) -p $@

$(HEADER_BUILD):
	$(Q)$(MKDIR) -p $@

ifneq ($(FROZEN_DIR),)
$(info Warning: FROZEN_DIR is deprecated in favour of FROZEN_MANIFEST)
$(BUILD)/frozen.c: $(wildcard $(FROZEN_DIR)/*) $(HEADER_BUILD) $(FROZEN_EXTRA_DEPS)
	$(STEPECHO) "Generating $@"
	$(Q)$(MAKE_FROZEN) $(FROZEN_DIR) > $@
endif

ifneq ($(FROZEN_MPY_DIRS),)
# to build the MicroPython cross compiler
# Currently not used, because the wrong mpy-cross may be left over from a previous build. Build by hand to make sure.
$(MPY_CROSS): $(TOP)/py/*.[ch] $(TOP)/mpy-cross/*.[ch] $(TOP)/mpy-cross/fmode.c
	$(Q)$(MAKE) -C $(TOP)/mpy-cross

# Copy all the modules and single python files to freeze to a common area, omitting top-level dirs (the repo names).
# Do any preprocessing necessary: currently, this adds version information, removes examples, and
# non-library .py files in the modules (setup.py and conf.py)
# Then compile .mpy files from all the .py files, placing them in the same directories as the .py files.
$(BUILD)/frozen_mpy: $(FROZEN_MPY_DIRS)
	$(ECHO) FREEZE $(FROZEN_MPY_DIRS)
	$(Q)$(MKDIR) -p $@
	$(Q)$(PREPROCESS_FROZEN_MODULES) -o $@ $(FROZEN_MPY_DIRS)
	$(Q)$(CD) $@ && \
$(FIND) -L . -type f -name '*.py' | sed 's=^\./==' | \
xargs -n1 "$(abspath $(MPY_CROSS))" $(MPY_CROSS_FLAGS)

# to build frozen_mpy.c from all .mpy files
# You need to define MPY_TOOL_LONGINT_IMPL in mpconfigport.mk
# if the default will not work (mpz is the default).
$(BUILD)/frozen_mpy.c: $(BUILD)/frozen_mpy $(BUILD)/genhdr/qstrdefs.generated.h $(TOP)/tools/mpy-tool.py
	$(STEPECHO) "Creating $@"
	$(Q)$(MPY_TOOL) $(MPY_TOOL_LONGINT_IMPL) -f -q $(BUILD)/genhdr/qstrdefs.preprocessed.h $(shell $(FIND) -L $(BUILD)/frozen_mpy -type f -name '*.mpy') > $@
endif

ifneq ($(PROG),)
# Build a standalone executable (unix does this)

all: $(PROG)

$(PROG): $(OBJ)
	$(STEPECHO) "LINK $@"
# Do not pass COPT here - it's *C* compiler optimizations. For example,
# we may want to compile using Thumb, but link with non-Thumb libc.
	$(Q)$(CC) -o $@ $^ $(LIB) $(LDFLAGS)
ifdef STRIP_CIRCUITPYTHON
	$(Q)$(STRIP) $(STRIPFLAGS_EXTRA) $(PROG)
endif
	$(Q)$(SIZE) $$(find $(BUILD) -path "$(BUILD)/build/frozen*.o") $(PROG)

clean: clean-prog
clean-prog:
	$(RM) -f $(PROG)
	$(RM) -f $(PROG).map

.PHONY: clean-prog
endif

submodules:
	$(ECHO) "Updating submodules: $(GIT_SUBMODULES)"
ifneq ($(GIT_SUBMODULES),)
	$(Q)git submodule update --init $(addprefix $(TOP)/,$(GIT_SUBMODULES))
endif
.PHONY: submodules

LIBMICROPYTHON = libmicropython.a

# We can execute extra commands after library creation using
# LIBMICROPYTHON_EXTRA_CMD. This may be needed e.g. to integrate
# with 3rd-party projects which don't have proper dependency
# tracking. Then LIBMICROPYTHON_EXTRA_CMD can e.g. touch some
# other file to cause needed effect, e.g. relinking with new lib.
lib $(LIBMICROPYTHON): $(OBJ)
	$(Q)$(AR) rcs $(LIBMICROPYTHON) $^
	$(LIBMICROPYTHON_EXTRA_CMD)

clean:
	$(RM) -rf $(BUILD) $(CLEAN_EXTRA)
.PHONY: clean

# Clean every non-git file from FROZEN_DIR/FROZEN_MPY_DIR, but making a backup.
# We run rmdir below to avoid empty backup dir (it will silently fail if backup
# is non-empty).
clean-frozen:
	if [ -n "$(FROZEN_MPY_DIR)" ]; then \
	backup_dir=$(FROZEN_MPY_DIR).$$(date +%Y%m%dT%H%M%S); mkdir $$backup_dir; \
	cd $(FROZEN_MPY_DIR); git status --ignored -u all -s . | awk ' {print $$2}' \
	| xargs --no-run-if-empty cp --parents -t ../$$backup_dir; \
	rmdir ../$$backup_dir 2>/dev/null || true; \
	git clean -d -f .; \
	fi

	if [ -n "$(FROZEN_DIR)" ]; then \
	backup_dir=$(FROZEN_DIR).$$(date +%Y%m%dT%H%M%S); mkdir $$backup_dir; \
	cd $(FROZEN_DIR); git status --ignored -u all -s . | awk ' {print $$2}' \
	| xargs --no-run-if-empty cp --parents -t ../$$backup_dir; \
	rmdir ../$$backup_dir 2>/dev/null || true; \
	git clean -d -f .; \
	fi
.PHONY: clean-frozen

print-cfg:
	$(ECHO) "PY_SRC = $(PY_SRC)"
	$(ECHO) "BUILD  = $(BUILD)"
	$(ECHO) "OBJ    = $(OBJ)"
.PHONY: print-cfg

print-def:
	@$(ECHO) "The following defines are built into the $(CC) compiler"
	$(TOUCH) __empty__.c
	@$(CC) -E -Wp,-dM __empty__.c
	@$(RM) -f __empty__.c

tags:
	ctags -e -R $(TOP)

-include $(OBJ:.o=.P)<|MERGE_RESOLUTION|>--- conflicted
+++ resolved
@@ -7,24 +7,6 @@
 # Extra deps that need to happen before object compilation.
 OBJ_EXTRA_ORDER_DEPS =
 
-<<<<<<< HEAD
-=======
-ifeq ($(MICROPY_ROM_TEXT_COMPRESSION),1)
-# If compression is enabled, trigger the build of compressed.data.h...
-OBJ_EXTRA_ORDER_DEPS += $(HEADER_BUILD)/compressed.data.h
-# ...and enable the MP_COMPRESSED_ROM_TEXT macro (used by MP_ERROR_TEXT).
-CFLAGS += -DMICROPY_ROM_TEXT_COMPRESSION=1
-endif
-
-# QSTR generation uses the same CFLAGS, with these modifications.
-QSTR_GEN_FLAGS = -DNO_QSTR
-# Note: := to force evalulation immediately.
-QSTR_GEN_CFLAGS := $(CFLAGS)
-QSTR_GEN_CFLAGS += $(QSTR_GEN_FLAGS)
-QSTR_GEN_CXXFLAGS := $(CXXFLAGS)
-QSTR_GEN_CXXFLAGS += $(QSTR_GEN_FLAGS)
-
->>>>>>> 78b23c3a
 # This file expects that OBJ contains a list of all of the object files.
 # The directory portion of each object file is used to locate the source
 # and should not contain any ..'s but rather be relative to the top of the
@@ -63,21 +45,6 @@
   $(RM) -f $(@:.o=.d)
 endef
 
-<<<<<<< HEAD
-vpath %.c . $(TOP) $(USER_C_MODULES) $(DEVICES_MODULES)
-$(BUILD)/%.o: %.c
-	$(call compile_c)
-
-QSTR_GEN_EXTRA_CFLAGS += -DNO_QSTR
-
-# frozen.c and frozen_mpy.c are created in $(BUILD), so use our rule
-# for those as well.
-vpath %.c . $(BUILD)
-$(BUILD)/%.o: %.c
-	$(call compile_c)
-
-QSTR_GEN_EXTRA_CFLAGS += -I$(BUILD)/tmp
-=======
 define compile_cxx
 $(ECHO) "CXX $<"
 $(Q)$(CXX) $(CXXFLAGS) -c -MD -o $@ $<
@@ -90,14 +57,23 @@
   $(RM) -f $(@:.o=.d)
 endef
 
-vpath %.c . $(TOP) $(USER_C_MODULES)
+vpath %.c . $(TOP) $(USER_C_MODULES) $(DEVICES_MODULES)
 $(BUILD)/%.o: %.c
 	$(call compile_c)
 
 vpath %.cpp . $(TOP) $(USER_C_MODULES)
 $(BUILD)/%.o: %.cpp
 	$(call compile_cxx)
->>>>>>> 78b23c3a
+
+QSTR_GEN_EXTRA_CFLAGS += -DNO_QSTR
+
+# frozen.c and frozen_mpy.c are created in $(BUILD), so use our rule
+# for those as well.
+vpath %.c . $(BUILD)
+$(BUILD)/%.o: %.c
+	$(call compile_c)
+
+QSTR_GEN_EXTRA_CFLAGS += -I$(BUILD)/tmp
 
 vpath %.c . $(TOP) $(USER_C_MODULES) $(DEVICES_MODULES)
 $(BUILD)/%.pp: %.c
@@ -119,30 +95,9 @@
 # - if anything in QSTR_GLOBAL_DEPENDENCIES is newer, then process all source files ($^)
 # - else, if list of newer prerequisites ($?) is not empty, then process just these ($?)
 # - else, process all source files ($^) [this covers "make -B" which can set $? to empty]
-<<<<<<< HEAD
 $(HEADER_BUILD)/qstr.split: $(SRC_QSTR) $(SRC_QSTR_PREPROCESSOR) $(QSTR_GLOBAL_DEPENDENCIES) | $(HEADER_BUILD)/mpversion.h $(PY_SRC)/genlast.py
 	$(STEPECHO) "GEN $@"
 	$(Q)$(PYTHON3) $(PY_SRC)/genlast.py $(HEADER_BUILD)/qstr $(if $(filter $?,$(QSTR_GLOBAL_DEPENDENCIES)),$^,$(if $?,$?,$^)) --  $(SRC_QSTR_PREPROCESSOR) -- $(CPP) $(QSTR_GEN_EXTRA_CFLAGS) $(CFLAGS)
-=======
-# See more information about this process in docs/develop/qstr.rst.
-$(HEADER_BUILD)/qstr.i.last: $(SRC_QSTR) $(QSTR_GLOBAL_DEPENDENCIES) | $(QSTR_GLOBAL_REQUIREMENTS)
-	$(ECHO) "GEN $@"
-	$(Q)$(PYTHON) $(PY_SRC)/makeqstrdefs.py pp $(CPP) output $(HEADER_BUILD)/qstr.i.last cflags $(QSTR_GEN_CFLAGS) cxxflags $(QSTR_GEN_CXXFLAGS) sources $^ dependencies $(QSTR_GLOBAL_DEPENDENCIES) changed_sources $?
-
-$(HEADER_BUILD)/qstr.split: $(HEADER_BUILD)/qstr.i.last
-	$(ECHO) "GEN $@"
-	$(Q)$(PYTHON) $(PY_SRC)/makeqstrdefs.py split qstr $< $(HEADER_BUILD)/qstr _
-	$(Q)$(TOUCH) $@
-
-$(QSTR_DEFS_COLLECTED): $(HEADER_BUILD)/qstr.split
-	$(ECHO) "GEN $@"
-	$(Q)$(PYTHON) $(PY_SRC)/makeqstrdefs.py cat qstr _ $(HEADER_BUILD)/qstr $@
-
-# Compressed error strings.
-$(HEADER_BUILD)/compressed.split: $(HEADER_BUILD)/qstr.i.last
-	$(ECHO) "GEN $@"
-	$(Q)$(PYTHON) $(PY_SRC)/makeqstrdefs.py split compress $< $(HEADER_BUILD)/compress _
->>>>>>> 78b23c3a
 	$(Q)$(TOUCH) $@
 
 $(QSTR_DEFS_COLLECTED): $(HEADER_BUILD)/qstr.split $(PY_SRC)/makeqstrdefs.py
