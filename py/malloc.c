/*
 * This file is part of the MicroPython project, http://micropython.org/
 *
 * The MIT License (MIT)
 *
 * SPDX-FileCopyrightText: Copyright (c) 2013, 2014 Damien P. George
 *
 * Permission is hereby granted, free of charge, to any person obtaining a copy
 * of this software and associated documentation files (the "Software"), to deal
 * in the Software without restriction, including without limitation the rights
 * to use, copy, modify, merge, publish, distribute, sublicense, and/or sell
 * copies of the Software, and to permit persons to whom the Software is
 * furnished to do so, subject to the following conditions:
 *
 * The above copyright notice and this permission notice shall be included in
 * all copies or substantial portions of the Software.
 *
 * THE SOFTWARE IS PROVIDED "AS IS", WITHOUT WARRANTY OF ANY KIND, EXPRESS OR
 * IMPLIED, INCLUDING BUT NOT LIMITED TO THE WARRANTIES OF MERCHANTABILITY,
 * FITNESS FOR A PARTICULAR PURPOSE AND NONINFRINGEMENT. IN NO EVENT SHALL THE
 * AUTHORS OR COPYRIGHT HOLDERS BE LIABLE FOR ANY CLAIM, DAMAGES OR OTHER
 * LIABILITY, WHETHER IN AN ACTION OF CONTRACT, TORT OR OTHERWISE, ARISING FROM,
 * OUT OF OR IN CONNECTION WITH THE SOFTWARE OR THE USE OR OTHER DEALINGS IN
 * THE SOFTWARE.
 */

#include <stdio.h>
#include <stdlib.h>
#include <string.h>

#include "py/mpconfig.h"
#include "py/misc.h"
#include "py/mpstate.h"

#if MICROPY_DEBUG_VERBOSE // print debugging info
#define DEBUG_printf DEBUG_printf
#else // don't print debugging info
#define DEBUG_printf(...) (void)0
#endif

#if MICROPY_MEM_STATS
#if !MICROPY_MALLOC_USES_ALLOCATED_SIZE
#error MICROPY_MEM_STATS requires MICROPY_MALLOC_USES_ALLOCATED_SIZE
#endif
#define UPDATE_PEAK() { if (MP_STATE_MEM(current_bytes_allocated) > MP_STATE_MEM(peak_bytes_allocated)) MP_STATE_MEM(peak_bytes_allocated) = MP_STATE_MEM(current_bytes_allocated); }
#endif

#if MICROPY_ENABLE_GC
#include "py/gc.h"

// We redirect standard alloc functions to GC heap - just for the rest of
// this module. In the rest of MicroPython source, system malloc can be
// freely accessed - for interfacing with system and 3rd-party libs for
// example. On the other hand, some (e.g. bare-metal) ports may use GC
// heap as system heap, so, to avoid warnings, we do undef's first.
#undef malloc
#undef free
#undef realloc
#define malloc_ll(b, ll) gc_alloc((b), false, (ll))
#define malloc_with_finaliser(b, ll) gc_alloc((b), true, (ll))
#define free gc_free
#define realloc(ptr, n) gc_realloc(ptr, n, true)
#define realloc_ext(ptr, n, mv) gc_realloc(ptr, n, mv)
#else

// GC is disabled.  Use system malloc/realloc/free.

#if MICROPY_ENABLE_FINALISER
#error MICROPY_ENABLE_FINALISER requires MICROPY_ENABLE_GC
#endif

#define malloc_ll(b, ll) malloc(b)
#define malloc_with_finaliser(b) malloc((b))

STATIC void *realloc_ext(void *ptr, size_t n_bytes, bool allow_move) {
    if (allow_move) {
        return realloc(ptr, n_bytes);
    } else {
        // We are asked to resize, but without moving the memory region pointed to
        // by ptr.  Unless the underlying memory manager has special provision for
        // this behaviour there is nothing we can do except fail to resize.
        return NULL;
    }
}

#endif // MICROPY_ENABLE_GC

void *m_malloc(size_t num_bytes, bool long_lived) {
    void *ptr = malloc_ll(num_bytes, long_lived);
    if (ptr == NULL && num_bytes != 0) {
        m_malloc_fail(num_bytes);
    }
    #if MICROPY_MEM_STATS
    MP_STATE_MEM(total_bytes_allocated) += num_bytes;
    MP_STATE_MEM(current_bytes_allocated) += num_bytes;
    UPDATE_PEAK();
    #endif
    DEBUG_printf("malloc %d : %p\n", num_bytes, ptr);
    return ptr;
}

void *m_malloc_maybe(size_t num_bytes, bool long_lived) {
    void *ptr = malloc_ll(num_bytes, long_lived);
    #if MICROPY_MEM_STATS
    MP_STATE_MEM(total_bytes_allocated) += num_bytes;
    MP_STATE_MEM(current_bytes_allocated) += num_bytes;
    UPDATE_PEAK();
    #endif
    DEBUG_printf("malloc %d : %p\n", num_bytes, ptr);
    return ptr;
}

#if MICROPY_ENABLE_FINALISER
void *m_malloc_with_finaliser(size_t num_bytes, bool long_lived) {
    void *ptr = malloc_with_finaliser(num_bytes, long_lived);
    if (ptr == NULL && num_bytes != 0) {
        m_malloc_fail(num_bytes);
    }
    #if MICROPY_MEM_STATS
    MP_STATE_MEM(total_bytes_allocated) += num_bytes;
    MP_STATE_MEM(current_bytes_allocated) += num_bytes;
    UPDATE_PEAK();
    #endif
    DEBUG_printf("malloc %d : %p\n", num_bytes, ptr);
    return ptr;
}
#endif

void *m_malloc0(size_t num_bytes, bool long_lived) {
    void *ptr = m_malloc(num_bytes, long_lived);
    // If this config is set then the GC clears all memory, so we don't need to.
    #if !MICROPY_GC_CONSERVATIVE_CLEAR
    memset(ptr, 0, num_bytes);
    #endif
    return ptr;
}

#if MICROPY_MALLOC_USES_ALLOCATED_SIZE
void *m_realloc(void *ptr, size_t old_num_bytes, size_t new_num_bytes) {
#else
void *m_realloc(void *ptr, size_t new_num_bytes) {
    #endif
    void *new_ptr = realloc(ptr, new_num_bytes);
    if (new_ptr == NULL && new_num_bytes != 0) {
        m_malloc_fail(new_num_bytes);
    }
    #if MICROPY_MEM_STATS
    // At first thought, "Total bytes allocated" should only grow,
    // after all, it's *total*. But consider for example 2K block
    // shrunk to 1K and then grown to 2K again. It's still 2K
    // allocated total. If we process only positive increments,
    // we'll count 3K.
    size_t diff = new_num_bytes - old_num_bytes;
    MP_STATE_MEM(total_bytes_allocated) += diff;
    MP_STATE_MEM(current_bytes_allocated) += diff;
    UPDATE_PEAK();
    #endif
    #if MICROPY_MALLOC_USES_ALLOCATED_SIZE
    DEBUG_printf("realloc %p, %d, %d : %p\n", ptr, old_num_bytes, new_num_bytes, new_ptr);
    #else
    DEBUG_printf("realloc %p, %d : %p\n", ptr, new_num_bytes, new_ptr);
    #endif
    return new_ptr;
}

#if MICROPY_MALLOC_USES_ALLOCATED_SIZE
void *m_realloc_maybe(void *ptr, size_t old_num_bytes, size_t new_num_bytes, bool allow_move) {
#else
void *m_realloc_maybe(void *ptr, size_t new_num_bytes, bool allow_move) {
    #endif
    void *new_ptr = realloc_ext(ptr, new_num_bytes, allow_move);
    #if MICROPY_MEM_STATS
    // At first thought, "Total bytes allocated" should only grow,
    // after all, it's *total*. But consider for example 2K block
    // shrunk to 1K and then grown to 2K again. It's still 2K
    // allocated total. If we process only positive increments,
    // we'll count 3K.
    // Also, don't count failed reallocs.
    if (!(new_ptr == NULL && new_num_bytes != 0)) {
        size_t diff = new_num_bytes - old_num_bytes;
        MP_STATE_MEM(total_bytes_allocated) += diff;
        MP_STATE_MEM(current_bytes_allocated) += diff;
        UPDATE_PEAK();
    }
    #endif
    #if MICROPY_MALLOC_USES_ALLOCATED_SIZE
    DEBUG_printf("realloc %p, %d, %d : %p\n", ptr, old_num_bytes, new_num_bytes, new_ptr);
    #else
    DEBUG_printf("realloc %p, %d, %d : %p\n", ptr, new_num_bytes, new_ptr);
    #endif
    return new_ptr;
}

#if MICROPY_MALLOC_USES_ALLOCATED_SIZE
void m_free(void *ptr, size_t num_bytes) {
#else
void m_free(void *ptr) {
    #endif
    free(ptr);
    #if MICROPY_MEM_STATS
    MP_STATE_MEM(current_bytes_allocated) -= num_bytes;
    #endif
    #if MICROPY_MALLOC_USES_ALLOCATED_SIZE
    DEBUG_printf("free %p, %d\n", ptr, num_bytes);
    #else
    DEBUG_printf("free %p\n", ptr);
    #endif
}

#if MICROPY_TRACKED_ALLOC

#define MICROPY_TRACKED_ALLOC_STORE_SIZE (!MICROPY_ENABLE_GC)

typedef struct _m_tracked_node_t {
    struct _m_tracked_node_t *prev;
    struct _m_tracked_node_t *next;
    #if MICROPY_TRACKED_ALLOC_STORE_SIZE
    uintptr_t size;
    #endif
    uint8_t data[];
} m_tracked_node_t;

#if MICROPY_DEBUG_VERBOSE
STATIC size_t m_tracked_count_links(size_t *nb) {
    m_tracked_node_t *node = MP_STATE_VM(m_tracked_head);
    size_t n = 0;
    *nb = 0;
    while (node != NULL) {
        ++n;
        #if MICROPY_TRACKED_ALLOC_STORE_SIZE
        *nb += node->size;
        #else
        *nb += gc_nbytes(node);
        #endif
        node = node->next;
    }
    return n;
}
#endif

void *m_tracked_calloc(size_t nmemb, size_t size) {
<<<<<<< HEAD
    m_tracked_node_t *node = m_malloc_maybe(sizeof(m_tracked_node_t) + nmemb * size, false);
=======
    m_tracked_node_t *node = m_malloc_maybe(sizeof(m_tracked_node_t) + nmemb * size);
>>>>>>> 9b486340
    if (node == NULL) {
        return NULL;
    }
    #if MICROPY_DEBUG_VERBOSE
    size_t nb;
    size_t n = m_tracked_count_links(&nb);
    DEBUG_printf("m_tracked_calloc(%u, %u) -> (%u;%u) %p\n", (int)nmemb, (int)size, (int)n, (int)nb, node);
    #endif
    if (MP_STATE_VM(m_tracked_head) != NULL) {
        MP_STATE_VM(m_tracked_head)->prev = node;
    }
    node->prev = NULL;
    node->next = MP_STATE_VM(m_tracked_head);
    MP_STATE_VM(m_tracked_head) = node;
    #if MICROPY_TRACKED_ALLOC_STORE_SIZE
    node->size = nmemb * size;
    #endif
    #if !MICROPY_GC_CONSERVATIVE_CLEAR
    memset(&node->data[0], 0, nmemb * size);
    #endif
    return &node->data[0];
}

void m_tracked_free(void *ptr_in) {
    if (ptr_in == NULL) {
        return;
    }
    m_tracked_node_t *node = (m_tracked_node_t *)((uint8_t *)ptr_in - sizeof(m_tracked_node_t));
    #if MICROPY_DEBUG_VERBOSE
    size_t data_bytes;
    #if MICROPY_TRACKED_ALLOC_STORE_SIZE
    data_bytes = node->size;
    #else
    data_bytes = gc_nbytes(node);
    #endif
    size_t nb;
    size_t n = m_tracked_count_links(&nb);
    DEBUG_printf("m_tracked_free(%p, [%p, %p], nbytes=%u, links=%u;%u)\n", node, node->prev, node->next, (int)data_bytes, (int)n, (int)nb);
    #endif
    if (node->next != NULL) {
        node->next->prev = node->prev;
    }
    if (node->prev != NULL) {
        node->prev->next = node->next;
    } else {
        MP_STATE_VM(m_tracked_head) = node->next;
    }
    m_free(node
        #if MICROPY_MALLOC_USES_ALLOCATED_SIZE
        #if MICROPY_TRACKED_ALLOC_STORE_SIZE
        , node->size
        #else
        , gc_nbytes(node)
        #endif
        #endif
        );
}

<<<<<<< HEAD
#endif
=======
#endif // MICROPY_TRACKED_ALLOC
>>>>>>> 9b486340

#if MICROPY_MEM_STATS
size_t m_get_total_bytes_allocated(void) {
    return MP_STATE_MEM(total_bytes_allocated);
}

size_t m_get_current_bytes_allocated(void) {
    return MP_STATE_MEM(current_bytes_allocated);
}

size_t m_get_peak_bytes_allocated(void) {
    return MP_STATE_MEM(peak_bytes_allocated);
}
#endif<|MERGE_RESOLUTION|>--- conflicted
+++ resolved
@@ -3,7 +3,7 @@
  *
  * The MIT License (MIT)
  *
- * SPDX-FileCopyrightText: Copyright (c) 2013, 2014 Damien P. George
+ * Copyright (c) 2013, 2014 Damien P. George
  *
  * Permission is hereby granted, free of charge, to any person obtaining a copy
  * of this software and associated documentation files (the "Software"), to deal
@@ -192,10 +192,11 @@
 }
 
 #if MICROPY_MALLOC_USES_ALLOCATED_SIZE
-void m_free(void *ptr, size_t num_bytes) {
+void m_free(void *ptr, size_t num_bytes)
 #else
-void m_free(void *ptr) {
-    #endif
+void m_free(void *ptr)
+#endif
+{
     free(ptr);
     #if MICROPY_MEM_STATS
     MP_STATE_MEM(current_bytes_allocated) -= num_bytes;
@@ -239,11 +240,7 @@
 #endif
 
 void *m_tracked_calloc(size_t nmemb, size_t size) {
-<<<<<<< HEAD
-    m_tracked_node_t *node = m_malloc_maybe(sizeof(m_tracked_node_t) + nmemb * size, false);
-=======
     m_tracked_node_t *node = m_malloc_maybe(sizeof(m_tracked_node_t) + nmemb * size);
->>>>>>> 9b486340
     if (node == NULL) {
         return NULL;
     }
@@ -302,11 +299,7 @@
         );
 }
 
-<<<<<<< HEAD
-#endif
-=======
 #endif // MICROPY_TRACKED_ALLOC
->>>>>>> 9b486340
 
 #if MICROPY_MEM_STATS
 size_t m_get_total_bytes_allocated(void) {
