/*
 * This file is part of the MicroPython project, http://micropython.org/
 *
 * The MIT License (MIT)
 *
 * Copyright (c) 2013, 2014 Damien P. George
 * Copyright (c) 2014 Paul Sokolovsky
 *
 * Permission is hereby granted, free of charge, to any person obtaining a copy
 * of this software and associated documentation files (the "Software"), to deal
 * in the Software without restriction, including without limitation the rights
 * to use, copy, modify, merge, publish, distribute, sublicense, and/or sell
 * copies of the Software, and to permit persons to whom the Software is
 * furnished to do so, subject to the following conditions:
 *
 * The above copyright notice and this permission notice shall be included in
 * all copies or substantial portions of the Software.
 *
 * THE SOFTWARE IS PROVIDED "AS IS", WITHOUT WARRANTY OF ANY KIND, EXPRESS OR
 * IMPLIED, INCLUDING BUT NOT LIMITED TO THE WARRANTIES OF MERCHANTABILITY,
 * FITNESS FOR A PARTICULAR PURPOSE AND NONINFRINGEMENT. IN NO EVENT SHALL THE
 * AUTHORS OR COPYRIGHT HOLDERS BE LIABLE FOR ANY CLAIM, DAMAGES OR OTHER
 * LIABILITY, WHETHER IN AN ACTION OF CONTRACT, TORT OR OTHERWISE, ARISING FROM,
 * OUT OF OR IN CONNECTION WITH THE SOFTWARE OR THE USE OR OTHER DEALINGS IN
 * THE SOFTWARE.
 */

#include <assert.h>
#include <stdio.h>
#include <string.h>

#include "py/gc.h"
#include "py/runtime.h"

#if MICROPY_DEBUG_VALGRIND
#include <valgrind/memcheck.h>
#endif

// CIRCUITPY-CHANGE
#include "supervisor/shared/safe_mode.h"

#include "supervisor/shared/serial.h"

#if CIRCUITPY_MEMORYMONITOR
#include "shared-module/memorymonitor/__init__.h"
#endif

#if MICROPY_ENABLE_GC

#if MICROPY_DEBUG_VERBOSE // print debugging info
#define DEBUG_PRINT (1)
#define DEBUG_printf DEBUG_printf
#else // don't print debugging info
#define DEBUG_PRINT (0)
#define DEBUG_printf(...) (void)0
#endif

// CIRCUITPY-CHANGE
// Uncomment this if you want to use a debugger to capture state at every allocation and free.
// #define LOG_HEAP_ACTIVITY 1

// make this 1 to dump the heap each time it changes
#define EXTENSIVE_HEAP_PROFILING (0)

// make this 1 to zero out swept memory to more eagerly
// detect untraced object still in use
#define CLEAR_ON_SWEEP (0)

#define WORDS_PER_BLOCK ((MICROPY_BYTES_PER_GC_BLOCK) / MP_BYTES_PER_OBJ_WORD)
#define BYTES_PER_BLOCK (MICROPY_BYTES_PER_GC_BLOCK)

// ATB = allocation table byte
// 0b00 = FREE -- free block
// 0b01 = HEAD -- head of a chain of blocks
// 0b10 = TAIL -- in the tail of a chain of blocks
// 0b11 = MARK -- marked head block

#define AT_FREE (0)
#define AT_HEAD (1)
#define AT_TAIL (2)
#define AT_MARK (3)

#define BLOCKS_PER_ATB (4)
#define ATB_MASK_0 (0x03)
#define ATB_MASK_1 (0x0c)
#define ATB_MASK_2 (0x30)
#define ATB_MASK_3 (0xc0)

#define ATB_0_IS_FREE(a) (((a) & ATB_MASK_0) == 0)
#define ATB_1_IS_FREE(a) (((a) & ATB_MASK_1) == 0)
#define ATB_2_IS_FREE(a) (((a) & ATB_MASK_2) == 0)
#define ATB_3_IS_FREE(a) (((a) & ATB_MASK_3) == 0)

#if MICROPY_GC_SPLIT_HEAP
#define NEXT_AREA(area) ((area)->next)
#else
#define NEXT_AREA(area) (NULL)
#endif

#define BLOCK_SHIFT(block) (2 * ((block) & (BLOCKS_PER_ATB - 1)))
#define ATB_GET_KIND(area, block) (((area)->gc_alloc_table_start[(block) / BLOCKS_PER_ATB] >> BLOCK_SHIFT(block)) & 3)
#define ATB_ANY_TO_FREE(area, block) do { area->gc_alloc_table_start[(block) / BLOCKS_PER_ATB] &= (~(AT_MARK << BLOCK_SHIFT(block))); } while (0)
#define ATB_FREE_TO_HEAD(area, block) do { area->gc_alloc_table_start[(block) / BLOCKS_PER_ATB] |= (AT_HEAD << BLOCK_SHIFT(block)); } while (0)
#define ATB_FREE_TO_TAIL(area, block) do { area->gc_alloc_table_start[(block) / BLOCKS_PER_ATB] |= (AT_TAIL << BLOCK_SHIFT(block)); } while (0)
#define ATB_HEAD_TO_MARK(area, block) do { area->gc_alloc_table_start[(block) / BLOCKS_PER_ATB] |= (AT_MARK << BLOCK_SHIFT(block)); } while (0)
#define ATB_MARK_TO_HEAD(area, block) do { area->gc_alloc_table_start[(block) / BLOCKS_PER_ATB] &= (~(AT_TAIL << BLOCK_SHIFT(block))); } while (0)

#define BLOCK_FROM_PTR(area, ptr) (((byte *)(ptr) - area->gc_pool_start) / BYTES_PER_BLOCK)
#define PTR_FROM_BLOCK(area, block) (((block) * BYTES_PER_BLOCK + (uintptr_t)area->gc_pool_start))

// After the ATB, there must be a byte filled with AT_FREE so that gc_mark_tree
// cannot erroneously conclude that a block extends past the end of the GC heap
// due to bit patterns in the FTB (or first block, if finalizers are disabled)
// being interpreted as AT_TAIL.
#define ALLOC_TABLE_GAP_BYTE (1)

#if MICROPY_ENABLE_FINALISER
// FTB = finaliser table byte
// if set, then the corresponding block may have a finaliser

#define BLOCKS_PER_FTB (8)

#define FTB_GET(area, block) ((area->gc_finaliser_table_start[(block) / BLOCKS_PER_FTB] >> ((block) & 7)) & 1)
#define FTB_SET(area, block) do { area->gc_finaliser_table_start[(block) / BLOCKS_PER_FTB] |= (1 << ((block) & 7)); } while (0)
#define FTB_CLEAR(area, block) do { area->gc_finaliser_table_start[(block) / BLOCKS_PER_FTB] &= (~(1 << ((block) & 7))); } while (0)
#endif

// CIRCUITPY-CHANGE: Add selective collect table to skip scanning large buffers without pointers
// CTB = collect table byte
// if set, then the corresponding block should be collected during GC

#define BLOCKS_PER_CTB (8)

#define CTB_GET(area, block) ((area->gc_collect_table_start[(block) / BLOCKS_PER_CTB] >> ((block) & 7)) & 1)
#define CTB_SET(area, block) do { area->gc_collect_table_start[(block) / BLOCKS_PER_CTB] |= (1 << ((block) & 7)); } while (0)
#define CTB_CLEAR(area, block) do { area->gc_collect_table_start[(block) / BLOCKS_PER_CTB] &= (~(1 << ((block) & 7))); } while (0)

#if MICROPY_PY_THREAD && !MICROPY_PY_THREAD_GIL
#define GC_MUTEX_INIT() mp_thread_recursive_mutex_init(&MP_STATE_MEM(gc_mutex))
#define GC_ENTER() mp_thread_recursive_mutex_lock(&MP_STATE_MEM(gc_mutex), 1)
#define GC_EXIT() mp_thread_recursive_mutex_unlock(&MP_STATE_MEM(gc_mutex))
#else
// Either no threading, or assume callers to gc_collect() hold the GIL
#define GC_MUTEX_INIT()
#define GC_ENTER()
#define GC_EXIT()
#endif

<<<<<<< HEAD
// CIRCUITPY-CHANGE
#ifdef LOG_HEAP_ACTIVITY
volatile uint32_t change_me;
#pragma GCC push_options
#pragma GCC optimize ("O0")
void __attribute__ ((noinline)) gc_log_change(uint32_t start_block, uint32_t length) {
    change_me += start_block;
    change_me += length; // Break on this line.
}
#pragma GCC pop_options
#endif

=======
// Static functions for individual steps of the GC mark/sweep sequence
static void gc_collect_start_common(void);
static void *gc_get_ptr(void **ptrs, int i);
#if MICROPY_GC_SPLIT_HEAP
static void gc_mark_subtree(mp_state_mem_area_t *area, size_t block);
#else
static void gc_mark_subtree(size_t block);
#endif
static void gc_deal_with_stack_overflow(void);
static void gc_sweep_run_finalisers(void);
static void gc_sweep_free_blocks(void);
>>>>>>> f498a16c

// TODO waste less memory; currently requires that all entries in alloc_table have a corresponding block in pool
static void gc_setup_area(mp_state_mem_area_t *area, void *start, void *end) {
    // CIRCUITPY-CHANGE: Updated calculation to include selective collect table
    // calculate parameters for GC (T=total, A=alloc table, F=finaliser table, C=collect table, P=pool; all in bytes):
    // T = A + F + C + P
    //     F = A * BLOCKS_PER_ATB / BLOCKS_PER_FTB
    //     C = A * BLOCKS_PER_ATB / BLOCKS_PER_CTB
    //     P = A * BLOCKS_PER_ATB * BYTES_PER_BLOCK

    size_t total_byte_len = (byte *)end - (byte *)start;

    // Calculate the denominator for the alloc table size calculation
    size_t bits_per_block = MP_BITS_PER_BYTE / BLOCKS_PER_ATB; // Start with bits for ATB

    #if MICROPY_ENABLE_FINALISER
    bits_per_block += MP_BITS_PER_BYTE / BLOCKS_PER_FTB; // Add bits for FTB
    #endif

    #if MICROPY_ENABLE_SELECTIVE_COLLECT
    bits_per_block += MP_BITS_PER_BYTE / BLOCKS_PER_CTB; // Add bits for CTB
    #endif

    bits_per_block += MP_BITS_PER_BYTE * BYTES_PER_BLOCK; // Add bits for the block itself

    // Calculate the allocation table size
    size_t available_bits = (total_byte_len - ALLOC_TABLE_GAP_BYTE) * MP_BITS_PER_BYTE;
    size_t blocks = available_bits / bits_per_block;
    area->gc_alloc_table_byte_len = blocks / BLOCKS_PER_ATB;

    // Set up all the table pointers
    area->gc_alloc_table_start = (byte *)start;
    byte *next_table = area->gc_alloc_table_start + area->gc_alloc_table_byte_len + ALLOC_TABLE_GAP_BYTE;

    // Total number of blocks in the pool
    size_t gc_pool_block_len = area->gc_alloc_table_byte_len * BLOCKS_PER_ATB;

    // Calculate table sizes and set start pointers
    #if MICROPY_ENABLE_FINALISER
    size_t gc_finaliser_table_byte_len = (gc_pool_block_len + BLOCKS_PER_FTB - 1) / BLOCKS_PER_FTB;
    area->gc_finaliser_table_start = next_table;
    next_table += gc_finaliser_table_byte_len;
    #endif

    #if MICROPY_ENABLE_SELECTIVE_COLLECT
    size_t gc_collect_table_byte_len = (gc_pool_block_len + BLOCKS_PER_CTB - 1) / BLOCKS_PER_CTB;
    area->gc_collect_table_start = next_table;
    next_table += gc_collect_table_byte_len;
    #endif

    // Set pool pointers
    area->gc_pool_start = (byte *)end - gc_pool_block_len * BYTES_PER_BLOCK;
    area->gc_pool_end = end;

    // Verify enough space between last table and start of pool
    assert(area->gc_pool_start >= next_table);

    // Clear all tables
    size_t tables_size = next_table - area->gc_alloc_table_start;
    memset(area->gc_alloc_table_start, 0, tables_size);

    area->gc_last_free_atb_index = 0;
    area->gc_last_used_block = 0;

    #if MICROPY_GC_SPLIT_HEAP
    area->next = NULL;
    #endif

    DEBUG_printf("GC layout:\n");
    DEBUG_printf("  alloc table at %p, length " UINT_FMT " bytes, "
        UINT_FMT " blocks\n",
        area->gc_alloc_table_start, area->gc_alloc_table_byte_len,
        area->gc_alloc_table_byte_len * BLOCKS_PER_ATB);
    #if MICROPY_ENABLE_FINALISER
    DEBUG_printf("  finaliser table at %p, length " UINT_FMT " bytes, "
        UINT_FMT " blocks\n", area->gc_finaliser_table_start,
        gc_finaliser_table_byte_len,
        gc_finaliser_table_byte_len * BLOCKS_PER_FTB);
    #endif
    #if MICROPY_ENABLE_SELECTIVE_COLLECT
    DEBUG_printf("  collect table at %p, length " UINT_FMT " bytes, "
        UINT_FMT " blocks\n", area->gc_collect_table_start,
        gc_collect_table_byte_len,
        gc_collect_table_byte_len * BLOCKS_PER_CTB);
    #endif
    DEBUG_printf("  pool at %p, length " UINT_FMT " bytes, "
        UINT_FMT " blocks\n", area->gc_pool_start,
        gc_pool_block_len * BYTES_PER_BLOCK, gc_pool_block_len);
}

void gc_init(void *start, void *end) {
    // align end pointer on block boundary
    end = (void *)((uintptr_t)end & (~(BYTES_PER_BLOCK - 1)));
    DEBUG_printf("Initializing GC heap: %p..%p = " UINT_FMT " bytes\n", start, end, (byte *)end - (byte *)start);

    gc_setup_area(&MP_STATE_MEM(area), start, end);

    // set last free ATB index to start of heap
    #if MICROPY_GC_SPLIT_HEAP
    MP_STATE_MEM(gc_last_free_area) = &MP_STATE_MEM(area);
    #endif

    // unlock the GC
    MP_STATE_THREAD(gc_lock_depth) = 0;

    // allow auto collection
    MP_STATE_MEM(gc_auto_collect_enabled) = 1;

    #if MICROPY_GC_ALLOC_THRESHOLD
    // by default, maxuint for gc threshold, effectively turning gc-by-threshold off
    MP_STATE_MEM(gc_alloc_threshold) = (size_t)-1;
    MP_STATE_MEM(gc_alloc_amount) = 0;
    #endif

    GC_MUTEX_INIT();
}

#if MICROPY_GC_SPLIT_HEAP
void gc_add(void *start, void *end) {
    // Place the area struct at the start of the area.
    mp_state_mem_area_t *area = (mp_state_mem_area_t *)start;
    start = (void *)((uintptr_t)start + sizeof(mp_state_mem_area_t));

    end = (void *)((uintptr_t)end & (~(BYTES_PER_BLOCK - 1)));
    DEBUG_printf("Adding GC heap: %p..%p = " UINT_FMT " bytes\n", start, end, (byte *)end - (byte *)start);

    // Init this area
    gc_setup_area(area, start, end);

    // Find the last registered area in the linked list
    mp_state_mem_area_t *prev_area = &MP_STATE_MEM(area);
    while (prev_area->next != NULL) {
        prev_area = prev_area->next;
    }

    // Add this area to the linked list
    prev_area->next = area;
}

#if MICROPY_GC_SPLIT_HEAP_AUTO
// CIRCUITPY-CHANGE: Added function to compute heap size with selective collect table
static size_t compute_heap_size(size_t total_blocks) {
    // Add two blocks to account for allocation alignment.
    total_blocks += 2;
    size_t atb_bytes = (total_blocks + BLOCKS_PER_ATB - 1) / BLOCKS_PER_ATB;
    size_t ftb_bytes = 0;
    size_t ctb_bytes = 0;
    #if MICROPY_ENABLE_FINALISER
    ftb_bytes = (total_blocks + BLOCKS_PER_FTB - 1) / BLOCKS_PER_FTB;
    #endif
    #if MICROPY_ENABLE_SELECTIVE_COLLECT
    ctb_bytes = (total_blocks + BLOCKS_PER_CTB - 1) / BLOCKS_PER_CTB;
    #endif
    size_t pool_bytes = total_blocks * BYTES_PER_BLOCK;

    // Compute bytes needed to build a heap with total_blocks blocks.
    size_t total_heap =
        atb_bytes
        + ftb_bytes
        + ctb_bytes
        + pool_bytes
        + ALLOC_TABLE_GAP_BYTE
        + sizeof(mp_state_mem_area_t);

    // Round up size to the nearest multiple of BYTES_PER_BLOCK.
    total_heap = (total_heap + BYTES_PER_BLOCK - 1) / BYTES_PER_BLOCK;
    total_heap *= BYTES_PER_BLOCK;
    return total_heap;
}

// Try to automatically add a heap area large enough to fulfill 'failed_alloc'.
static bool gc_try_add_heap(size_t failed_alloc) {
    // 'needed' is the size of a heap large enough to hold failed_alloc, with
    // the additional metadata overheads as calculated in gc_setup_area().
    // CIRCUITPY-CHANGE: calculation of how much to grow the heap
    size_t total_new_blocks = (failed_alloc + BYTES_PER_BLOCK - 1) / BYTES_PER_BLOCK;
    // CIRCUITPY-CHANGE
    size_t needed = compute_heap_size(total_new_blocks);

    size_t avail = gc_get_max_new_split();

    DEBUG_printf("gc_try_add_heap failed_alloc " UINT_FMT ", "
        "needed " UINT_FMT ", avail " UINT_FMT " bytes \n",
        failed_alloc,
        needed,
        avail);

    if (avail < needed) {
        // Can't fit this allocation, or system heap has nearly run out anyway
        return false;
    }

    // Deciding how much to grow the total heap by each time is tricky:
    //
    // - Grow by too small amounts, leads to heap fragmentation issues.
    //
    // - Grow by too large amounts, may lead to system heap running out of
    //   space.
    //
    // Currently, this implementation is:
    //
    // - At minimum, aim to double the total heap size each time we add a new
    //   heap.  i.e. without any large single allocations, total size will be
    //   64KB -> 128KB -> 256KB -> 512KB -> 1MB, etc
    //
    // - If the failed allocation is too large to fit in that size, the new
    //   heap is made exactly large enough for that allocation. Future growth
    //   will double the total heap size again.
    //
    // - If the new heap won't fit in the available free space, add the largest
    //   new heap that will fit (this may lead to failed system heap allocations
    //   elsewhere, but some allocation will likely fail in this circumstance!)

    // Compute total number of blocks in the current heap.
    size_t total_blocks = 0;
    for (mp_state_mem_area_t *area = &MP_STATE_MEM(area);
         area != NULL;
         area = NEXT_AREA(area)) {
        total_blocks += area->gc_alloc_table_byte_len * BLOCKS_PER_ATB;
    }

    // CIRCUITPY-CHANGE
    size_t total_heap = compute_heap_size(total_blocks);

    DEBUG_printf("total_heap " UINT_FMT " bytes\n", total_heap);

    size_t to_alloc = MIN(avail, MAX(total_heap, needed));

    mp_state_mem_area_t *new_heap = MP_PLAT_ALLOC_HEAP(to_alloc);

    DEBUG_printf("MP_PLAT_ALLOC_HEAP " UINT_FMT " = %p\n",
        to_alloc, new_heap);

    if (new_heap == NULL) {
        // This should only fail:
        // - In a threaded environment if another thread has
        //   allocated while this function ran.
        // - If there is a bug in gc_get_max_new_split().
        return false;
    }

    gc_add(new_heap, (void *)new_heap + to_alloc);

    return true;
}
#endif

#endif

// CIRCUITPY-CHANGE
void gc_deinit(void) {
    // Run any finalisers before we stop using the heap. This will also free
    // any additional heap areas (but not the first.)
    gc_sweep_all();
    memset(&MP_STATE_MEM(area), 0, sizeof(MP_STATE_MEM(area)));
}

void gc_lock(void) {
    // This does not need to be atomic or have the GC mutex because:
    // - each thread has its own gc_lock_depth so there are no races between threads;
    // - a hard interrupt will only change gc_lock_depth during its execution, and
    //   upon return will restore the value of gc_lock_depth.
    MP_STATE_THREAD(gc_lock_depth) += (1 << GC_LOCK_DEPTH_SHIFT);
}

void gc_unlock(void) {
    // This does not need to be atomic, See comment above in gc_lock.
    MP_STATE_THREAD(gc_lock_depth) -= (1 << GC_LOCK_DEPTH_SHIFT);
}

bool gc_is_locked(void) {
    return MP_STATE_THREAD(gc_lock_depth) != 0;
}

// CIRCUITPY-CHANGE
bool gc_ptr_on_heap(void *ptr) {
    for (mp_state_mem_area_t *area = &MP_STATE_MEM(area); area != NULL; area = NEXT_AREA(area)) {
        if (ptr >= (void *)area->gc_pool_start   // must be above start of pool
            && ptr < (void *)area->gc_pool_end) {   // must be below end of pool
            return true;
        }
    }
    return false;
}

#if MICROPY_GC_SPLIT_HEAP
// Returns the area to which this pointer belongs, or NULL if it isn't
// allocated on the GC-managed heap.
static inline mp_state_mem_area_t *gc_get_ptr_area(const void *ptr) {
    if (((uintptr_t)(ptr) & (BYTES_PER_BLOCK - 1)) != 0) {   // must be aligned on a block
        return NULL;
    }
    for (mp_state_mem_area_t *area = &MP_STATE_MEM(area); area != NULL; area = NEXT_AREA(area)) {
        if (ptr >= (void *)area->gc_pool_start   // must be above start of pool
            && ptr < (void *)area->gc_pool_end) {   // must be below end of pool
            return area;
        }
    }
    return NULL;
}
#endif

// ptr should be of type void*
#define VERIFY_PTR(ptr) ( \
    ((uintptr_t)(ptr) & (BYTES_PER_BLOCK - 1)) == 0          /* must be aligned on a block */ \
    && ptr >= (void *)MP_STATE_MEM(area).gc_pool_start      /* must be above start of pool */ \
    && ptr < (void *)MP_STATE_MEM(area).gc_pool_end         /* must be below end of pool */ \
    )

#ifndef TRACE_MARK
#if DEBUG_PRINT
#define TRACE_MARK(block, ptr) DEBUG_printf("gc_mark(%p)\n", ptr)
#else
#define TRACE_MARK(block, ptr)
#endif
#endif

void gc_collect_start(void) {
    gc_collect_start_common();
    #if MICROPY_GC_ALLOC_THRESHOLD
    MP_STATE_MEM(gc_alloc_amount) = 0;
    #endif

    // Trace root pointers.  This relies on the root pointers being organised
    // correctly in the mp_state_ctx structure.  We scan nlr_top, dict_locals,
    // dict_globals, then the root pointer section of mp_state_vm.
    void **ptrs = (void **)(void *)&mp_state_ctx;
    size_t root_start = offsetof(mp_state_ctx_t, thread.dict_locals);
    size_t root_end = offsetof(mp_state_ctx_t, vm.qstr_last_chunk);
    gc_collect_root(ptrs + root_start / sizeof(void *), (root_end - root_start) / sizeof(void *));

    #if MICROPY_ENABLE_PYSTACK
    // Trace root pointers from the Python stack.
    ptrs = (void **)(void *)MP_STATE_THREAD(pystack_start);
    gc_collect_root(ptrs, (MP_STATE_THREAD(pystack_cur) - MP_STATE_THREAD(pystack_start)) / sizeof(void *));
    #endif
}

static void gc_collect_start_common(void) {
    GC_ENTER();
    assert((MP_STATE_THREAD(gc_lock_depth) & GC_COLLECT_FLAG) == 0);
    MP_STATE_THREAD(gc_lock_depth) |= GC_COLLECT_FLAG;
    MP_STATE_MEM(gc_stack_overflow) = 0;
}

void gc_collect_root(void **ptrs, size_t len) {
    #if !MICROPY_GC_SPLIT_HEAP
    mp_state_mem_area_t *area = &MP_STATE_MEM(area);
    #endif
    for (size_t i = 0; i < len; i++) {
        MICROPY_GC_HOOK_LOOP(i);
        void *ptr = gc_get_ptr(ptrs, i);
        #if MICROPY_GC_SPLIT_HEAP
        mp_state_mem_area_t *area = gc_get_ptr_area(ptr);
        if (!area) {
            continue;
        }
        #else
        if (!VERIFY_PTR(ptr)) {
            continue;
        }
        #endif
        size_t block = BLOCK_FROM_PTR(area, ptr);
        if (ATB_GET_KIND(area, block) == AT_HEAD) {
            // An unmarked head: mark it, and mark all its children
            ATB_HEAD_TO_MARK(area, block);
            #if MICROPY_GC_SPLIT_HEAP
            gc_mark_subtree(area, block);
            #else
            gc_mark_subtree(block);
            #endif
        }
    }
}

// Take the given block as the topmost block on the stack. Check all it's
// children: mark the unmarked child blocks and put those newly marked
// blocks on the stack. When all children have been checked, pop off the
// topmost block on the stack and repeat with that one.
// CIRCUITPY-CHANGE: We don't instrument these functions because they occur a lot during GC and
#if MICROPY_GC_SPLIT_HEAP
static void MP_NO_INSTRUMENT PLACE_IN_ITCM(gc_mark_subtree)(mp_state_mem_area_t * area, size_t block)
#else
static void MP_NO_INSTRUMENT PLACE_IN_ITCM(gc_mark_subtree)(size_t block)
#endif
{
    // Start with the block passed in the argument.
    size_t sp = 0;
    for (;;) {
        #if !MICROPY_GC_SPLIT_HEAP
        mp_state_mem_area_t *area = &MP_STATE_MEM(area);
        #endif

        // work out number of consecutive blocks in the chain starting with this one
        size_t n_blocks = 0;
        do {
            n_blocks += 1;
        } while (ATB_GET_KIND(area, block + n_blocks) == AT_TAIL);

        // check that the consecutive blocks didn't overflow past the end of the area
        assert(area->gc_pool_start + (block + n_blocks) * BYTES_PER_BLOCK <= area->gc_pool_end);

        // CIRCUITPY-CHANGE
        // check if this block should be collected
        #if MICROPY_ENABLE_SELECTIVE_COLLECT
        bool should_scan = CTB_GET(area, block);
        #else
        bool should_scan = true;
        #endif

        // Only scan the block's children if it's not a leaf
        if (should_scan) {
            // check this block's children
            void **ptrs = (void **)PTR_FROM_BLOCK(area, block);
            for (size_t i = n_blocks * BYTES_PER_BLOCK / sizeof(void *); i > 0; i--, ptrs++) {
                MICROPY_GC_HOOK_LOOP(i);
                void *ptr = *ptrs;
                // If this is a heap pointer that hasn't been marked, mark it and push
                // it's children to the stack.
                #if MICROPY_GC_SPLIT_HEAP
                mp_state_mem_area_t *ptr_area = gc_get_ptr_area(ptr);
                if (!ptr_area) {
                    // Not a heap-allocated pointer (might even be random data).
                    continue;
                }
                #else
                if (!VERIFY_PTR(ptr)) {
                    continue;
                }
                mp_state_mem_area_t *ptr_area = area;
                #endif
                size_t ptr_block = BLOCK_FROM_PTR(ptr_area, ptr);
                if (ATB_GET_KIND(ptr_area, ptr_block) != AT_HEAD) {
                    // This block is already marked.
                    continue;
                }
                // An unmarked head. Mark it, and push it on gc stack.
                TRACE_MARK(ptr_block, ptr);
                ATB_HEAD_TO_MARK(ptr_area, ptr_block);
                if (sp < MICROPY_ALLOC_GC_STACK_SIZE) {
                    MP_STATE_MEM(gc_block_stack)[sp] = ptr_block;
                    #if MICROPY_GC_SPLIT_HEAP
                    MP_STATE_MEM(gc_area_stack)[sp] = ptr_area;
                    #endif
                    sp += 1;
                } else {
                    MP_STATE_MEM(gc_stack_overflow) = 1;
                }
            }
        }

        // Are there any blocks on the stack?
        if (sp == 0) {
            break; // No, stack is empty, we're done.
        }

        // pop the next block off the stack
        sp -= 1;
        block = MP_STATE_MEM(gc_block_stack)[sp];
        #if MICROPY_GC_SPLIT_HEAP
        area = MP_STATE_MEM(gc_area_stack)[sp];
        #endif
    }
}

void gc_sweep_all(void) {
    gc_collect_start_common();
    gc_collect_end();
}

void gc_collect_end(void) {
    gc_deal_with_stack_overflow();
    gc_sweep_run_finalisers();
    gc_sweep_free_blocks();
    #if MICROPY_GC_SPLIT_HEAP
    MP_STATE_MEM(gc_last_free_area) = &MP_STATE_MEM(area);
    #endif
    for (mp_state_mem_area_t *area = &MP_STATE_MEM(area); area != NULL; area = NEXT_AREA(area)) {
        area->gc_last_free_atb_index = 0;
    }
    MP_STATE_THREAD(gc_lock_depth) &= ~GC_COLLECT_FLAG;
    GC_EXIT();
}

static void gc_deal_with_stack_overflow(void) {
    while (MP_STATE_MEM(gc_stack_overflow)) {
        MP_STATE_MEM(gc_stack_overflow) = 0;

        // scan entire memory looking for blocks which have been marked but not their children
        for (mp_state_mem_area_t *area = &MP_STATE_MEM(area); area != NULL; area = NEXT_AREA(area)) {
            for (size_t block = 0; block < area->gc_alloc_table_byte_len * BLOCKS_PER_ATB; block++) {
                MICROPY_GC_HOOK_LOOP(block);
                // trace (again) if mark bit set
                if (ATB_GET_KIND(area, block) == AT_MARK) {
                    #if MICROPY_GC_SPLIT_HEAP
                    gc_mark_subtree(area, block);
                    #else
                    gc_mark_subtree(block);
                    #endif
                }
            }
        }
    }
}

// Run finalisers for all to-be-freed blocks
static void gc_sweep_run_finalisers(void) {
    #if MICROPY_ENABLE_FINALISER
    for (const mp_state_mem_area_t *area = &MP_STATE_MEM(area); area != NULL; area = NEXT_AREA(area)) {
        assert(area->gc_last_used_block <= area->gc_alloc_table_byte_len * BLOCKS_PER_ATB);
        // Small speed optimisation: skip over empty FTB blocks
        size_t ftb_end = area->gc_last_used_block / BLOCKS_PER_FTB; // index is inclusive
        for (size_t ftb_idx = 0; ftb_idx <= ftb_end; ftb_idx++) {
            byte ftb = area->gc_finaliser_table_start[ftb_idx];
            size_t block = ftb_idx * BLOCKS_PER_FTB;
            while (ftb) {
                MICROPY_GC_HOOK_LOOP(block);
                if (ftb & 1) { // FTB_GET(area, block) shortcut
                    if (ATB_GET_KIND(area, block) == AT_HEAD) {
                        mp_obj_base_t *obj = (mp_obj_base_t *)PTR_FROM_BLOCK(area, block);
                        if (obj->type != NULL) {
                            // if the object has a type then see if it has a __del__ method
                            mp_obj_t dest[2];
                            mp_load_method_maybe(MP_OBJ_FROM_PTR(obj), MP_QSTR___del__, dest);
                            if (dest[0] != MP_OBJ_NULL) {
                                // load_method returned a method, execute it in a protected environment
                                #if MICROPY_ENABLE_SCHEDULER
                                mp_sched_lock();
                                #endif
                                mp_call_function_1_protected(dest[0], dest[1]);
                                #if MICROPY_ENABLE_SCHEDULER
                                mp_sched_unlock();
                                #endif
                            }
                        }
                        // clear finaliser flag
                        FTB_CLEAR(area, block);
                    }
                }
                ftb >>= 1;
                block++;
            }
        }
    }
    #endif // MICROPY_ENABLE_FINALISER
}

// Free unmarked heads and their tails
static void gc_sweep_free_blocks(void) {
    #if MICROPY_PY_GC_COLLECT_RETVAL
    MP_STATE_MEM(gc_collected) = 0;
    #endif
    int free_tail = 0;
    #if MICROPY_GC_SPLIT_HEAP_AUTO
    mp_state_mem_area_t *prev_area = NULL;
    #endif

    for (mp_state_mem_area_t *area = &MP_STATE_MEM(area); area != NULL; area = NEXT_AREA(area)) {
        size_t last_used_block = 0;
        assert(area->gc_last_used_block <= area->gc_alloc_table_byte_len * BLOCKS_PER_ATB);

        for (size_t block = 0; block <= area->gc_last_used_block; block++) {
            MICROPY_GC_HOOK_LOOP(block);
            switch (ATB_GET_KIND(area, block)) {
                case AT_HEAD:
                    free_tail = 1;
                    DEBUG_printf("gc_sweep_free_blocks(%p)\n", (void *)PTR_FROM_BLOCK(area, block));
                    #if MICROPY_PY_GC_COLLECT_RETVAL
                    MP_STATE_MEM(gc_collected)++;
                    #endif
                    // fall through to free the head
                    MP_FALLTHROUGH

                case AT_TAIL:
                    if (free_tail) {
                        ATB_ANY_TO_FREE(area, block);
                        #if CLEAR_ON_SWEEP
                        memset((void *)PTR_FROM_BLOCK(area, block), 0, BYTES_PER_BLOCK);
                        #endif
                    } else {
                        last_used_block = block;
                    }
                    break;

                case AT_MARK:
                    ATB_MARK_TO_HEAD(area, block);
                    free_tail = 0;
                    last_used_block = block;
                    break;
            }
        }

        area->gc_last_used_block = last_used_block;

        #if MICROPY_GC_SPLIT_HEAP_AUTO
        // Free any empty area, aside from the first one
        if (last_used_block == 0 && prev_area != NULL) {
            DEBUG_printf("gc_sweep_free_blocks free empty area %p\n", area);
            NEXT_AREA(prev_area) = NEXT_AREA(area);
            MP_PLAT_FREE_HEAP(area);
            area = prev_area;
        }
        prev_area = area;
        #endif
    }
}

<<<<<<< HEAD
void gc_collect_start(void) {
    GC_ENTER();
    MP_STATE_THREAD(gc_lock_depth)++;
    #if MICROPY_GC_ALLOC_THRESHOLD
    MP_STATE_MEM(gc_alloc_amount) = 0;
    #endif
    MP_STATE_MEM(gc_stack_overflow) = 0;

    // Trace root pointers.  This relies on the root pointers being organised
    // correctly in the mp_state_ctx structure.  We scan nlr_top, dict_locals,
    // dict_globals, then the root pointer section of mp_state_vm.
    void **ptrs = (void **)(void *)&mp_state_ctx;
    size_t root_start = offsetof(mp_state_ctx_t, thread.dict_locals);
    size_t root_end = offsetof(mp_state_ctx_t, vm.qstr_last_chunk);
    gc_collect_root(ptrs + root_start / sizeof(void *), (root_end - root_start) / sizeof(void *));

    #if MICROPY_ENABLE_PYSTACK
    // Trace root pointers from the Python stack.
    ptrs = (void **)(void *)MP_STATE_THREAD(pystack_start);
    gc_collect_root(ptrs, (MP_STATE_THREAD(pystack_cur) - MP_STATE_THREAD(pystack_start)) / sizeof(void *));
    #endif
}

// CIRCUITPY-CHANGE
void gc_collect_ptr(void *ptr) {
    void *ptrs[1] = { ptr };
    gc_collect_root(ptrs, 1);
}

=======
>>>>>>> f498a16c
// Address sanitizer needs to know that the access to ptrs[i] must always be
// considered OK, even if it's a load from an address that would normally be
// prohibited (due to being undefined, in a red zone, etc).
#if defined(__GNUC__) && (__GNUC__ > 4 || (__GNUC__ == 4 && __GNUC_MINOR__ >= 8))
__attribute__((no_sanitize_address))
#endif
// CIRCUITPY-CHANGE
static void *MP_NO_INSTRUMENT PLACE_IN_ITCM(gc_get_ptr)(void **ptrs, int i) {
    #if MICROPY_DEBUG_VALGRIND
    if (!VALGRIND_CHECK_MEM_IS_ADDRESSABLE(&ptrs[i], sizeof(*ptrs))) {
        return NULL;
    }
    #endif
    return ptrs[i];
}

void gc_info(gc_info_t *info) {
    GC_ENTER();
    info->total = 0;
    info->used = 0;
    info->free = 0;
    info->max_free = 0;
    info->num_1block = 0;
    info->num_2block = 0;
    info->max_block = 0;
    for (mp_state_mem_area_t *area = &MP_STATE_MEM(area); area != NULL; area = NEXT_AREA(area)) {
        bool finish = false;
        info->total += area->gc_pool_end - area->gc_pool_start;
        for (size_t block = 0, len = 0, len_free = 0; !finish;) {
            MICROPY_GC_HOOK_LOOP(block);
            size_t kind = ATB_GET_KIND(area, block);
            switch (kind) {
                case AT_FREE:
                    info->free += 1;
                    len_free += 1;
                    len = 0;
                    break;

                case AT_HEAD:
                    info->used += 1;
                    len = 1;
                    break;

                case AT_TAIL:
                    info->used += 1;
                    len += 1;
                    break;

                case AT_MARK:
                    // shouldn't happen
                    break;
            }

            block++;
            finish = (block == area->gc_alloc_table_byte_len * BLOCKS_PER_ATB);
            // Get next block type if possible
            if (!finish) {
                kind = ATB_GET_KIND(area, block);
            }

            if (finish || kind == AT_FREE || kind == AT_HEAD) {
                if (len == 1) {
                    info->num_1block += 1;
                } else if (len == 2) {
                    info->num_2block += 1;
                }
                if (len > info->max_block) {
                    info->max_block = len;
                }
                if (finish || kind == AT_HEAD) {
                    if (len_free > info->max_free) {
                        info->max_free = len_free;
                    }
                    len_free = 0;
                }
            }
        }
    }

    info->used *= BYTES_PER_BLOCK;
    info->free *= BYTES_PER_BLOCK;

    #if MICROPY_GC_SPLIT_HEAP_AUTO
    info->max_new_split = gc_get_max_new_split();
    #endif

    GC_EXIT();
}

// CIRCUITPY-CHANGE: C code may be used when the VM heap isn't active. This
// allows that code to test if it is. It can use the outer pool if needed.
bool gc_alloc_possible(void) {
    return MP_STATE_MEM(area).gc_pool_start != 0;
}

void *gc_alloc(size_t n_bytes, unsigned int alloc_flags) {
    bool has_finaliser = alloc_flags & GC_ALLOC_FLAG_HAS_FINALISER;
    size_t n_blocks = ((n_bytes + BYTES_PER_BLOCK - 1) & (~(BYTES_PER_BLOCK - 1))) / BYTES_PER_BLOCK;
    DEBUG_printf("gc_alloc(" UINT_FMT " bytes -> " UINT_FMT " blocks)\n", n_bytes, n_blocks);

    // check for 0 allocation
    if (n_blocks == 0) {
        return NULL;
    }

    // check if GC is locked
    if (MP_STATE_THREAD(gc_lock_depth) > 0) {
        return NULL;
    }

    GC_ENTER();

    mp_state_mem_area_t *area;
    size_t i;
    size_t end_block;
    size_t start_block;
    size_t n_free;
    int collected = !MP_STATE_MEM(gc_auto_collect_enabled);
    #if MICROPY_GC_SPLIT_HEAP_AUTO
    bool added = false;
    #endif

    #if MICROPY_GC_ALLOC_THRESHOLD
    if (!collected && MP_STATE_MEM(gc_alloc_amount) >= MP_STATE_MEM(gc_alloc_threshold)) {
        GC_EXIT();
        gc_collect();
        collected = 1;
        GC_ENTER();
    }
    #endif

    for (;;) {

        #if MICROPY_GC_SPLIT_HEAP
        area = MP_STATE_MEM(gc_last_free_area);
        #else
        area = &MP_STATE_MEM(area);
        #endif

        // CIRCUITPY-CHANGE
        if (area == 0) {
            reset_into_safe_mode(SAFE_MODE_GC_ALLOC_OUTSIDE_VM);
        }

        // look for a run of n_blocks available blocks
        for (; area != NULL; area = NEXT_AREA(area), i = 0) {
            n_free = 0;
            for (i = area->gc_last_free_atb_index; i < area->gc_alloc_table_byte_len; i++) {
                MICROPY_GC_HOOK_LOOP(i);
                byte a = area->gc_alloc_table_start[i];
                // *FORMAT-OFF*
                if (ATB_0_IS_FREE(a)) { if (++n_free >= n_blocks) { i = i * BLOCKS_PER_ATB + 0; goto found; } } else { n_free = 0; }
                if (ATB_1_IS_FREE(a)) { if (++n_free >= n_blocks) { i = i * BLOCKS_PER_ATB + 1; goto found; } } else { n_free = 0; }
                if (ATB_2_IS_FREE(a)) { if (++n_free >= n_blocks) { i = i * BLOCKS_PER_ATB + 2; goto found; } } else { n_free = 0; }
                if (ATB_3_IS_FREE(a)) { if (++n_free >= n_blocks) { i = i * BLOCKS_PER_ATB + 3; goto found; } } else { n_free = 0; }
                // *FORMAT-ON*
            }

            // No free blocks found on this heap. Mark this heap as
            // filled, so we won't try to find free space here again until
            // space is freed.
            #if MICROPY_GC_SPLIT_HEAP
            if (n_blocks == 1) {
                area->gc_last_free_atb_index = (i + 1) / BLOCKS_PER_ATB; // or (size_t)-1
            }
            #endif
        }

        GC_EXIT();
        // nothing found!
        if (collected) {
            #if MICROPY_GC_SPLIT_HEAP_AUTO
            if (!added && gc_try_add_heap(n_bytes)) {
                added = true;
                continue;
            }
            #endif

            // CIRCUITPY-CHANGE
            #if CIRCUITPY_DEBUG
            gc_dump_alloc_table(&mp_plat_print);
            #endif
            return NULL;
        }
        DEBUG_printf("gc_alloc(" UINT_FMT "): no free mem, triggering GC\n", n_bytes);
        gc_collect();
        collected = 1;
        GC_ENTER();
    }

    // found, ending at block i inclusive
found:
    // get starting and end blocks, both inclusive
    end_block = i;
    start_block = i - n_free + 1;

    // Set last free ATB index to block after last block we found, for start of
    // next scan.  To reduce fragmentation, we only do this if we were looking
    // for a single free block, which guarantees that there are no free blocks
    // before this one.  Also, whenever we free or shink a block we must check
    // if this index needs adjusting (see gc_realloc and gc_free).
    if (n_free == 1) {
        #if MICROPY_GC_SPLIT_HEAP
        MP_STATE_MEM(gc_last_free_area) = area;
        #endif
        area->gc_last_free_atb_index = (i + 1) / BLOCKS_PER_ATB;
    }

    // CIRCUITPY-CHANGE
    #ifdef LOG_HEAP_ACTIVITY
    gc_log_change(start_block, end_block - start_block + 1);
    #endif

    area->gc_last_used_block = MAX(area->gc_last_used_block, end_block);

    // mark first block as used head
    ATB_FREE_TO_HEAD(area, start_block);

    // mark rest of blocks as used tail
    // TODO for a run of many blocks can make this more efficient
    for (size_t bl = start_block + 1; bl <= end_block; bl++) {
        ATB_FREE_TO_TAIL(area, bl);
    }

    // get pointer to first block
    // we must create this pointer before unlocking the GC so a collection can find it
    void *ret_ptr = (void *)(area->gc_pool_start + start_block * BYTES_PER_BLOCK);
    DEBUG_printf("gc_alloc(%p)\n", ret_ptr);

    #if MICROPY_GC_ALLOC_THRESHOLD
    MP_STATE_MEM(gc_alloc_amount) += n_blocks;
    #endif

    GC_EXIT();

    #if MICROPY_GC_CONSERVATIVE_CLEAR
    // be conservative and zero out all the newly allocated blocks
    memset((byte *)ret_ptr, 0, (end_block - start_block + 1) * BYTES_PER_BLOCK);
    #else
    // zero out the additional bytes of the newly allocated blocks
    // This is needed because the blocks may have previously held pointers
    // to the heap and will not be set to something else if the caller
    // doesn't actually use the entire block.  As such they will continue
    // to point to the heap and may prevent other blocks from being reclaimed.
    memset((byte *)ret_ptr + n_bytes, 0, (end_block - start_block + 1) * BYTES_PER_BLOCK - n_bytes);
    #endif

    #if MICROPY_ENABLE_FINALISER
    if (has_finaliser) {
        // clear type pointer in case it is never set
        ((mp_obj_base_t *)ret_ptr)->type = NULL;
        // set mp_obj flag only if it has a finaliser
        GC_ENTER();
        FTB_SET(area, start_block);
        GC_EXIT();
    }
    #else
    (void)has_finaliser;
    #endif

    // CIRCUITPY-CHANGE
    #if MICROPY_ENABLE_SELECTIVE_COLLECT
    bool do_not_collect = (alloc_flags & GC_ALLOC_FLAG_DO_NOT_COLLECT) != 0;
    GC_ENTER();
    if (do_not_collect) {
        // Mark as not to be collected
        CTB_CLEAR(area, start_block);
    } else {
        // By default, all blocks should be collected
        CTB_SET(area, start_block);
    }
    GC_EXIT();
    #endif

    #if EXTENSIVE_HEAP_PROFILING
    gc_dump_alloc_table(&mp_plat_print);
    #endif

    // CIRCUITPY-CHANGE
    #if CIRCUITPY_MEMORYMONITOR
    memorymonitor_track_allocation(end_block - start_block + 1);
    #endif

    return ret_ptr;
}

// force the freeing of a piece of memory
// TODO: freeing here does not call finaliser
void gc_free(void *ptr) {
    // Cannot free while the GC is locked, unless we're only doing a gc sweep.
    // However free is an optimisation to reclaim the memory immediately, this
    // means it will now be left until the next collection.
    //
    // (We have the optimisation to free immediately from inside a gc sweep so
    // that finalisers can free more memory when trying to avoid MemoryError.)
    if (MP_STATE_THREAD(gc_lock_depth) & ~GC_COLLECT_FLAG) {
        return;
    }

    GC_ENTER();

    DEBUG_printf("gc_free(%p)\n", ptr);

    if (ptr == NULL) {
        // free(NULL) is a no-op
        GC_EXIT();
        return;
    }

    // get the GC block number corresponding to this pointer
    mp_state_mem_area_t *area;
    #if MICROPY_GC_SPLIT_HEAP
    area = gc_get_ptr_area(ptr);
    // CIRCUITPY-CHANGE: don't just assert.
    // assert(area);
    #else
    // CIRCUITPY-CHANGE: extra checking
    if (MP_STATE_MEM(area).gc_pool_start == 0) {
        reset_into_safe_mode(SAFE_MODE_GC_ALLOC_OUTSIDE_VM);
    }
    assert(VERIFY_PTR(ptr));
    area = &MP_STATE_MEM(area);
    #endif

    size_t block = BLOCK_FROM_PTR(area, ptr);
    assert(ATB_GET_KIND(area, block) == AT_HEAD
        || (ATB_GET_KIND(area, block) == AT_MARK && (MP_STATE_THREAD(gc_lock_depth) & GC_COLLECT_FLAG)));

    #if MICROPY_ENABLE_FINALISER
    FTB_CLEAR(area, block);
    #endif

    #if MICROPY_GC_SPLIT_HEAP
    if (MP_STATE_MEM(gc_last_free_area) != area) {
        // We freed something but it isn't the current area. Reset the
        // last free area to the start for a rescan. Note that this won't
        // give much of a performance hit, since areas that are completely
        // filled will likely be skipped (the gc_last_free_atb_index
        // points to the last block).
        // The reason why this is necessary is because it is not possible
        // to see which area came first (like it is possible to adjust
        // gc_last_free_atb_index based on whether the freed block is
        // before the last free block).
        MP_STATE_MEM(gc_last_free_area) = &MP_STATE_MEM(area);
    }
    #endif

    // set the last_free pointer to this block if it's earlier in the heap
    if (block / BLOCKS_PER_ATB < area->gc_last_free_atb_index) {
        area->gc_last_free_atb_index = block / BLOCKS_PER_ATB;
    }

    // CIRCUITPY-CHANGE
    #ifdef LOG_HEAP_ACTIVITY
    gc_log_change(start_block, 0);
    #endif

    // free head and all of its tail blocks
    do {
        ATB_ANY_TO_FREE(area, block);
        block += 1;
    } while (ATB_GET_KIND(area, block) == AT_TAIL);

    GC_EXIT();

    #if EXTENSIVE_HEAP_PROFILING
    gc_dump_alloc_table(&mp_plat_print);
    #endif
}

size_t gc_nbytes(const void *ptr) {
    GC_ENTER();

    mp_state_mem_area_t *area;
    #if MICROPY_GC_SPLIT_HEAP
    area = gc_get_ptr_area(ptr);
    #else
    if (VERIFY_PTR(ptr)) {
        area = &MP_STATE_MEM(area);
    } else {
        area = NULL;
    }
    #endif

    if (area) {
        size_t block = BLOCK_FROM_PTR(area, ptr);
        if (ATB_GET_KIND(area, block) == AT_HEAD) {
            // work out number of consecutive blocks in the chain starting with this on
            size_t n_blocks = 0;
            do {
                n_blocks += 1;
            } while (ATB_GET_KIND(area, block + n_blocks) == AT_TAIL);
            GC_EXIT();
            return n_blocks * BYTES_PER_BLOCK;
        }
    }

    // invalid pointer
    GC_EXIT();
    return 0;
}

void *gc_realloc(void *ptr_in, size_t n_bytes, bool allow_move) {
    // check for pure allocation
    if (ptr_in == NULL) {
        // CIRCUITPY-CHANGE
        return gc_alloc(n_bytes, 0);
    }

    // check for pure free
    if (n_bytes == 0) {
        gc_free(ptr_in);
        return NULL;
    }

    if (MP_STATE_THREAD(gc_lock_depth) > 0) {
        return NULL;
    }

    void *ptr = ptr_in;

    GC_ENTER();

    // get the GC block number corresponding to this pointer
    mp_state_mem_area_t *area;
    #if MICROPY_GC_SPLIT_HEAP
    area = gc_get_ptr_area(ptr);
    assert(area);
    #else
    assert(VERIFY_PTR(ptr));
    area = &MP_STATE_MEM(area);
    #endif
    size_t block = BLOCK_FROM_PTR(area, ptr);
    assert(ATB_GET_KIND(area, block) == AT_HEAD);

    // compute number of new blocks that are requested
    size_t new_blocks = (n_bytes + BYTES_PER_BLOCK - 1) / BYTES_PER_BLOCK;

    // Get the total number of consecutive blocks that are already allocated to
    // this chunk of memory, and then count the number of free blocks following
    // it.  Stop if we reach the end of the heap, or if we find enough extra
    // free blocks to satisfy the realloc.  Note that we need to compute the
    // total size of the existing memory chunk so we can correctly and
    // efficiently shrink it (see below for shrinking code).
    size_t n_free = 0;
    size_t n_blocks = 1; // counting HEAD block
    size_t max_block = area->gc_alloc_table_byte_len * BLOCKS_PER_ATB;
    for (size_t bl = block + n_blocks; bl < max_block; bl++) {
        byte block_type = ATB_GET_KIND(area, bl);
        if (block_type == AT_TAIL) {
            n_blocks++;
            continue;
        }
        if (block_type == AT_FREE) {
            n_free++;
            if (n_blocks + n_free >= new_blocks) {
                // stop as soon as we find enough blocks for n_bytes
                break;
            }
            continue;
        }
        break;
    }

    // return original ptr if it already has the requested number of blocks
    if (new_blocks == n_blocks) {
        GC_EXIT();
        return ptr_in;
    }

    // check if we can shrink the allocated area
    if (new_blocks < n_blocks) {
        // free unneeded tail blocks
        for (size_t bl = block + new_blocks, count = n_blocks - new_blocks; count > 0; bl++, count--) {
            ATB_ANY_TO_FREE(area, bl);
        }

        #if MICROPY_GC_SPLIT_HEAP
        if (MP_STATE_MEM(gc_last_free_area) != area) {
            // See comment in gc_free.
            MP_STATE_MEM(gc_last_free_area) = &MP_STATE_MEM(area);
        }
        #endif

        // set the last_free pointer to end of this block if it's earlier in the heap
        if ((block + new_blocks) / BLOCKS_PER_ATB < area->gc_last_free_atb_index) {
            area->gc_last_free_atb_index = (block + new_blocks) / BLOCKS_PER_ATB;
        }

        GC_EXIT();

        #if EXTENSIVE_HEAP_PROFILING
        gc_dump_alloc_table(&mp_plat_print);
        #endif

        // CIRCUITPY-CHANGE
        #ifdef LOG_HEAP_ACTIVITY
        gc_log_change(block, new_blocks);
        #endif

        #if CIRCUITPY_MEMORYMONITOR
        memorymonitor_track_allocation(new_blocks);
        #endif

        return ptr_in;
    }

    // check if we can expand in place
    if (new_blocks <= n_blocks + n_free) {
        // mark few more blocks as used tail
        size_t end_block = block + new_blocks;
        for (size_t bl = block + n_blocks; bl < end_block; bl++) {
            assert(ATB_GET_KIND(area, bl) == AT_FREE);
            ATB_FREE_TO_TAIL(area, bl);
        }

        area->gc_last_used_block = MAX(area->gc_last_used_block, end_block);

        GC_EXIT();

        #if MICROPY_GC_CONSERVATIVE_CLEAR
        // be conservative and zero out all the newly allocated blocks
        memset((byte *)ptr_in + n_blocks * BYTES_PER_BLOCK, 0, (new_blocks - n_blocks) * BYTES_PER_BLOCK);
        #else
        // zero out the additional bytes of the newly allocated blocks (see comment above in gc_alloc)
        memset((byte *)ptr_in + n_bytes, 0, new_blocks * BYTES_PER_BLOCK - n_bytes);
        #endif

        #if EXTENSIVE_HEAP_PROFILING
        gc_dump_alloc_table(&mp_plat_print);
        #endif

        // CIRCUITPY-CHANGE
        #ifdef LOG_HEAP_ACTIVITY
        gc_log_change(block, new_blocks);
        #endif

        #if CIRCUITPY_MEMORYMONITOR
        memorymonitor_track_allocation(new_blocks);
        #endif

        return ptr_in;
    }

    uint8_t alloc_flags = 0;
    #if MICROPY_ENABLE_FINALISER
    if (FTB_GET(area, block)) {
        alloc_flags |= GC_ALLOC_FLAG_HAS_FINALISER;
    }
    #endif

    // CIRCUITPY-CHANGE
    #if MICROPY_ENABLE_SELECTIVE_COLLECT
    if (!CTB_GET(area, block)) {
        alloc_flags |= GC_ALLOC_FLAG_DO_NOT_COLLECT;
    }
    #endif

    GC_EXIT();

    if (!allow_move) {
        // not allowed to move memory block so return failure
        return NULL;
    }

    // can't resize inplace; try to find a new contiguous chain
    // CIRCUITPY-CHANGE
    void *ptr_out = gc_alloc(n_bytes, alloc_flags);

    // check that the alloc succeeded
    if (ptr_out == NULL) {
        return NULL;
    }

    DEBUG_printf("gc_realloc(%p -> %p)\n", ptr_in, ptr_out);
    memcpy(ptr_out, ptr_in, n_blocks * BYTES_PER_BLOCK);
    gc_free(ptr_in);
    return ptr_out;
}

void gc_dump_info(const mp_print_t *print) {
    gc_info_t info;
    gc_info(&info);
    mp_printf(print, "GC: total: %u, used: %u, free: %u",
        (uint)info.total, (uint)info.used, (uint)info.free);
    #if MICROPY_GC_SPLIT_HEAP_AUTO
    mp_printf(print, ", max new split: %u", (uint)info.max_new_split);
    #endif
    mp_printf(print, "\n No. of 1-blocks: %u, 2-blocks: %u, max blk sz: %u, max free sz: %u\n",
        (uint)info.num_1block, (uint)info.num_2block, (uint)info.max_block, (uint)info.max_free);
}

void gc_dump_alloc_table(const mp_print_t *print) {
    GC_ENTER();
    static const size_t DUMP_BYTES_PER_LINE = 64;
    for (mp_state_mem_area_t *area = &MP_STATE_MEM(area); area != NULL; area = NEXT_AREA(area)) {
        #if !EXTENSIVE_HEAP_PROFILING
        // When comparing heap output we don't want to print the starting
        // pointer of the heap because it changes from run to run.
        mp_printf(print, "GC memory layout; from %p:", area->gc_pool_start);
        #endif
        for (size_t bl = 0; bl < area->gc_alloc_table_byte_len * BLOCKS_PER_ATB; bl++) {
            if (bl % DUMP_BYTES_PER_LINE == 0) {
                // a new line of blocks
                {
                    // check if this line contains only free blocks
                    size_t bl2 = bl;
                    while (bl2 < area->gc_alloc_table_byte_len * BLOCKS_PER_ATB && ATB_GET_KIND(area, bl2) == AT_FREE) {
                        bl2++;
                    }
                    if (bl2 - bl >= 2 * DUMP_BYTES_PER_LINE) {
                        // there are at least 2 lines containing only free blocks, so abbreviate their printing
                        mp_printf(print, "\n       (%u lines all free)", (uint)(bl2 - bl) / DUMP_BYTES_PER_LINE);
                        bl = bl2 & (~(DUMP_BYTES_PER_LINE - 1));
                        if (bl >= area->gc_alloc_table_byte_len * BLOCKS_PER_ATB) {
                            // got to end of heap
                            break;
                        }
                    }
                }
                // print header for new line of blocks
                // (the cast to uint32_t is for 16-bit ports)
                mp_printf(print, "\n%08x: ", (uint)(bl * BYTES_PER_BLOCK));
            }
            int c = ' ';
            switch (ATB_GET_KIND(area, bl)) {
                case AT_FREE:
                    c = '.';
                    break;
                /* this prints out if the object is reachable from BSS or STACK (for unix only)
                case AT_HEAD: {
                    c = 'h';
                    void **ptrs = (void**)(void*)&mp_state_ctx;
                    mp_uint_t len = offsetof(mp_state_ctx_t, vm.stack_top) / sizeof(mp_uint_t);
                    for (mp_uint_t i = 0; i < len; i++) {
                        mp_uint_t ptr = (mp_uint_t)ptrs[i];
                        if (gc_get_ptr_area(ptr) && BLOCK_FROM_PTR(ptr) == bl) {
                            c = 'B';
                            break;
                        }
                    }
                    if (c == 'h') {
                        ptrs = (void**)&c;
                        len = ((mp_uint_t)MP_STATE_THREAD(stack_top) - (mp_uint_t)&c) / sizeof(mp_uint_t);
                        for (mp_uint_t i = 0; i < len; i++) {
                            mp_uint_t ptr = (mp_uint_t)ptrs[i];
                            if (gc_get_ptr_area(ptr) && BLOCK_FROM_PTR(ptr) == bl) {
                                c = 'S';
                                break;
                            }
                        }
                    }
                    break;
                }
                */
                /* this prints the uPy object type of the head block */
                case AT_HEAD: {
                    // CIRCUITPY-CHANGE: compiler warning avoidance
                    #pragma GCC diagnostic push
                    #pragma GCC diagnostic ignored "-Wcast-align"
                    void **ptr = (void **)(area->gc_pool_start + bl * BYTES_PER_BLOCK);
                    #pragma GCC diagnostic pop
                    if (*ptr == &mp_type_tuple) {
                        c = 'T';
                    } else if (*ptr == &mp_type_list) {
                        c = 'L';
                    } else if (*ptr == &mp_type_dict) {
                        c = 'D';
                    } else if (*ptr == &mp_type_str || *ptr == &mp_type_bytes) {
                        c = 'S';
                    }
                    #if MICROPY_PY_BUILTINS_BYTEARRAY
                    else if (*ptr == &mp_type_bytearray) {
                        c = 'A';
                    }
                    #endif
                    #if MICROPY_PY_ARRAY
                    else if (*ptr == &mp_type_array) {
                        c = 'A';
                    }
                    #endif
                    #if MICROPY_PY_BUILTINS_FLOAT
                    else if (*ptr == &mp_type_float) {
                        c = 'F';
                    }
                    #endif
                    else if (*ptr == &mp_type_fun_bc) {
                        c = 'B';
                    } else if (*ptr == &mp_type_module) {
                        c = 'M';
                    } else {
                        c = 'h';
                        #if 0
                        // This code prints "Q" for qstr-pool data, and "q" for qstr-str
                        // data.  It can be useful to see how qstrs are being allocated,
                        // but is disabled by default because it is very slow.
                        for (qstr_pool_t *pool = MP_STATE_VM(last_pool); c == 'h' && pool != NULL; pool = pool->prev) {
                            if ((qstr_pool_t *)ptr == pool) {
                                c = 'Q';
                                break;
                            }
                            for (const byte **q = pool->qstrs, **q_top = pool->qstrs + pool->len; q < q_top; q++) {
                                if ((const byte *)ptr == *q) {
                                    c = 'q';
                                    break;
                                }
                            }
                        }
                        #endif
                    }
                    break;
                }
                case AT_TAIL:
                    c = '=';
                    break;
                case AT_MARK:
                    c = 'm';
                    break;
            }
            mp_printf(print, "%c", c);
        }
        mp_print_str(print, "\n");
    }
    GC_EXIT();
}

#endif // MICROPY_ENABLE_GC<|MERGE_RESOLUTION|>--- conflicted
+++ resolved
@@ -146,7 +146,6 @@
 #define GC_EXIT()
 #endif
 
-<<<<<<< HEAD
 // CIRCUITPY-CHANGE
 #ifdef LOG_HEAP_ACTIVITY
 volatile uint32_t change_me;
@@ -159,7 +158,6 @@
 #pragma GCC pop_options
 #endif
 
-=======
 // Static functions for individual steps of the GC mark/sweep sequence
 static void gc_collect_start_common(void);
 static void *gc_get_ptr(void **ptrs, int i);
@@ -171,7 +169,6 @@
 static void gc_deal_with_stack_overflow(void);
 static void gc_sweep_run_finalisers(void);
 static void gc_sweep_free_blocks(void);
->>>>>>> f498a16c
 
 // TODO waste less memory; currently requires that all entries in alloc_table have a corresponding block in pool
 static void gc_setup_area(mp_state_mem_area_t *area, void *start, void *end) {
@@ -421,7 +418,7 @@
 
 #endif
 
-// CIRCUITPY-CHANGE
+// CIRCUITPY-CHANGE: additional function
 void gc_deinit(void) {
     // Run any finalisers before we stop using the heap. This will also free
     // any additional heap areas (but not the first.)
@@ -446,7 +443,7 @@
     return MP_STATE_THREAD(gc_lock_depth) != 0;
 }
 
-// CIRCUITPY-CHANGE
+// CIRCUITPY-CHANGE: additional function
 bool gc_ptr_on_heap(void *ptr) {
     for (mp_state_mem_area_t *area = &MP_STATE_MEM(area); area != NULL; area = NEXT_AREA(area)) {
         if (ptr >= (void *)area->gc_pool_start   // must be above start of pool
@@ -552,6 +549,7 @@
 // blocks on the stack. When all children have been checked, pop off the
 // topmost block on the stack and repeat with that one.
 // CIRCUITPY-CHANGE: We don't instrument these functions because they occur a lot during GC and
+// fill up the output buffer quickly.
 #if MICROPY_GC_SPLIT_HEAP
 static void MP_NO_INSTRUMENT PLACE_IN_ITCM(gc_mark_subtree)(mp_state_mem_area_t * area, size_t block)
 #else
@@ -779,38 +777,12 @@
     }
 }
 
-<<<<<<< HEAD
-void gc_collect_start(void) {
-    GC_ENTER();
-    MP_STATE_THREAD(gc_lock_depth)++;
-    #if MICROPY_GC_ALLOC_THRESHOLD
-    MP_STATE_MEM(gc_alloc_amount) = 0;
-    #endif
-    MP_STATE_MEM(gc_stack_overflow) = 0;
-
-    // Trace root pointers.  This relies on the root pointers being organised
-    // correctly in the mp_state_ctx structure.  We scan nlr_top, dict_locals,
-    // dict_globals, then the root pointer section of mp_state_vm.
-    void **ptrs = (void **)(void *)&mp_state_ctx;
-    size_t root_start = offsetof(mp_state_ctx_t, thread.dict_locals);
-    size_t root_end = offsetof(mp_state_ctx_t, vm.qstr_last_chunk);
-    gc_collect_root(ptrs + root_start / sizeof(void *), (root_end - root_start) / sizeof(void *));
-
-    #if MICROPY_ENABLE_PYSTACK
-    // Trace root pointers from the Python stack.
-    ptrs = (void **)(void *)MP_STATE_THREAD(pystack_start);
-    gc_collect_root(ptrs, (MP_STATE_THREAD(pystack_cur) - MP_STATE_THREAD(pystack_start)) / sizeof(void *));
-    #endif
-}
-
-// CIRCUITPY-CHANGE
+// CIRCUITPY-CHANGE: add function
 void gc_collect_ptr(void *ptr) {
     void *ptrs[1] = { ptr };
     gc_collect_root(ptrs, 1);
 }
 
-=======
->>>>>>> f498a16c
 // Address sanitizer needs to know that the access to ptrs[i] must always be
 // considered OK, even if it's a load from an address that would normally be
 // prohibited (due to being undefined, in a red zone, etc).
@@ -900,7 +872,8 @@
     GC_EXIT();
 }
 
-// CIRCUITPY-CHANGE: C code may be used when the VM heap isn't active. This
+// CIRCUITPY-CHANGE: New function.
+// C code may be used when the VM heap isn't active. This function
 // allows that code to test if it is. It can use the outer pool if needed.
 bool gc_alloc_possible(void) {
     return MP_STATE_MEM(area).gc_pool_start != 0;
@@ -1357,12 +1330,13 @@
 
     uint8_t alloc_flags = 0;
     #if MICROPY_ENABLE_FINALISER
+    // CIRCUITPY-CHANGE for selective collect
     if (FTB_GET(area, block)) {
         alloc_flags |= GC_ALLOC_FLAG_HAS_FINALISER;
     }
     #endif
 
-    // CIRCUITPY-CHANGE
+    // CIRCUITPY-CHANGE for selective collect
     #if MICROPY_ENABLE_SELECTIVE_COLLECT
     if (!CTB_GET(area, block)) {
         alloc_flags |= GC_ALLOC_FLAG_DO_NOT_COLLECT;
