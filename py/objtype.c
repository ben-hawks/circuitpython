/*
 * This file is part of the MicroPython project, http://micropython.org/
 *
 * The MIT License (MIT)
 *
 * SPDX-FileCopyrightText: Copyright (c) 2013-2018 Damien P. George
 * SPDX-FileCopyrightText: Copyright (c) 2014-2018 Paul Sokolovsky
 *
 * Permission is hereby granted, free of charge, to any person obtaining a copy
 * of this software and associated documentation files (the "Software"), to deal
 * in the Software without restriction, including without limitation the rights
 * to use, copy, modify, merge, publish, distribute, sublicense, and/or sell
 * copies of the Software, and to permit persons to whom the Software is
 * furnished to do so, subject to the following conditions:
 *
 * The above copyright notice and this permission notice shall be included in
 * all copies or substantial portions of the Software.
 *
 * THE SOFTWARE IS PROVIDED "AS IS", WITHOUT WARRANTY OF ANY KIND, EXPRESS OR
 * IMPLIED, INCLUDING BUT NOT LIMITED TO THE WARRANTIES OF MERCHANTABILITY,
 * FITNESS FOR A PARTICULAR PURPOSE AND NONINFRINGEMENT. IN NO EVENT SHALL THE
 * AUTHORS OR COPYRIGHT HOLDERS BE LIABLE FOR ANY CLAIM, DAMAGES OR OTHER
 * LIABILITY, WHETHER IN AN ACTION OF CONTRACT, TORT OR OTHERWISE, ARISING FROM,
 * OUT OF OR IN CONNECTION WITH THE SOFTWARE OR THE USE OR OTHER DEALINGS IN
 * THE SOFTWARE.
 */

#include <stdio.h>
#include <stddef.h>
#include <string.h>
#include <assert.h>

#include "py/objtype.h"
#include "py/runtime.h"

#include "supervisor/shared/stack.h"
#include "supervisor/shared/translate/translate.h"

#if MICROPY_DEBUG_VERBOSE // print debugging info
#define DEBUG_PRINT (1)
#define DEBUG_printf DEBUG_printf
#else // don't print debugging info
#define DEBUG_PRINT (0)
#define DEBUG_printf(...) (void)0
#endif

#define ENABLE_SPECIAL_ACCESSORS \
    (MICROPY_PY_DESCRIPTORS || MICROPY_PY_DELATTR_SETATTR || MICROPY_PY_BUILTINS_PROPERTY)

STATIC mp_obj_t static_class_method_make_new(const mp_obj_type_t *self, size_t n_args, size_t n_kw, const mp_obj_t *args);

/******************************************************************************/
// instance object

STATIC int instance_count_native_bases(const mp_obj_type_t *type, const mp_obj_type_t **last_native_base) {
    int count = 0;
    for (;;) {
        if (type == &mp_type_object) {
            // Not a "real" type, end search here.
            return count;
        }
        if (mp_obj_is_native_type(type)) {
            // Native types don't have parents (at least not from our perspective) so end.
            *last_native_base = type;
            return count + 1;
<<<<<<< HEAD
        }
        const void *parent = mp_type_get_parent_slot(type);
        if (parent == NULL) {
            // No parents so end search here.
            return count;
        #if MICROPY_MULTIPLE_INHERITANCE
        } else if (((mp_obj_base_t *)parent)->type == &mp_type_tuple) {
            // Multiple parents, search through them all recursively.
            const mp_obj_tuple_t *parent_tuple = parent;
=======
        } else if (!MP_OBJ_TYPE_HAS_SLOT(type, parent)) {
            // No parents so end search here.
            return count;
        #if MICROPY_MULTIPLE_INHERITANCE
        } else if (((mp_obj_base_t *)MP_OBJ_TYPE_GET_SLOT(type, parent))->type == &mp_type_tuple) {
            // Multiple parents, search through them all recursively.
            const mp_obj_tuple_t *parent_tuple = MP_OBJ_TYPE_GET_SLOT(type, parent);
>>>>>>> 294baf52
            const mp_obj_t *item = parent_tuple->items;
            const mp_obj_t *top = item + parent_tuple->len;
            for (; item < top; ++item) {
                assert(mp_obj_is_type(*item, &mp_type_type));
                const mp_obj_type_t *bt = (const mp_obj_type_t *)MP_OBJ_TO_PTR(*item);
                count += instance_count_native_bases(bt, last_native_base);
            }
            return count;
        #endif
        } else {
            // A single parent, use iteration to continue the search.
<<<<<<< HEAD
            type = parent;
=======
            type = MP_OBJ_TYPE_GET_SLOT(type, parent);
>>>>>>> 294baf52
        }
    }
}

// This wrapper function is allows a subclass of a native type to call the
// __init__() method (corresponding to type->make_new) of the native type.
STATIC mp_obj_t native_base_init_wrapper(size_t n_args, const mp_obj_t *pos_args, mp_map_t *kw_args) {
    mp_obj_instance_t *self = MP_OBJ_TO_PTR(pos_args[0]);
    const mp_obj_type_t *native_base = NULL;
    instance_count_native_bases(self->base.type, &native_base);
<<<<<<< HEAD

    size_t n_kw = kw_args ? kw_args->used : 0;

    // consume the type object
    pos_args++;
    n_args--;

    mp_obj_t *args2 = m_new(mp_obj_t, n_args + 2 * n_kw);
    // copy in args
    memcpy(args2, pos_args, n_args * sizeof(mp_obj_t));
    // copy in kwargs
    if (n_kw) {
        memcpy(args2 + n_args, kw_args->table, 2 * n_kw * sizeof(mp_obj_t));
    }
    self->subobj[0] = native_base->make_new(native_base, n_args, n_kw, args2);
    m_del(mp_obj_t, args2, n_args + 2 * n_kw);

=======
    self->subobj[0] = MP_OBJ_TYPE_GET_SLOT(native_base, make_new)(native_base, n_args - 1, 0, args + 1);
>>>>>>> 294baf52
    return mp_const_none;
}

STATIC MP_DEFINE_CONST_FUN_OBJ_KW(native_base_init_wrapper_obj, 1, native_base_init_wrapper);

#if !MICROPY_CPYTHON_COMPAT
STATIC
#endif
mp_obj_instance_t *mp_obj_new_instance(const mp_obj_type_t *class, const mp_obj_type_t **native_base) {
    size_t num_native_bases = instance_count_native_bases(class, native_base);
    assert(num_native_bases < 2);
    mp_obj_instance_t *o = mp_obj_malloc_var(mp_obj_instance_t, mp_obj_t, num_native_bases, class);
    mp_map_init(&o->members, 0);
    // Initialise the native base-class slot (should be 1 at most) with a valid
    // object.  It doesn't matter which object, so long as it can be uniquely
    // distinguished from a native class that is initialised.
    if (num_native_bases != 0) {
        o->subobj[0] = MP_OBJ_FROM_PTR(&native_base_init_wrapper_obj);
    }
    return o;
}

// When instances are first created they have the base_init wrapper as their native parent's
// instance because make_new combines __new__ and __init__. This object is invalid for the native
// code so it must call this method to ensure that the given object has been __init__'d and is
// valid.
void mp_obj_assert_native_inited(mp_obj_t native_object) {
    if (native_object == MP_OBJ_FROM_PTR(&native_base_init_wrapper_obj)) {
        mp_raise_NotImplementedError(MP_ERROR_TEXT("Call super().__init__() before accessing native object."));
    }
}

// TODO
// This implements depth-first left-to-right MRO, which is not compliant with Python3 MRO
// http://python-history.blogspot.com/2010/06/method-resolution-order.html
// https://www.python.org/download/releases/2.3/mro/
//
// will keep lookup->dest[0]'s value (should be MP_OBJ_NULL on invocation) if attribute
// is not found
// will set lookup->dest[0] to MP_OBJ_SENTINEL if special method was found in a native
// type base via slot id (as specified by lookup->slot_offset). As there can be only one
// native base, it's known that it applies to instance->subobj[0]. In most cases, we also
// don't need to know which type it was - because instance->subobj[0] is of that type.
// The only exception is when object is not yet constructed, then we need to know base
// native type to construct its instance->subobj[0] from. But this case is handled via
// instance_count_native_bases(), which returns a native base which it saw.
struct class_lookup_data {
    mp_obj_instance_t *obj;
    qstr attr;
    size_t slot_offset;
    mp_obj_t *dest;
    bool is_type;
};

STATIC void mp_obj_class_lookup(struct class_lookup_data *lookup, const mp_obj_type_t *type) {
    assert(lookup->dest[0] == MP_OBJ_NULL);
    assert(lookup->dest[1] == MP_OBJ_NULL);
    for (;;) {
        DEBUG_printf("mp_obj_class_lookup: Looking up %s in %s\n", qstr_str(lookup->attr), qstr_str(type->name));
        // Optimize special method lookup for native types
        // This avoids extra method_name => slot lookup. On the other hand,
        // this should not be applied to class types, as will result in extra
        // lookup either.
<<<<<<< HEAD
        if (lookup->meth_offset != 0 && mp_obj_is_native_type(type)) {
            #pragma GCC diagnostic push
            #pragma GCC diagnostic ignored "-Wcast-align"
            size_t sz = mp_type_size(type);
            if (lookup->meth_offset < sz && *(void **)((char *)type + lookup->meth_offset) != NULL) {
                #pragma GCC diagnostic pop
=======
        if (lookup->slot_offset != 0 && mp_obj_is_native_type(type)) {
            // Check if there is a non-zero value in the specified slot index,
            // with a special case for getiter where the slot won't be set
            // for MP_TYPE_FLAG_ITER_IS_STREAM.
            if (MP_OBJ_TYPE_HAS_SLOT_BY_OFFSET(type, lookup->slot_offset) || (lookup->slot_offset == MP_OBJ_TYPE_OFFSETOF_SLOT(iter) && type->flags & MP_TYPE_FLAG_ITER_IS_STREAM)) {
>>>>>>> 294baf52
                DEBUG_printf("mp_obj_class_lookup: Matched special meth slot (off=%d) for %s\n",
                    lookup->slot_offset, qstr_str(lookup->attr));
                lookup->dest[0] = MP_OBJ_SENTINEL;
                return;
            }
        }

        if (MP_OBJ_TYPE_HAS_SLOT(type, locals_dict)) {
            // search locals_dict (the set of methods/attributes)
            assert(mp_obj_is_dict_or_ordereddict(MP_OBJ_FROM_PTR(MP_OBJ_TYPE_GET_SLOT(type, locals_dict)))); // MicroPython restriction, for now
            mp_map_t *locals_map = &MP_OBJ_TYPE_GET_SLOT(type, locals_dict)->map;
            mp_map_elem_t *elem = mp_map_lookup(locals_map, MP_OBJ_NEW_QSTR(lookup->attr), MP_MAP_LOOKUP);
            if (elem != NULL) {
                if (lookup->is_type) {
                    // If we look up a class method, we need to return original type for which we
                    // do a lookup, not a (base) type in which we found the class method.
                    const mp_obj_type_t *org_type = (const mp_obj_type_t *)lookup->obj;
                    mp_convert_member_lookup(MP_OBJ_NULL, org_type, elem->value, lookup->dest);
                } else if (mp_obj_is_type(elem->value, &mp_type_property)) {
                    lookup->dest[0] = elem->value;
                    return;
                } else {
                    mp_obj_instance_t *obj = lookup->obj;
                    mp_convert_member_lookup(MP_OBJ_FROM_PTR(obj), type, elem->value, lookup->dest);
                }
                #if DEBUG_PRINT
                DEBUG_printf("mp_obj_class_lookup: Returning: ");
                mp_obj_print_helper(MICROPY_DEBUG_PRINTER, lookup->dest[0], PRINT_REPR);
                if (lookup->dest[1] != MP_OBJ_NULL) {
                    // Don't try to repr() lookup->dest[1], as we can be called recursively
                    DEBUG_printf(" <%s @%p>", mp_obj_get_type_str(lookup->dest[1]), MP_OBJ_TO_PTR(lookup->dest[1]));
                }
                DEBUG_printf("\n");
                #endif
                return;
            }
        }

        // Previous code block takes care about attributes defined in .locals_dict,
        // but some attributes of native types may be handled using .load_attr method,
        // so make sure we try to lookup those too.
        if (lookup->obj != NULL && !lookup->is_type && mp_obj_is_native_type(type) && type != &mp_type_object /* object is not a real type */) {
            mp_load_method_maybe(lookup->obj->subobj[0], lookup->attr, lookup->dest);
            if (lookup->dest[0] != MP_OBJ_NULL) {
                return;
            }
        }

        // attribute not found, keep searching base classes

<<<<<<< HEAD
        const void *parent = mp_type_get_parent_slot(type);
        if (parent == NULL) {
=======
        if (!MP_OBJ_TYPE_HAS_SLOT(type, parent)) {
>>>>>>> 294baf52
            DEBUG_printf("mp_obj_class_lookup: No more parents\n");
            return;
        }
        #if MICROPY_MULTIPLE_INHERITANCE
<<<<<<< HEAD
        if (((mp_obj_base_t *)parent)->type == &mp_type_tuple) {
            const mp_obj_tuple_t *parent_tuple = parent;
=======
        } else if (((mp_obj_base_t *)MP_OBJ_TYPE_GET_SLOT(type, parent))->type == &mp_type_tuple) {
            const mp_obj_tuple_t *parent_tuple = MP_OBJ_TYPE_GET_SLOT(type, parent);
>>>>>>> 294baf52
            const mp_obj_t *item = parent_tuple->items;
            const mp_obj_t *top = item + parent_tuple->len - 1;
            for (; item < top; ++item) {
                assert(mp_obj_is_type(*item, &mp_type_type));
                mp_obj_type_t *bt = (mp_obj_type_t *)MP_OBJ_TO_PTR(*item);
                if (bt == &mp_type_object) {
                    // Not a "real" type
                    continue;
                }
                mp_obj_class_lookup(lookup, bt);
                if (lookup->dest[0] != MP_OBJ_NULL) {
                    return;
                }
            }

            // search last base (simple tail recursion elimination)
            assert(mp_obj_is_type(*item, &mp_type_type));
            type = (mp_obj_type_t *)MP_OBJ_TO_PTR(*item);
<<<<<<< HEAD
            continue;
=======
        #endif
        } else {
            type = MP_OBJ_TYPE_GET_SLOT(type, parent);
>>>>>>> 294baf52
        }
        #endif
        type = parent;
        if (type == &mp_type_object) {
            // Not a "real" type
            return;
        }
    }
}

STATIC void instance_print(const mp_print_t *print, mp_obj_t self_in, mp_print_kind_t kind) {
    mp_obj_instance_t *self = MP_OBJ_TO_PTR(self_in);
    qstr meth = (kind == PRINT_STR) ? MP_QSTR___str__ : MP_QSTR___repr__;
    mp_obj_t member[2] = {MP_OBJ_NULL};
    struct class_lookup_data lookup = {
        .obj = self,
        .attr = meth,
        .slot_offset = MP_OBJ_TYPE_OFFSETOF_SLOT(print),
        .dest = member,
        .is_type = false,
    };
    mp_obj_class_lookup(&lookup, self->base.type);
    if (member[0] == MP_OBJ_NULL && kind == PRINT_STR) {
        // If there's no __str__, fall back to __repr__
        lookup.attr = MP_QSTR___repr__;
        lookup.slot_offset = 0;
        mp_obj_class_lookup(&lookup, self->base.type);
    }

    if (member[0] == MP_OBJ_SENTINEL) {
        // Handle Exception subclasses specially
        if (mp_obj_is_native_exception_instance(self->subobj[0])) {
            if (kind != PRINT_STR) {
                mp_print_str(print, qstr_str(self->base.type->name));
            }
            mp_obj_print_helper(print, self->subobj[0], kind | PRINT_EXC_SUBCLASS);
        } else {
            mp_obj_print_helper(print, self->subobj[0], kind);
        }
        return;
    }

    if (member[0] != MP_OBJ_NULL) {
        mp_obj_t r = mp_call_function_1(member[0], self_in);
        mp_obj_print_helper(print, r, PRINT_STR);
        return;
    }

    // TODO: CPython prints fully-qualified type name
    mp_printf(print, "<%q object at %p>", mp_obj_get_type_qstr(self_in), self);
}

STATIC mp_obj_t mp_obj_instance_make_new(const mp_obj_type_t *self, size_t n_args, size_t n_kw, const mp_obj_t *args) {
    assert(mp_obj_is_instance_type(self));

    // look for __new__ function
    mp_obj_t init_fn[2] = {MP_OBJ_NULL};
    struct class_lookup_data lookup = {
        .obj = NULL,
        .attr = MP_QSTR___new__,
        .slot_offset = MP_OBJ_TYPE_OFFSETOF_SLOT(make_new),
        .dest = init_fn,
        .is_type = false,
    };
    mp_obj_class_lookup(&lookup, self);

    const mp_obj_type_t *native_base = NULL;
    mp_obj_instance_t *o;
    if (init_fn[0] == MP_OBJ_NULL || init_fn[0] == MP_OBJ_SENTINEL) {
        // Either there is no __new__() method defined or there is a native
        // constructor.  In both cases create a blank instance.
        o = mp_obj_new_instance(self, &native_base);

        // Since type->make_new() implements both __new__() and __init__() in
        // one go, of which the latter may be overridden by the Python subclass,
        // we defer (see the end of this function) the call of the native
        // constructor to give a chance for the Python __init__() method to call
        // said native constructor.

    } else {
        // Call Python class __new__ function with all args to create an instance
        mp_obj_t new_ret;
        if (n_args == 0 && n_kw == 0) {
            mp_obj_t args2[1] = {MP_OBJ_FROM_PTR(self)};
            new_ret = mp_call_function_n_kw(init_fn[0], 1, 0, args2);
        } else {
            // TODO(tannewt): Could this be on the stack? It's deleted below.
            mp_obj_t *args2 = m_new(mp_obj_t, 1 + n_args + 2 * n_kw);
            args2[0] = MP_OBJ_FROM_PTR(self);
            memcpy(args2 + 1, args, (n_args + 2 * n_kw) * sizeof(mp_obj_t));
            new_ret = mp_call_function_n_kw(init_fn[0], n_args + 1, n_kw, args2);
            m_del(mp_obj_t, args2, 1 + n_args + 2 * n_kw);
        }

        // https://docs.python.org/3.4/reference/datamodel.html#object.__new__
        // "If __new__() does not return an instance of cls, then the new
        // instance's __init__() method will not be invoked."
        if (mp_obj_get_type(new_ret) != self) {
            return new_ret;
        }

        // The instance returned by __new__() becomes the new object
        o = MP_OBJ_TO_PTR(new_ret);
    }

    // now call Python class __init__ function with all args
    // This method has a chance to call super().__init__() to construct a
    // possible native base class.
    init_fn[0] = init_fn[1] = MP_OBJ_NULL;
    lookup.obj = o;
    lookup.attr = MP_QSTR___init__;
    lookup.slot_offset = 0;
    mp_obj_class_lookup(&lookup, self);
    if (init_fn[0] != MP_OBJ_NULL) {
        mp_obj_t init_ret;
        if (n_args == 0 && n_kw == 0) {
            init_ret = mp_call_method_n_kw(0, 0, init_fn);
        } else {
            // TODO(tannewt): Could this be on the stack? It's deleted below.
            mp_obj_t *args2 = m_new(mp_obj_t, 2 + n_args + 2 * n_kw);
            args2[0] = init_fn[0];
            args2[1] = init_fn[1];
            // copy in kwargs
            memcpy(args2 + 2, args, (n_args + 2 * n_kw) * sizeof(mp_obj_t));
            init_ret = mp_call_method_n_kw(n_args, n_kw, args2);
            m_del(mp_obj_t, args2, 2 + n_args + 2 * n_kw);
        }
        if (init_ret != mp_const_none) {
            #if MICROPY_ERROR_REPORTING <= MICROPY_ERROR_REPORTING_TERSE
            mp_raise_TypeError(MP_ERROR_TEXT("__init__() should return None"));
            #else
            mp_raise_TypeError_varg(MP_ERROR_TEXT("__init__() should return None, not '%q'"),
                mp_obj_get_type_qstr(init_ret));
            #endif
        }
    }

    // If the type had a native base that was not explicitly initialised
    // (constructed) by the Python __init__() method then construct it now.
    if (native_base != NULL && o->subobj[0] == MP_OBJ_FROM_PTR(&native_base_init_wrapper_obj)) {
        o->subobj[0] = MP_OBJ_TYPE_GET_SLOT(native_base, make_new)(native_base, n_args, n_kw, args);
    }

    return MP_OBJ_FROM_PTR(o);
}

// Qstrs for special methods are guaranteed to have a small value, so we use byte
// type to represent them.
const byte mp_unary_op_method_name[MP_UNARY_OP_NUM_RUNTIME] = {
    [MP_UNARY_OP_BOOL] = MP_QSTR___bool__,
    [MP_UNARY_OP_LEN] = MP_QSTR___len__,
    [MP_UNARY_OP_HASH] = MP_QSTR___hash__,
    [MP_UNARY_OP_INT] = MP_QSTR___int__,
    #if MICROPY_PY_ALL_SPECIAL_METHODS
    [MP_UNARY_OP_POSITIVE] = MP_QSTR___pos__,
    [MP_UNARY_OP_NEGATIVE] = MP_QSTR___neg__,
    [MP_UNARY_OP_INVERT] = MP_QSTR___invert__,
    [MP_UNARY_OP_ABS] = MP_QSTR___abs__,
    #endif
    #if MICROPY_PY_BUILTINS_FLOAT
    [MP_UNARY_OP_FLOAT_MAYBE] = MP_QSTR___float__,
    #if MICROPY_PY_BUILTINS_COMPLEX
    [MP_UNARY_OP_COMPLEX_MAYBE] = MP_QSTR___complex__,
    #endif
    #endif
    #if MICROPY_PY_SYS_GETSIZEOF
    [MP_UNARY_OP_SIZEOF] = MP_QSTR___sizeof__,
    #endif
};

STATIC mp_obj_t instance_unary_op(mp_unary_op_t op, mp_obj_t self_in) {
    mp_obj_instance_t *self = MP_OBJ_TO_PTR(self_in);

    #if MICROPY_PY_SYS_GETSIZEOF
    if (MP_UNLIKELY(op == MP_UNARY_OP_SIZEOF)) {
        // TODO: This doesn't count inherited objects (self->subobj)
        const mp_obj_type_t *native_base;
        size_t num_native_bases = instance_count_native_bases(mp_obj_get_type(self_in), &native_base);

        size_t sz = sizeof(*self) + sizeof(*self->subobj) * num_native_bases
            + sizeof(*self->members.table) * self->members.alloc;
        return MP_OBJ_NEW_SMALL_INT(sz);
    }
    #endif

    qstr op_name = mp_unary_op_method_name[op];
    /* Still try to lookup native slot
    if (op_name == 0) {
        return MP_OBJ_NULL;
    }
    */
    mp_obj_t member[2] = {MP_OBJ_NULL};
    struct class_lookup_data lookup = {
        .obj = self,
        .attr = op_name,
<<<<<<< HEAD
        .meth_offset = offsetof(mp_obj_type_t, ext[0].unary_op),
=======
        .slot_offset = MP_OBJ_TYPE_OFFSETOF_SLOT(unary_op),
>>>>>>> 294baf52
        .dest = member,
        .is_type = false,
    };
    mp_obj_class_lookup(&lookup, self->base.type);
    if (member[0] == MP_OBJ_SENTINEL) {
        return mp_unary_op(op, self->subobj[0]);
    } else if (member[0] != MP_OBJ_NULL) {
        mp_obj_t val = mp_call_function_1(member[0], self_in);

        switch (op) {
            case MP_UNARY_OP_HASH:
                // __hash__ must return a small int
                val = MP_OBJ_NEW_SMALL_INT(mp_obj_get_int_truncated(val));
                break;
            case MP_UNARY_OP_INT:
                // Must return int
                if (!mp_obj_is_int(val)) {
                    mp_raise_TypeError(NULL);
                }
                break;
            default:
                // No need to do anything
                ;
        }
        return val;
    } else {
        if (op == MP_UNARY_OP_HASH) {
            lookup.attr = MP_QSTR___eq__;
            mp_obj_class_lookup(&lookup, self->base.type);
            if (member[0] == MP_OBJ_NULL) {
                // https://docs.python.org/3/reference/datamodel.html#object.__hash__
                // "User-defined classes have __eq__() and __hash__() methods by default;
                // with them, all objects compare unequal (except with themselves) and
                // x.__hash__() returns an appropriate value such that x == y implies
                // both that x is y and hash(x) == hash(y)."
                return MP_OBJ_NEW_SMALL_INT((mp_uint_t)self_in);
            }
            // "A class that overrides __eq__() and does not define __hash__() will have its __hash__() implicitly set to None.
            // When the __hash__() method of a class is None, instances of the class will raise an appropriate TypeError"
        }

        return MP_OBJ_NULL; // op not supported
    }
}

// Binary-op enum values not listed here will have the default value of 0 in the
// table, corresponding to MP_QSTRnull, and are therefore unsupported (a lookup will
// fail).  They can be added at the expense of code size for the qstr.
// Qstrs for special methods are guaranteed to have a small value, so we use byte
// type to represent them.
const byte mp_binary_op_method_name[MP_BINARY_OP_NUM_RUNTIME] = {
    [MP_BINARY_OP_LESS] = MP_QSTR___lt__,
    [MP_BINARY_OP_MORE] = MP_QSTR___gt__,
    [MP_BINARY_OP_EQUAL] = MP_QSTR___eq__,
    [MP_BINARY_OP_LESS_EQUAL] = MP_QSTR___le__,
    [MP_BINARY_OP_MORE_EQUAL] = MP_QSTR___ge__,
    [MP_BINARY_OP_NOT_EQUAL] = MP_QSTR___ne__,
    [MP_BINARY_OP_CONTAINS] = MP_QSTR___contains__,

    // If an inplace method is not found a normal method will be used as a fallback
    [MP_BINARY_OP_INPLACE_ADD] = MP_QSTR___iadd__,
    [MP_BINARY_OP_INPLACE_SUBTRACT] = MP_QSTR___isub__,
    #if MICROPY_PY_ALL_INPLACE_SPECIAL_METHODS
    [MP_BINARY_OP_INPLACE_MULTIPLY] = MP_QSTR___imul__,
    [MP_BINARY_OP_INPLACE_MAT_MULTIPLY] = MP_QSTR___imatmul__,
    [MP_BINARY_OP_INPLACE_FLOOR_DIVIDE] = MP_QSTR___ifloordiv__,
    [MP_BINARY_OP_INPLACE_TRUE_DIVIDE] = MP_QSTR___itruediv__,
    [MP_BINARY_OP_INPLACE_MODULO] = MP_QSTR___imod__,
    [MP_BINARY_OP_INPLACE_POWER] = MP_QSTR___ipow__,
    [MP_BINARY_OP_INPLACE_OR] = MP_QSTR___ior__,
    [MP_BINARY_OP_INPLACE_XOR] = MP_QSTR___ixor__,
    [MP_BINARY_OP_INPLACE_AND] = MP_QSTR___iand__,
    [MP_BINARY_OP_INPLACE_LSHIFT] = MP_QSTR___ilshift__,
    [MP_BINARY_OP_INPLACE_RSHIFT] = MP_QSTR___irshift__,
    #endif

    [MP_BINARY_OP_ADD] = MP_QSTR___add__,
    [MP_BINARY_OP_SUBTRACT] = MP_QSTR___sub__,
    #if MICROPY_PY_ALL_SPECIAL_METHODS
    [MP_BINARY_OP_MULTIPLY] = MP_QSTR___mul__,
    [MP_BINARY_OP_MAT_MULTIPLY] = MP_QSTR___matmul__,
    [MP_BINARY_OP_FLOOR_DIVIDE] = MP_QSTR___floordiv__,
    [MP_BINARY_OP_TRUE_DIVIDE] = MP_QSTR___truediv__,
    [MP_BINARY_OP_MODULO] = MP_QSTR___mod__,
    [MP_BINARY_OP_DIVMOD] = MP_QSTR___divmod__,
    [MP_BINARY_OP_POWER] = MP_QSTR___pow__,
    [MP_BINARY_OP_OR] = MP_QSTR___or__,
    [MP_BINARY_OP_XOR] = MP_QSTR___xor__,
    [MP_BINARY_OP_AND] = MP_QSTR___and__,
    [MP_BINARY_OP_LSHIFT] = MP_QSTR___lshift__,
    [MP_BINARY_OP_RSHIFT] = MP_QSTR___rshift__,
    #endif

    #if MICROPY_PY_REVERSE_SPECIAL_METHODS
    [MP_BINARY_OP_REVERSE_ADD] = MP_QSTR___radd__,
    [MP_BINARY_OP_REVERSE_SUBTRACT] = MP_QSTR___rsub__,
    #if MICROPY_PY_ALL_SPECIAL_METHODS
    [MP_BINARY_OP_REVERSE_MULTIPLY] = MP_QSTR___rmul__,
    [MP_BINARY_OP_REVERSE_MAT_MULTIPLY] = MP_QSTR___rmatmul__,
    [MP_BINARY_OP_REVERSE_FLOOR_DIVIDE] = MP_QSTR___rfloordiv__,
    [MP_BINARY_OP_REVERSE_TRUE_DIVIDE] = MP_QSTR___rtruediv__,
    [MP_BINARY_OP_REVERSE_MODULO] = MP_QSTR___rmod__,
    [MP_BINARY_OP_REVERSE_POWER] = MP_QSTR___rpow__,
    [MP_BINARY_OP_REVERSE_OR] = MP_QSTR___ror__,
    [MP_BINARY_OP_REVERSE_XOR] = MP_QSTR___rxor__,
    [MP_BINARY_OP_REVERSE_AND] = MP_QSTR___rand__,
    [MP_BINARY_OP_REVERSE_LSHIFT] = MP_QSTR___rlshift__,
    [MP_BINARY_OP_REVERSE_RSHIFT] = MP_QSTR___rrshift__,
    #endif
    #endif
};

STATIC mp_obj_t instance_binary_op(mp_binary_op_t op, mp_obj_t lhs_in, mp_obj_t rhs_in) {
    // Note: For ducktyping, CPython does not look in the instance members or use
    // __getattr__ or __getattribute__.  It only looks in the class dictionary.
    mp_obj_instance_t *lhs = MP_OBJ_TO_PTR(lhs_in);
retry:;
    qstr op_name = mp_binary_op_method_name[op];
    /* Still try to lookup native slot
    if (op_name == 0) {
        return MP_OBJ_NULL;
    }
    */
    mp_obj_t dest[3] = {MP_OBJ_NULL};
    struct class_lookup_data lookup = {
        .obj = lhs,
        .attr = op_name,
<<<<<<< HEAD
        .meth_offset = offsetof(mp_obj_type_t, ext[0].binary_op),
=======
        .slot_offset = MP_OBJ_TYPE_OFFSETOF_SLOT(binary_op),
>>>>>>> 294baf52
        .dest = dest,
        .is_type = false,
    };
    mp_obj_class_lookup(&lookup, lhs->base.type);

    mp_obj_t res;
    if (dest[0] == MP_OBJ_SENTINEL) {
        res = mp_binary_op(op, lhs->subobj[0], rhs_in);
    } else if (dest[0] != MP_OBJ_NULL) {
        dest[2] = rhs_in;
        res = mp_call_method_n_kw(1, 0, dest);
        res = op == MP_BINARY_OP_CONTAINS ? mp_obj_new_bool(mp_obj_is_true(res)) : res;
    } else {
        // If this was an inplace method, fallback to normal method
        // https://docs.python.org/3/reference/datamodel.html#object.__iadd__ :
        // "If a specific method is not defined, the augmented assignment
        // falls back to the normal methods."
        if (op >= MP_BINARY_OP_INPLACE_OR && op <= MP_BINARY_OP_INPLACE_POWER) {
            op -= MP_BINARY_OP_INPLACE_OR - MP_BINARY_OP_OR;
            goto retry;
        }
        return MP_OBJ_NULL; // op not supported
    }

    #if MICROPY_PY_BUILTINS_NOTIMPLEMENTED
    // NotImplemented means "try other fallbacks (like calling __rop__
    // instead of __op__) and if nothing works, raise TypeError". As
    // MicroPython doesn't implement any fallbacks, signal to raise
    // TypeError right away.
    if (res == mp_const_notimplemented) {
        return MP_OBJ_NULL; // op not supported
    }
    #endif

    return res;
}

STATIC void mp_obj_instance_load_attr(mp_obj_t self_in, qstr attr, mp_obj_t *dest) {
    // logic: look in instance members then class locals
    assert(mp_obj_is_instance_type(mp_obj_get_type(self_in)));
    mp_obj_instance_t *self = MP_OBJ_TO_PTR(self_in);

    // Note: This is fast-path'ed in the VM for the MP_BC_LOAD_ATTR operation.
    mp_map_elem_t *elem = mp_map_lookup(&self->members, MP_OBJ_NEW_QSTR(attr), MP_MAP_LOOKUP);
    if (elem != NULL) {
        // object member, always treated as a value
        dest[0] = elem->value;
        return;
    }
    #if MICROPY_CPYTHON_COMPAT
    if (attr == MP_QSTR___dict__) {
        // Create a new dict with a copy of the instance's map items.
        // This creates, unlike CPython, a read-only __dict__ that can't be modified.
        mp_obj_dict_t dict;
        dict.base.type = &mp_type_dict;
        dict.map = self->members;
        dest[0] = mp_obj_dict_copy(MP_OBJ_FROM_PTR(&dict));
        mp_obj_dict_t *dest_dict = MP_OBJ_TO_PTR(dest[0]);
        dest_dict->map.is_fixed = 1;
        return;
    }
    #endif
    struct class_lookup_data lookup = {
        .obj = self,
        .attr = attr,
        .slot_offset = 0,
        .dest = dest,
        .is_type = false,
    };
    mp_obj_class_lookup(&lookup, self->base.type);
    mp_obj_t member = dest[0];
    if (member != MP_OBJ_NULL) {
        if (!(self->base.type->flags & MP_TYPE_FLAG_HAS_SPECIAL_ACCESSORS)) {
            // Class doesn't have any special accessors to check so return straight away
            return;
        }

        #if MICROPY_PY_BUILTINS_PROPERTY
        if (mp_obj_is_type(member, &mp_type_property)) {
            // object member is a property; delegate the load to the property
            // Note: This is an optimisation for code size and execution time.
            // The proper way to do it is have the functionality just below
            // in a __get__ method of the property object, and then it would
            // be called by the descriptor code down below.  But that way
            // requires overhead for the nested mp_call's and overhead for
            // the code.
            size_t n_proxy;
            const mp_obj_t *proxy = mp_obj_property_get(member, &n_proxy);
            if (proxy[0] == mp_const_none) {
                mp_raise_AttributeError(MP_ERROR_TEXT("unreadable attribute"));
            } else {
                dest[0] = mp_call_function_n_kw(proxy[0], 1, 0, &self_in);
            }
            return;
        }
        #endif

        #if MICROPY_PY_DESCRIPTORS
        // found a class attribute; if it has a __get__ method then call it with the
        // class instance and class as arguments and return the result
        // Note that this is functionally correct but very slow: each load_attr
        // requires an extra mp_load_method_maybe to check for the __get__.
        mp_obj_t attr_get_method[4];
        mp_load_method_maybe(member, MP_QSTR___get__, attr_get_method);
        if (attr_get_method[0] != MP_OBJ_NULL) {
            attr_get_method[2] = self_in;
            attr_get_method[3] = MP_OBJ_FROM_PTR(mp_obj_get_type(self_in));
            dest[0] = mp_call_method_n_kw(2, 0, attr_get_method);
        }
        #endif
        return;
    }

    // try __getattr__
    if (attr != MP_QSTR___getattr__) {
        #if MICROPY_PY_DELATTR_SETATTR
        // If the requested attr is __setattr__/__delattr__ then don't delegate the lookup
        // to __getattr__.  If we followed CPython's behaviour then __setattr__/__delattr__
        // would have already been found in the "object" base class.
        if (attr == MP_QSTR___setattr__ || attr == MP_QSTR___delattr__) {
            return;
        }
        #endif

        mp_obj_t dest2[3];
        mp_load_method_maybe(self_in, MP_QSTR___getattr__, dest2);
        if (dest2[0] != MP_OBJ_NULL) {
            // __getattr__ exists, call it and return its result
            dest2[2] = MP_OBJ_NEW_QSTR(attr);
            dest[0] = mp_call_method_n_kw(1, 0, dest2);
            return;
        }
    }
}

STATIC bool mp_obj_instance_store_attr(mp_obj_t self_in, qstr attr, mp_obj_t value) {
    mp_obj_instance_t *self = MP_OBJ_TO_PTR(self_in);

    if (!(self->base.type->flags & MP_TYPE_FLAG_HAS_SPECIAL_ACCESSORS)) {
        // Class doesn't have any special accessors so skip their checks
        goto skip_special_accessors;
    }

    #if MICROPY_PY_BUILTINS_PROPERTY || MICROPY_PY_DESCRIPTORS
    // With property and/or descriptors enabled we need to do a lookup
    // first in the class dict for the attribute to see if the store should
    // be delegated.
    mp_obj_t member[2] = {MP_OBJ_NULL};
    struct class_lookup_data lookup = {
        .obj = self,
        .attr = attr,
        .slot_offset = 0,
        .dest = member,
        .is_type = false,
    };
    mp_obj_class_lookup(&lookup, self->base.type);

    if (member[0] != MP_OBJ_NULL) {
        #if MICROPY_PY_BUILTINS_PROPERTY
        if (mp_obj_is_type(member[0], &mp_type_property)) {
            // attribute exists and is a property; delegate the store/delete
            // Note: This is an optimisation for code size and execution time.
            // The proper way to do it is have the functionality just below in
            // a __set__/__delete__ method of the property object, and then it
            // would be called by the descriptor code down below.  But that way
            // requires overhead for the nested mp_call's and overhead for
            // the code.
            size_t n_proxy;
            const mp_obj_t *proxy = mp_obj_property_get(member[0], &n_proxy);
            mp_obj_t dest[2] = {self_in, value};
            if (value == MP_OBJ_NULL) {
                // delete attribute
                if (n_proxy < 3 || proxy[2] == mp_const_none) {
                    // TODO better error message?
                    return false;
                } else {
                    mp_call_function_n_kw(proxy[2], 1, 0, dest);
                    return true;
                }
            } else {
                // store attribute
                if (n_proxy < 2 || proxy[1] == mp_const_none) {
                    // TODO better error message?
                    return false;
                } else {
                    mp_call_function_n_kw(proxy[1], 2, 0, dest);
                    return true;
                }
            }
        }
        #endif

        #if MICROPY_PY_DESCRIPTORS
        // found a class attribute; if it has a __set__/__delete__ method then
        // call it with the class instance (and value) as arguments
        if (value == MP_OBJ_NULL) {
            // delete attribute
            mp_obj_t attr_delete_method[3];
            mp_load_method_maybe(member[0], MP_QSTR___delete__, attr_delete_method);
            if (attr_delete_method[0] != MP_OBJ_NULL) {
                attr_delete_method[2] = self_in;
                mp_call_method_n_kw(1, 0, attr_delete_method);
                return true;
            }
        } else {
            // store attribute
            mp_obj_t attr_set_method[4];
            mp_load_method_maybe(member[0], MP_QSTR___set__, attr_set_method);
            if (attr_set_method[0] != MP_OBJ_NULL) {
                attr_set_method[2] = self_in;
                attr_set_method[3] = value;
                mp_call_method_n_kw(2, 0, attr_set_method);
                return true;
            }
        }
        #endif
    }
    #endif

    #if MICROPY_PY_DELATTR_SETATTR
    if (value == MP_OBJ_NULL) {
        // delete attribute
        // try __delattr__ first
        mp_obj_t attr_delattr_method[3];
        mp_load_method_maybe(self_in, MP_QSTR___delattr__, attr_delattr_method);
        if (attr_delattr_method[0] != MP_OBJ_NULL) {
            // __delattr__ exists, so call it
            attr_delattr_method[2] = MP_OBJ_NEW_QSTR(attr);
            mp_call_method_n_kw(1, 0, attr_delattr_method);
            return true;
        }
    } else {
        // store attribute
        // try __setattr__ first
        mp_obj_t attr_setattr_method[4];
        mp_load_method_maybe(self_in, MP_QSTR___setattr__, attr_setattr_method);
        if (attr_setattr_method[0] != MP_OBJ_NULL) {
            // __setattr__ exists, so call it
            attr_setattr_method[2] = MP_OBJ_NEW_QSTR(attr);
            attr_setattr_method[3] = value;
            mp_call_method_n_kw(2, 0, attr_setattr_method);
            return true;
        }
    }
    #endif

skip_special_accessors:

    if (value == MP_OBJ_NULL) {
        // delete attribute
        mp_map_elem_t *elem = mp_map_lookup(&self->members, MP_OBJ_NEW_QSTR(attr), MP_MAP_LOOKUP_REMOVE_IF_FOUND);
        return elem != NULL;
    } else {
        // store attribute
        mp_map_lookup(&self->members, MP_OBJ_NEW_QSTR(attr), MP_MAP_LOOKUP_ADD_IF_NOT_FOUND)->value = value;
        return true;
    }
}

STATIC void mp_obj_instance_attr(mp_obj_t self_in, qstr attr, mp_obj_t *dest) {
    if (dest[0] == MP_OBJ_NULL) {
        mp_obj_instance_load_attr(self_in, attr, dest);
    } else {
        if (mp_obj_instance_store_attr(self_in, attr, dest[1])) {
            dest[0] = MP_OBJ_NULL; // indicate success
        }
    }
}

STATIC mp_obj_t instance_subscr(mp_obj_t self_in, mp_obj_t index, mp_obj_t value) {
    mp_obj_instance_t *self = MP_OBJ_TO_PTR(self_in);
    mp_obj_t member[4] = {MP_OBJ_NULL, MP_OBJ_NULL, index, value};
    struct class_lookup_data lookup = {
        .obj = self,
<<<<<<< HEAD
        .meth_offset = offsetof(mp_obj_type_t, ext[0].subscr),
=======
        .slot_offset = MP_OBJ_TYPE_OFFSETOF_SLOT(subscr),
>>>>>>> 294baf52
        .dest = member,
        .is_type = false,
    };
    if (value == MP_OBJ_NULL) {
        // delete item
        lookup.attr = MP_QSTR___delitem__;
    } else if (value == MP_OBJ_SENTINEL) {
        // load item
        lookup.attr = MP_QSTR___getitem__;
    } else {
        // store item
        lookup.attr = MP_QSTR___setitem__;
    }
    mp_obj_class_lookup(&lookup, self->base.type);
    if (member[0] == MP_OBJ_SENTINEL) {
        const mp_obj_type_t *subobj_type = mp_obj_get_type(self->subobj[0]);
        mp_obj_t ret = subobj_type->ext[0].subscr(self_in, index, value);
        // May have called port specific C code. Make sure it didn't mess up the heap.
        assert_heap_ok();
        return ret;
    } else if (member[0] != MP_OBJ_NULL) {
        size_t n_args = value == MP_OBJ_NULL || value == MP_OBJ_SENTINEL ? 1 : 2;
        mp_obj_t ret = mp_call_method_n_kw(n_args, 0, member);
        if (value == MP_OBJ_SENTINEL) {
            return ret;
        } else {
            return mp_const_none;
        }
    } else {
        return MP_OBJ_NULL; // op not supported
    }
}

STATIC mp_obj_t mp_obj_instance_get_call(mp_obj_t self_in, mp_obj_t *member) {
    mp_obj_instance_t *self = MP_OBJ_TO_PTR(self_in);
    struct class_lookup_data lookup = {
        .obj = self,
        .attr = MP_QSTR___call__,
<<<<<<< HEAD
        .meth_offset = offsetof(mp_obj_type_t, ext[0].call),
=======
        .slot_offset = MP_OBJ_TYPE_OFFSETOF_SLOT(call),
>>>>>>> 294baf52
        .dest = member,
        .is_type = false,
    };
    mp_obj_class_lookup(&lookup, self->base.type);
    return member[0];
}

bool mp_obj_instance_is_callable(mp_obj_t self_in) {
    mp_obj_t member[2] = {MP_OBJ_NULL, MP_OBJ_NULL};
    return mp_obj_instance_get_call(self_in, member) != MP_OBJ_NULL;
}

mp_obj_t mp_obj_instance_call(mp_obj_t self_in, size_t n_args, size_t n_kw, const mp_obj_t *args) {
    mp_obj_t member[2] = {MP_OBJ_NULL, MP_OBJ_NULL};
    mp_obj_t call = mp_obj_instance_get_call(self_in, member);
    if (call == MP_OBJ_NULL) {
        #if MICROPY_ERROR_REPORTING <= MICROPY_ERROR_REPORTING_TERSE
        mp_raise_TypeError(MP_ERROR_TEXT("object not callable"));
        #else
        mp_raise_TypeError_varg(MP_ERROR_TEXT("'%q' object is not callable"),
            mp_obj_get_type_qstr(self_in));
        #endif
    }
    mp_obj_instance_t *self = MP_OBJ_TO_PTR(self_in);
    if (call == MP_OBJ_SENTINEL) {
        return mp_call_function_n_kw(self->subobj[0], n_args, n_kw, args);
    }

    return mp_call_method_self_n_kw(member[0], member[1], n_args, n_kw, args);
}

// Note that iter_buf may be NULL, and needs to be allocated if needed
mp_obj_t mp_obj_instance_getiter(mp_obj_t self_in, mp_obj_iter_buf_t *iter_buf) {
    mp_obj_instance_t *self = MP_OBJ_TO_PTR(self_in);
    mp_obj_t member[2] = {MP_OBJ_NULL};
    struct class_lookup_data lookup = {
        .obj = self,
        .attr = MP_QSTR___iter__,
<<<<<<< HEAD
        .meth_offset = offsetof(mp_obj_type_t, ext[0].getiter),
=======
        .slot_offset = MP_OBJ_TYPE_OFFSETOF_SLOT(iter),
>>>>>>> 294baf52
        .dest = member,
        .is_type = false,
    };
    mp_obj_class_lookup(&lookup, self->base.type);
    if (member[0] == MP_OBJ_NULL) {
        return MP_OBJ_NULL;
    } else if (member[0] == MP_OBJ_SENTINEL) {
        const mp_obj_type_t *type = mp_obj_get_type(self->subobj[0]);
        if (type->flags & MP_TYPE_FLAG_ITER_IS_ITERNEXT) {
            return self->subobj[0];
        } else {
            if (iter_buf == NULL) {
                iter_buf = m_new_obj(mp_obj_iter_buf_t);
            }
            return ((mp_getiter_fun_t)MP_OBJ_TYPE_GET_SLOT(type, iter))(self->subobj[0], iter_buf);
        }
<<<<<<< HEAD
        return type->ext[0].getiter(self->subobj[0], iter_buf);
=======
>>>>>>> 294baf52
    } else {
        return mp_call_method_n_kw(0, 0, member);
    }
}

STATIC mp_int_t instance_get_buffer(mp_obj_t self_in, mp_buffer_info_t *bufinfo, mp_uint_t flags) {
    mp_obj_instance_t *self = MP_OBJ_TO_PTR(self_in);
    mp_obj_t member[2] = {MP_OBJ_NULL};
    struct class_lookup_data lookup = {
        .obj = self,
        .attr = MP_QSTR_, // don't actually look for a method
<<<<<<< HEAD
        .meth_offset = offsetof(mp_obj_type_t, ext[0].buffer_p.get_buffer),
=======
        .slot_offset = MP_OBJ_TYPE_OFFSETOF_SLOT(buffer),
>>>>>>> 294baf52
        .dest = member,
        .is_type = false,
    };
    mp_obj_class_lookup(&lookup, self->base.type);
    if (member[0] == MP_OBJ_SENTINEL) {
        const mp_obj_type_t *type = mp_obj_get_type(self->subobj[0]);
<<<<<<< HEAD
        return type->ext[0].buffer_p.get_buffer(self->subobj[0], bufinfo, flags);
=======
        return MP_OBJ_TYPE_GET_SLOT(type, buffer)(self->subobj[0], bufinfo, flags);
>>>>>>> 294baf52
    } else {
        return 1; // object does not support buffer protocol
    }
}

/******************************************************************************/
// type object
//  - the struct is mp_obj_type_t and is defined in obj.h so const types can be made
//  - there is a constant mp_obj_type_t (called mp_type_type) for the 'type' object
//  - creating a new class (a new type) creates a new mp_obj_type_t

#if ENABLE_SPECIAL_ACCESSORS
STATIC bool check_for_special_accessors(mp_obj_t key, mp_obj_t value) {
    #if MICROPY_PY_DELATTR_SETATTR
    if (key == MP_OBJ_NEW_QSTR(MP_QSTR___setattr__) || key == MP_OBJ_NEW_QSTR(MP_QSTR___delattr__)) {
        return true;
    }
    #endif
    #if MICROPY_PY_BUILTINS_PROPERTY
    if (mp_obj_is_type(value, &mp_type_property)) {
        return true;
    }
    #endif
    #if MICROPY_PY_DESCRIPTORS
    static const uint8_t to_check[] = {
        MP_QSTR___get__, MP_QSTR___set__, MP_QSTR___delete__,
    };
    for (size_t i = 0; i < MP_ARRAY_SIZE(to_check); ++i) {
        mp_obj_t dest_temp[2];
        mp_load_method_protected(value, to_check[i], dest_temp, true);
        if (dest_temp[0] != MP_OBJ_NULL) {
            return true;
        }
    }
    #endif
    return false;
}

STATIC bool map_has_special_accessors(const mp_map_t *map) {
    if (map == NULL) {
        return false;
    }
    for (size_t i = 0; i < map->alloc; i++) {
        if (mp_map_slot_is_filled(map, i)) {
            const mp_map_elem_t *elem = &map->table[i];
            if (check_for_special_accessors(elem->key, elem->value)) {
                return true;
            }
        }
    }
    return false;
}
#endif

STATIC void type_print(const mp_print_t *print, mp_obj_t self_in, mp_print_kind_t kind) {
    (void)kind;
    mp_obj_type_t *self = MP_OBJ_TO_PTR(self_in);
    mp_printf(print, "<class '%q'>", self->name);
}

STATIC mp_obj_t type_make_new(const mp_obj_type_t *type_in, size_t n_args, size_t n_kw, const mp_obj_t *args) {
    (void)type_in;

    mp_arg_check_num(n_args, n_kw, 1, 3, false);

    switch (n_args) {
        case 1:
            return MP_OBJ_FROM_PTR(mp_obj_get_type(args[0]));

        case 3:
            // args[0] = name
            // args[1] = bases tuple
            // args[2] = locals dict
            return mp_obj_new_type(mp_obj_str_get_qstr(args[0]), args[1], args[2]);

        default:
            mp_raise_TypeError(MP_ERROR_TEXT("type takes 1 or 3 arguments"));
    }
}

STATIC mp_obj_t type_call(mp_obj_t self_in, size_t n_args, size_t n_kw, const mp_obj_t *args) {
    // instantiate an instance of a class

    mp_obj_type_t *self = MP_OBJ_TO_PTR(self_in);

    if (!MP_OBJ_TYPE_HAS_SLOT(self, make_new)) {
        #if MICROPY_ERROR_REPORTING <= MICROPY_ERROR_REPORTING_TERSE
        mp_raise_TypeError(MP_ERROR_TEXT("cannot create instance"));
        #else
        mp_raise_TypeError_varg(MP_ERROR_TEXT("cannot create '%q' instances"), self->name);
        #endif
    }

<<<<<<< HEAD
    mp_obj_t o = self->make_new(self, n_args, n_kw, args);
=======
    // make new instance
    mp_obj_t o = MP_OBJ_TYPE_GET_SLOT(self, make_new)(self, n_args, n_kw, args);
>>>>>>> 294baf52

    // return new instance
    return o;
}

STATIC void type_attr(mp_obj_t self_in, qstr attr, mp_obj_t *dest) {
    assert(mp_obj_is_type(self_in, &mp_type_type));
    mp_obj_type_t *self = MP_OBJ_TO_PTR(self_in);

    if (dest[0] == MP_OBJ_NULL) {
        // load attribute
        #if MICROPY_CPYTHON_COMPAT
        if (attr == MP_QSTR___name__) {
            dest[0] = MP_OBJ_NEW_QSTR(self->name);
            return;
        }
        #if MICROPY_CPYTHON_COMPAT
        if (attr == MP_QSTR___dict__) {
            // Returns a read-only dict of the class attributes.
            // If the internal locals is not fixed, a copy will be created.
            const mp_obj_dict_t *dict = MP_OBJ_TYPE_GET_SLOT_OR_NULL(self, locals_dict);
            if (!dict) {
                dict = &mp_const_empty_dict_obj;
            }
            if (dict->map.is_fixed) {
                dest[0] = MP_OBJ_FROM_PTR(dict);
            } else {
                dest[0] = mp_obj_dict_copy(MP_OBJ_FROM_PTR(dict));
                mp_obj_dict_t *dict_copy = MP_OBJ_TO_PTR(dest[0]);
                dict_copy->map.is_fixed = 1;
            }
            return;
        }
        #endif
        if (attr == MP_QSTR___bases__) {
            if (self == &mp_type_object) {
                dest[0] = mp_const_empty_tuple;
                return;
            }
<<<<<<< HEAD
            const void *parent = mp_type_get_parent_slot(self);
            mp_obj_t parent_obj = parent ? MP_OBJ_FROM_PTR(parent) : MP_OBJ_FROM_PTR(&mp_type_object);
=======
            mp_obj_t parent_obj = MP_OBJ_TYPE_HAS_SLOT(self, parent) ? MP_OBJ_FROM_PTR(MP_OBJ_TYPE_GET_SLOT(self, parent)) : MP_OBJ_FROM_PTR(&mp_type_object);
>>>>>>> 294baf52
            #if MICROPY_MULTIPLE_INHERITANCE
            if (mp_obj_is_type(parent_obj, &mp_type_tuple)) {
                dest[0] = parent_obj;
                return;
            }
            #endif
            dest[0] = mp_obj_new_tuple(1, &parent_obj);
            return;
        }
        #endif
        struct class_lookup_data lookup = {
            .obj = (mp_obj_instance_t *)self,
            .attr = attr,
            .slot_offset = 0,
            .dest = dest,
            .is_type = true,
        };
        mp_obj_class_lookup(&lookup, self);
    } else {
        // delete/store attribute

        if (MP_OBJ_TYPE_HAS_SLOT(self, locals_dict)) {
            assert(mp_obj_is_dict_or_ordereddict(MP_OBJ_FROM_PTR(MP_OBJ_TYPE_GET_SLOT(self, locals_dict)))); // MicroPython restriction, for now
            mp_map_t *locals_map = &MP_OBJ_TYPE_GET_SLOT(self, locals_dict)->map;
            if (locals_map->is_fixed) {
                // can't apply delete/store to a fixed map
                return;
            }
            if (dest[1] == MP_OBJ_NULL) {
                // delete attribute
                mp_map_elem_t *elem = mp_map_lookup(locals_map, MP_OBJ_NEW_QSTR(attr), MP_MAP_LOOKUP_REMOVE_IF_FOUND);
                if (elem != NULL) {
                    dest[0] = MP_OBJ_NULL; // indicate success
                }
            } else {
                #if ENABLE_SPECIAL_ACCESSORS
                // Check if we add any special accessor methods with this store
                if (!(self->flags & MP_TYPE_FLAG_HAS_SPECIAL_ACCESSORS)) {
                    if (check_for_special_accessors(MP_OBJ_NEW_QSTR(attr), dest[1])) {
                        if (self->flags & MP_TYPE_FLAG_IS_SUBCLASSED) {
                            // This class is already subclassed so can't have special accessors added
                            mp_raise_msg(&mp_type_AttributeError, MP_ERROR_TEXT("can't add special method to already-subclassed class"));
                        }
                        self->flags |= MP_TYPE_FLAG_HAS_SPECIAL_ACCESSORS;
                    }
                }
                #endif

                // store attribute
                mp_map_elem_t *elem = mp_map_lookup(locals_map, MP_OBJ_NEW_QSTR(attr), MP_MAP_LOOKUP_ADD_IF_NOT_FOUND);
                elem->value = dest[1];
                dest[0] = MP_OBJ_NULL; // indicate success
            }
        }
    }
}

<<<<<<< HEAD
const mp_obj_type_t mp_type_type = {
    { &mp_type_type },
    .flags = MP_TYPE_FLAG_EXTENDED,
    .name = MP_QSTR_type,
    .print = type_print,
    .make_new = type_make_new,
    .attr = type_attr,
    MP_TYPE_EXTENDED_FIELDS(
        .call = type_call,
        .unary_op = mp_generic_unary_op,
        ),
};
=======
MP_DEFINE_CONST_OBJ_TYPE(
    mp_type_type,
    MP_QSTR_type,
    MP_TYPE_FLAG_NONE,
    make_new, type_make_new,
    print, type_print,
    call, type_call,
    unary_op, mp_generic_unary_op,
    attr, type_attr
    );
>>>>>>> 294baf52

mp_obj_t mp_obj_new_type(qstr name, mp_obj_t bases_tuple, mp_obj_t locals_dict) {
    // Verify input objects have expected type
    if (!mp_obj_is_type(bases_tuple, &mp_type_tuple)) {
        mp_raise_TypeError(NULL);
    }
    if (!mp_obj_is_dict_or_ordereddict(locals_dict)) {
        mp_raise_TypeError(NULL);
    }

    // TODO might need to make a copy of locals_dict; at least that's how CPython does it

    // Basic validation of base classes
    uint16_t base_flags = MP_TYPE_FLAG_EQ_NOT_REFLEXIVE
<<<<<<< HEAD
        | MP_TYPE_FLAG_EQ_CHECKS_OTHER_TYPE | MP_TYPE_FLAG_EQ_HAS_NEQ_TEST | MP_TYPE_FLAG_EXTENDED;
=======
        | MP_TYPE_FLAG_EQ_CHECKS_OTHER_TYPE
        | MP_TYPE_FLAG_EQ_HAS_NEQ_TEST
        | MP_TYPE_FLAG_ITER_IS_GETITER
        | MP_TYPE_FLAG_INSTANCE_TYPE;
>>>>>>> 294baf52
    size_t bases_len;
    mp_obj_t *bases_items;
    mp_obj_tuple_get(bases_tuple, &bases_len, &bases_items);
    for (size_t i = 0; i < bases_len; i++) {
        mp_arg_validate_type(bases_items[i], &mp_type_type, MP_QSTR___class__);
        mp_obj_type_t *t = MP_OBJ_TO_PTR(bases_items[i]);
        // TODO: Verify with CPy, tested on function type
        if (!MP_OBJ_TYPE_HAS_SLOT(t, make_new)) {
            #if MICROPY_ERROR_REPORTING <= MICROPY_ERROR_REPORTING_TERSE
            mp_raise_TypeError(MP_ERROR_TEXT("type is not an acceptable base type"));
            #else
            mp_raise_TypeError_varg(
                MP_ERROR_TEXT("type '%q' is not an acceptable base type"), t->name);
            #endif
        }
        #if ENABLE_SPECIAL_ACCESSORS
        if (mp_obj_is_instance_type(t)) {
            t->flags |= MP_TYPE_FLAG_IS_SUBCLASSED;
            base_flags |= t->flags & MP_TYPE_FLAG_HAS_SPECIAL_ACCESSORS;
        }
        #endif
    }

<<<<<<< HEAD
    mp_obj_full_type_t *o = m_new0(mp_obj_full_type_t, 1);
    o->base.type = &mp_type_type;
    o->flags = base_flags;
    o->name = name;
    o->print = instance_print;
    o->make_new = mp_obj_instance_make_new;
    o->attr = mp_obj_instance_attr;
    o->MP_TYPE_CALL = mp_obj_instance_call;
    o->MP_TYPE_UNARY_OP = instance_unary_op;
    o->MP_TYPE_BINARY_OP = instance_binary_op;
    o->MP_TYPE_SUBSCR = instance_subscr;
    o->MP_TYPE_GETITER = mp_obj_instance_getiter;
    // o->iternext = ; not implemented
    o->MP_TYPE_GET_BUFFER = instance_get_buffer;

    if (bases_len > 0) {
        // Inherit protocol from a base class. This allows to define an
        // abstract base class which would translate C-level protocol to
        // Python method calls, and any subclass inheriting from it will
        // support this feature.
        o->MP_TYPE_PROTOCOL = mp_type_get_protocol_slot((mp_obj_type_t *)MP_OBJ_TO_PTR(bases_items[0]));

=======
    const void *base_protocol = NULL;
    if (bases_len > 0) {
        base_protocol = MP_OBJ_TYPE_GET_SLOT_OR_NULL(((mp_obj_type_t *)MP_OBJ_TO_PTR(bases_items[0])), protocol);
    }

    // Allocate a variable-sized mp_obj_type_t with as many slots as we need
    // (currently 10, plus 1 for base, plus 1 for base-protocol).
    // Note: mp_obj_type_t is (2 + 3 + #slots) words, so going from 11 to 12 slots
    // moves from 4 to 5 gc blocks.
    mp_obj_type_t *o = m_new_obj_var0(mp_obj_type_t, void *, 10 + (bases_len ? 1 : 0) + (base_protocol ? 1 : 0));
    o->base.type = &mp_type_type;
    o->flags = base_flags;
    o->name = name;
    MP_OBJ_TYPE_SET_SLOT(o, make_new, mp_obj_instance_make_new, 0);
    MP_OBJ_TYPE_SET_SLOT(o, print, instance_print, 1);
    MP_OBJ_TYPE_SET_SLOT(o, call, mp_obj_instance_call, 2);
    MP_OBJ_TYPE_SET_SLOT(o, unary_op, instance_unary_op, 3);
    MP_OBJ_TYPE_SET_SLOT(o, binary_op, instance_binary_op, 4);
    MP_OBJ_TYPE_SET_SLOT(o, attr, mp_obj_instance_attr, 5);
    MP_OBJ_TYPE_SET_SLOT(o, subscr, instance_subscr, 6);
    MP_OBJ_TYPE_SET_SLOT(o, iter, mp_obj_instance_getiter, 7);
    MP_OBJ_TYPE_SET_SLOT(o, buffer, instance_get_buffer, 8);

    mp_obj_dict_t *locals_ptr = MP_OBJ_TO_PTR(locals_dict);
    MP_OBJ_TYPE_SET_SLOT(o, locals_dict, locals_ptr, 9);

    if (bases_len > 0) {
>>>>>>> 294baf52
        if (bases_len >= 2) {
            #if MICROPY_MULTIPLE_INHERITANCE
            MP_OBJ_TYPE_SET_SLOT(o, parent, MP_OBJ_TO_PTR(bases_tuple), 10);
            #else
            mp_raise_NotImplementedError(MP_ERROR_TEXT("multiple inheritance not supported"));
            #endif
        } else {
            MP_OBJ_TYPE_SET_SLOT(o, parent, MP_OBJ_TO_PTR(bases_items[0]), 10);
        }

        // Inherit protocol from a base class. This allows to define an
        // abstract base class which would translate C-level protocol to
        // Python method calls, and any subclass inheriting from it will
        // support this feature.
        if (base_protocol) {
            MP_OBJ_TYPE_SET_SLOT(o, protocol, base_protocol, 11);
        }
    }

    #if ENABLE_SPECIAL_ACCESSORS
    // Check if the class has any special accessor methods
    if (!(o->flags & MP_TYPE_FLAG_HAS_SPECIAL_ACCESSORS)) {
        for (size_t i = 0; i < locals_ptr->map.alloc; i++) {
            if (mp_map_slot_is_filled(&locals_ptr->map, i)) {
                const mp_map_elem_t *elem = &locals_ptr->map.table[i];
                if (check_for_special_accessors(elem->key, elem->value)) {
                    o->flags |= MP_TYPE_FLAG_HAS_SPECIAL_ACCESSORS;
                    break;
                }
            }
        }
    }
    #endif

    const mp_obj_type_t *native_base;
    size_t num_native_bases = instance_count_native_bases((mp_obj_type_t *)o, &native_base);
    if (num_native_bases > 1) {
        mp_raise_TypeError(MP_ERROR_TEXT("multiple bases have instance lay-out conflict"));
    }

<<<<<<< HEAD
    mp_map_t *locals_map = &o->locals_dict->map;
    #if ENABLE_SPECIAL_ACCESSORS
    // Check if the class has any special accessor methods
    if (!(o->flags & MP_TYPE_FLAG_HAS_SPECIAL_ACCESSORS) &&
        (map_has_special_accessors(locals_map) ||
         (num_native_bases == 1 &&
          native_base->locals_dict != NULL &&
          map_has_special_accessors(&native_base->locals_dict->map)))) {
        o->flags |= MP_TYPE_FLAG_HAS_SPECIAL_ACCESSORS;
    }
    #endif

=======
    mp_map_t *locals_map = &MP_OBJ_TYPE_GET_SLOT(o, locals_dict)->map;
>>>>>>> 294baf52
    mp_map_elem_t *elem = mp_map_lookup(locals_map, MP_OBJ_NEW_QSTR(MP_QSTR___new__), MP_MAP_LOOKUP);
    if (elem != NULL) {
        // __new__ slot exists; check if it is a function
        if (mp_obj_is_fun(elem->value)) {
            // __new__ is a function, wrap it in a staticmethod decorator
            elem->value = static_class_method_make_new(&mp_type_staticmethod, 1, 0, &elem->value);
        }
    }

    return MP_OBJ_FROM_PTR(o);
}

/******************************************************************************/
// super object

typedef struct _mp_obj_super_t {
    mp_obj_base_t base;
    mp_obj_t type;
    mp_obj_t obj;
} mp_obj_super_t;

STATIC void super_print(const mp_print_t *print, mp_obj_t self_in, mp_print_kind_t kind) {
    (void)kind;
    mp_obj_super_t *self = MP_OBJ_TO_PTR(self_in);
    mp_print_str(print, "<super: ");
    mp_obj_print_helper(print, self->type, PRINT_STR);
    mp_print_str(print, ", ");
    mp_obj_print_helper(print, self->obj, PRINT_STR);
    mp_print_str(print, ">");
}

STATIC mp_obj_t super_make_new(const mp_obj_type_t *type_in, size_t n_args, size_t n_kw, const mp_obj_t *args) {
    (void)type_in;
    // 0 arguments are turned into 2 in the compiler
    // 1 argument is not yet implemented
    mp_arg_check_num(n_args, n_kw, 2, 2, false);
    if (!mp_obj_is_type(args[0], &mp_type_type)) {
        mp_raise_TypeError(MP_ERROR_TEXT("first argument to super() must be type"));
    }
    mp_obj_super_t *o = m_new_obj(mp_obj_super_t);
    *o = (mp_obj_super_t) {{type_in}, args[0], args[1]};
    return MP_OBJ_FROM_PTR(o);
}

STATIC void super_attr(mp_obj_t self_in, qstr attr, mp_obj_t *dest) {
    if (dest[0] != MP_OBJ_NULL) {
        // not load attribute
        return;
    }

    assert(mp_obj_is_type(self_in, &mp_type_super));
    mp_obj_super_t *self = MP_OBJ_TO_PTR(self_in);

    assert(mp_obj_is_type(self->type, &mp_type_type));

    mp_obj_type_t *type = MP_OBJ_TO_PTR(self->type);

    struct class_lookup_data lookup = {
        .obj = MP_OBJ_TO_PTR(self->obj),
        .attr = attr,
        .slot_offset = 0,
        .dest = dest,
        .is_type = false,
    };

    // Allow a call super().__init__() to reach any native base classes.
    if (attr == MP_QSTR___init__) {
        lookup.slot_offset = MP_OBJ_TYPE_OFFSETOF_SLOT(make_new);
    }

<<<<<<< HEAD
    const void *parent = mp_type_get_parent_slot(type);
    if (parent == NULL) {
        // no parents, do nothing
    #if MICROPY_MULTIPLE_INHERITANCE
    } else if (((mp_obj_base_t *)parent)->type == &mp_type_tuple) {
        const mp_obj_tuple_t *parent_tuple = parent;
=======
    if (!MP_OBJ_TYPE_HAS_SLOT(type, parent)) {
        // no parents, do nothing
    #if MICROPY_MULTIPLE_INHERITANCE
    } else if (((mp_obj_base_t *)MP_OBJ_TYPE_GET_SLOT(type, parent))->type == &mp_type_tuple) {
        const mp_obj_tuple_t *parent_tuple = MP_OBJ_TYPE_GET_SLOT(type, parent);
>>>>>>> 294baf52
        size_t len = parent_tuple->len;
        const mp_obj_t *items = parent_tuple->items;
        for (size_t i = 0; i < len; i++) {
            assert(mp_obj_is_type(items[i], &mp_type_type));
            if (MP_OBJ_TO_PTR(items[i]) == &mp_type_object) {
                // The "object" type will be searched at the end of this function,
                // and we don't want to lookup native methods in object.
                continue;
            }

            mp_obj_class_lookup(&lookup, (mp_obj_type_t *)MP_OBJ_TO_PTR(items[i]));
            if (dest[0] != MP_OBJ_NULL) {
                break;
            }
        }
    #endif
<<<<<<< HEAD
    } else if (parent != &mp_type_object) {
        mp_obj_class_lookup(&lookup, parent);
=======
    } else if (MP_OBJ_TYPE_GET_SLOT(type, parent) != &mp_type_object) {
        mp_obj_class_lookup(&lookup, MP_OBJ_TYPE_GET_SLOT(type, parent));
>>>>>>> 294baf52
    }

    if (dest[0] != MP_OBJ_NULL) {
        if (dest[0] == MP_OBJ_SENTINEL) {
            // Looked up native __init__ so defer to it
            dest[0] = MP_OBJ_FROM_PTR(&native_base_init_wrapper_obj);
            dest[1] = self->obj;
        } else {
            mp_obj_t member = dest[0];
            // changes to mp_obj_instance_load_attr may require changes
            // here...
            #if MICROPY_PY_BUILTINS_PROPERTY
            if (mp_obj_is_type(member, &mp_type_property)) {
                size_t n_proxy;
                const mp_obj_t *proxy = mp_obj_property_get(member, &n_proxy);
                if (proxy[0] == mp_const_none) {
                    mp_raise_AttributeError(MP_ERROR_TEXT("unreadable attribute"));
                } else {
                    dest[0] = mp_call_function_n_kw(proxy[0], 1, 0, &self_in);
                }
            }
            #endif
            #if MICROPY_PY_DESCRIPTORS
            mp_obj_t attr_get_method[4];
            mp_load_method_maybe(member, MP_QSTR___get__, attr_get_method);
            if (attr_get_method[0] != MP_OBJ_NULL) {
                attr_get_method[2] = self_in;
                attr_get_method[3] = MP_OBJ_FROM_PTR(mp_obj_get_type(self_in));
                dest[0] = mp_call_method_n_kw(2, 0, attr_get_method);
            }
            #endif
        }
        return;
    }

    // Reset slot_offset so we don't look up any native methods in object,
    // because object never takes up the native base-class slot.
    lookup.slot_offset = 0;

    mp_obj_class_lookup(&lookup, &mp_type_object);
}

MP_DEFINE_CONST_OBJ_TYPE(
    mp_type_super,
    MP_QSTR_super,
    MP_TYPE_FLAG_NONE,
    make_new, super_make_new,
    print, super_print,
    attr, super_attr
    );

void mp_load_super_method(qstr attr, mp_obj_t *dest) {
    mp_obj_super_t super = {{&mp_type_super}, dest[1], dest[2]};
    mp_load_method(MP_OBJ_FROM_PTR(&super), attr, dest);
}

/******************************************************************************/
// subclassing and built-ins specific to types

// object and classinfo should be type objects
// (but the function will fail gracefully if they are not)
bool mp_obj_is_subclass_fast(mp_const_obj_t object, mp_const_obj_t classinfo) {
    for (;;) {
        if (object == classinfo) {
            return true;
        }

        // not equivalent classes, keep searching base classes

        // object should always be a type object, but just return false if it's not
        if (!mp_obj_is_type(object, &mp_type_type)) {
            return false;
        }

        const mp_obj_type_t *self = MP_OBJ_TO_PTR(object);
        const void *parent = mp_type_get_parent_slot(self);

<<<<<<< HEAD
        if (parent == NULL) {
            // type has no parents
            return false;
        #if MICROPY_MULTIPLE_INHERITANCE
        } else if (((mp_obj_base_t *)parent)->type == &mp_type_tuple) {
            // get the base objects (they should be type objects)
            const mp_obj_tuple_t *parent_tuple = parent;
=======
        if (!MP_OBJ_TYPE_HAS_SLOT(self, parent)) {
            // type has no parents
            return false;
        #if MICROPY_MULTIPLE_INHERITANCE
        } else if (((mp_obj_base_t *)MP_OBJ_TYPE_GET_SLOT(self, parent))->type == &mp_type_tuple) {
            // get the base objects (they should be type objects)
            const mp_obj_tuple_t *parent_tuple = MP_OBJ_TYPE_GET_SLOT(self, parent);
>>>>>>> 294baf52
            const mp_obj_t *item = parent_tuple->items;
            const mp_obj_t *top = item + parent_tuple->len - 1;

            // iterate through the base objects
            for (; item < top; ++item) {
                if (mp_obj_is_subclass_fast(*item, classinfo)) {
                    return true;
                }
            }

            // search last base (simple tail recursion elimination)
            object = *item;
        #endif
        } else {
            // type has 1 parent
<<<<<<< HEAD
            object = MP_OBJ_FROM_PTR(parent);
=======
            object = MP_OBJ_FROM_PTR(MP_OBJ_TYPE_GET_SLOT(self, parent));
>>>>>>> 294baf52
        }
    }
}

STATIC mp_obj_t mp_obj_is_subclass(mp_obj_t object, mp_obj_t classinfo) {
    size_t len;
    mp_obj_t *items;
    if (mp_obj_is_type(classinfo, &mp_type_type)) {
        len = 1;
        items = &classinfo;
    } else if (mp_obj_is_type(classinfo, &mp_type_tuple)) {
        mp_obj_tuple_get(classinfo, &len, &items);
    } else {
        mp_raise_TypeError(MP_ERROR_TEXT("issubclass() arg 2 must be a class or a tuple of classes"));
    }

    for (size_t i = 0; i < len; i++) {
        // We explicitly check for 'object' here since no-one explicitly derives from it
        if (items[i] == MP_OBJ_FROM_PTR(&mp_type_object) || mp_obj_is_subclass_fast(object, items[i])) {
            return mp_const_true;
        }
    }
    return mp_const_false;
}

STATIC mp_obj_t mp_builtin_issubclass(mp_obj_t object, mp_obj_t classinfo) {
    if (!mp_obj_is_type(object, &mp_type_type)) {
        mp_raise_TypeError(MP_ERROR_TEXT("issubclass() arg 1 must be a class"));
    }
    return mp_obj_is_subclass(object, classinfo);
}

MP_DEFINE_CONST_FUN_OBJ_2(mp_builtin_issubclass_obj, mp_builtin_issubclass);

STATIC mp_obj_t mp_builtin_isinstance(mp_obj_t object, mp_obj_t classinfo) {
    return mp_obj_is_subclass(MP_OBJ_FROM_PTR(mp_obj_get_type(object)), classinfo);
}

MP_DEFINE_CONST_FUN_OBJ_2(mp_builtin_isinstance_obj, mp_builtin_isinstance);

mp_obj_t mp_obj_cast_to_native_base(mp_obj_t self_in, mp_const_obj_t native_type) {
    const mp_obj_type_t *self_type = mp_obj_get_type(self_in);

    if (MP_OBJ_FROM_PTR(self_type) == native_type) {
        return self_in;
    } else if (!mp_obj_is_subclass_fast(MP_OBJ_FROM_PTR(self_type), native_type)) {
        return MP_OBJ_NULL;
    } else {
        mp_obj_instance_t *self = (mp_obj_instance_t *)MP_OBJ_TO_PTR(self_in);
        return self->subobj[0];
    }
}

/******************************************************************************/
// staticmethod and classmethod types (probably should go in a different file)

STATIC mp_obj_t static_class_method_make_new(const mp_obj_type_t *self, size_t n_args, size_t n_kw, const mp_obj_t *args) {
    assert(self == &mp_type_staticmethod || self == &mp_type_classmethod);

    mp_arg_check_num(n_args, n_kw, 1, 1, false);

    mp_obj_static_class_method_t *o = m_new_obj(mp_obj_static_class_method_t);
    *o = (mp_obj_static_class_method_t) {{self}, args[0]};
    return MP_OBJ_FROM_PTR(o);
}

MP_DEFINE_CONST_OBJ_TYPE(
    mp_type_staticmethod,
    MP_QSTR_staticmethod,
    MP_TYPE_FLAG_NONE,
    make_new, static_class_method_make_new
    );

MP_DEFINE_CONST_OBJ_TYPE(
    mp_type_classmethod,
    MP_QSTR_classmethod,
    MP_TYPE_FLAG_NONE,
    make_new, static_class_method_make_new
    );<|MERGE_RESOLUTION|>--- conflicted
+++ resolved
@@ -3,8 +3,8 @@
  *
  * The MIT License (MIT)
  *
- * SPDX-FileCopyrightText: Copyright (c) 2013-2018 Damien P. George
- * SPDX-FileCopyrightText: Copyright (c) 2014-2018 Paul Sokolovsky
+ * Copyright (c) 2013-2018 Damien P. George
+ * Copyright (c) 2014-2018 Paul Sokolovsky
  *
  * Permission is hereby granted, free of charge, to any person obtaining a copy
  * of this software and associated documentation files (the "Software"), to deal
@@ -33,9 +33,6 @@
 #include "py/objtype.h"
 #include "py/runtime.h"
 
-#include "supervisor/shared/stack.h"
-#include "supervisor/shared/translate/translate.h"
-
 #if MICROPY_DEBUG_VERBOSE // print debugging info
 #define DEBUG_PRINT (1)
 #define DEBUG_printf DEBUG_printf
@@ -47,7 +44,7 @@
 #define ENABLE_SPECIAL_ACCESSORS \
     (MICROPY_PY_DESCRIPTORS || MICROPY_PY_DELATTR_SETATTR || MICROPY_PY_BUILTINS_PROPERTY)
 
-STATIC mp_obj_t static_class_method_make_new(const mp_obj_type_t *self, size_t n_args, size_t n_kw, const mp_obj_t *args);
+STATIC mp_obj_t static_class_method_make_new(const mp_obj_type_t *self_in, size_t n_args, size_t n_kw, const mp_obj_t *args);
 
 /******************************************************************************/
 // instance object
@@ -58,22 +55,10 @@
         if (type == &mp_type_object) {
             // Not a "real" type, end search here.
             return count;
-        }
-        if (mp_obj_is_native_type(type)) {
+        } else if (mp_obj_is_native_type(type)) {
             // Native types don't have parents (at least not from our perspective) so end.
             *last_native_base = type;
             return count + 1;
-<<<<<<< HEAD
-        }
-        const void *parent = mp_type_get_parent_slot(type);
-        if (parent == NULL) {
-            // No parents so end search here.
-            return count;
-        #if MICROPY_MULTIPLE_INHERITANCE
-        } else if (((mp_obj_base_t *)parent)->type == &mp_type_tuple) {
-            // Multiple parents, search through them all recursively.
-            const mp_obj_tuple_t *parent_tuple = parent;
-=======
         } else if (!MP_OBJ_TYPE_HAS_SLOT(type, parent)) {
             // No parents so end search here.
             return count;
@@ -81,7 +66,6 @@
         } else if (((mp_obj_base_t *)MP_OBJ_TYPE_GET_SLOT(type, parent))->type == &mp_type_tuple) {
             // Multiple parents, search through them all recursively.
             const mp_obj_tuple_t *parent_tuple = MP_OBJ_TYPE_GET_SLOT(type, parent);
->>>>>>> 294baf52
             const mp_obj_t *item = parent_tuple->items;
             const mp_obj_t *top = item + parent_tuple->len;
             for (; item < top; ++item) {
@@ -93,11 +77,7 @@
         #endif
         } else {
             // A single parent, use iteration to continue the search.
-<<<<<<< HEAD
-            type = parent;
-=======
             type = MP_OBJ_TYPE_GET_SLOT(type, parent);
->>>>>>> 294baf52
         }
     }
 }
@@ -108,7 +88,6 @@
     mp_obj_instance_t *self = MP_OBJ_TO_PTR(pos_args[0]);
     const mp_obj_type_t *native_base = NULL;
     instance_count_native_bases(self->base.type, &native_base);
-<<<<<<< HEAD
 
     size_t n_kw = kw_args ? kw_args->used : 0;
 
@@ -123,12 +102,9 @@
     if (n_kw) {
         memcpy(args2 + n_args, kw_args->table, 2 * n_kw * sizeof(mp_obj_t));
     }
-    self->subobj[0] = native_base->make_new(native_base, n_args, n_kw, args2);
+    self->subobj[0] = MP_OBJ_TYPE_GET_SLOT(native_base, make_new)(native_base, n_args - 1, 0, args + 1);
     m_del(mp_obj_t, args2, n_args + 2 * n_kw);
 
-=======
-    self->subobj[0] = MP_OBJ_TYPE_GET_SLOT(native_base, make_new)(native_base, n_args - 1, 0, args + 1);
->>>>>>> 294baf52
     return mp_const_none;
 }
 
@@ -192,20 +168,11 @@
         // This avoids extra method_name => slot lookup. On the other hand,
         // this should not be applied to class types, as will result in extra
         // lookup either.
-<<<<<<< HEAD
-        if (lookup->meth_offset != 0 && mp_obj_is_native_type(type)) {
-            #pragma GCC diagnostic push
-            #pragma GCC diagnostic ignored "-Wcast-align"
-            size_t sz = mp_type_size(type);
-            if (lookup->meth_offset < sz && *(void **)((char *)type + lookup->meth_offset) != NULL) {
-                #pragma GCC diagnostic pop
-=======
         if (lookup->slot_offset != 0 && mp_obj_is_native_type(type)) {
             // Check if there is a non-zero value in the specified slot index,
             // with a special case for getiter where the slot won't be set
             // for MP_TYPE_FLAG_ITER_IS_STREAM.
             if (MP_OBJ_TYPE_HAS_SLOT_BY_OFFSET(type, lookup->slot_offset) || (lookup->slot_offset == MP_OBJ_TYPE_OFFSETOF_SLOT(iter) && type->flags & MP_TYPE_FLAG_ITER_IS_STREAM)) {
->>>>>>> 294baf52
                 DEBUG_printf("mp_obj_class_lookup: Matched special meth slot (off=%d) for %s\n",
                     lookup->slot_offset, qstr_str(lookup->attr));
                 lookup->dest[0] = MP_OBJ_SENTINEL;
@@ -224,12 +191,16 @@
                     // do a lookup, not a (base) type in which we found the class method.
                     const mp_obj_type_t *org_type = (const mp_obj_type_t *)lookup->obj;
                     mp_convert_member_lookup(MP_OBJ_NULL, org_type, elem->value, lookup->dest);
-                } else if (mp_obj_is_type(elem->value, &mp_type_property)) {
-                    lookup->dest[0] = elem->value;
-                    return;
                 } else {
                     mp_obj_instance_t *obj = lookup->obj;
-                    mp_convert_member_lookup(MP_OBJ_FROM_PTR(obj), type, elem->value, lookup->dest);
+                    mp_obj_t obj_obj;
+                    if (obj != NULL && mp_obj_is_native_type(type) && type != &mp_type_object /* object is not a real type */) {
+                        // If we're dealing with native base class, then it applies to native sub-object
+                        obj_obj = obj->subobj[0];
+                    } else {
+                        obj_obj = MP_OBJ_FROM_PTR(obj);
+                    }
+                    mp_convert_member_lookup(obj_obj, type, elem->value, lookup->dest);
                 }
                 #if DEBUG_PRINT
                 DEBUG_printf("mp_obj_class_lookup: Returning: ");
@@ -256,23 +227,12 @@
 
         // attribute not found, keep searching base classes
 
-<<<<<<< HEAD
-        const void *parent = mp_type_get_parent_slot(type);
-        if (parent == NULL) {
-=======
         if (!MP_OBJ_TYPE_HAS_SLOT(type, parent)) {
->>>>>>> 294baf52
             DEBUG_printf("mp_obj_class_lookup: No more parents\n");
             return;
-        }
         #if MICROPY_MULTIPLE_INHERITANCE
-<<<<<<< HEAD
-        if (((mp_obj_base_t *)parent)->type == &mp_type_tuple) {
-            const mp_obj_tuple_t *parent_tuple = parent;
-=======
         } else if (((mp_obj_base_t *)MP_OBJ_TYPE_GET_SLOT(type, parent))->type == &mp_type_tuple) {
             const mp_obj_tuple_t *parent_tuple = MP_OBJ_TYPE_GET_SLOT(type, parent);
->>>>>>> 294baf52
             const mp_obj_t *item = parent_tuple->items;
             const mp_obj_t *top = item + parent_tuple->len - 1;
             for (; item < top; ++item) {
@@ -291,16 +251,10 @@
             // search last base (simple tail recursion elimination)
             assert(mp_obj_is_type(*item, &mp_type_type));
             type = (mp_obj_type_t *)MP_OBJ_TO_PTR(*item);
-<<<<<<< HEAD
-            continue;
-=======
         #endif
         } else {
             type = MP_OBJ_TYPE_GET_SLOT(type, parent);
->>>>>>> 294baf52
-        }
-        #endif
-        type = parent;
+        }
         if (type == &mp_type_object) {
             // Not a "real" type
             return;
@@ -384,7 +338,6 @@
             mp_obj_t args2[1] = {MP_OBJ_FROM_PTR(self)};
             new_ret = mp_call_function_n_kw(init_fn[0], 1, 0, args2);
         } else {
-            // TODO(tannewt): Could this be on the stack? It's deleted below.
             mp_obj_t *args2 = m_new(mp_obj_t, 1 + n_args + 2 * n_kw);
             args2[0] = MP_OBJ_FROM_PTR(self);
             memcpy(args2 + 1, args, (n_args + 2 * n_kw) * sizeof(mp_obj_t));
@@ -416,11 +369,9 @@
         if (n_args == 0 && n_kw == 0) {
             init_ret = mp_call_method_n_kw(0, 0, init_fn);
         } else {
-            // TODO(tannewt): Could this be on the stack? It's deleted below.
             mp_obj_t *args2 = m_new(mp_obj_t, 2 + n_args + 2 * n_kw);
             args2[0] = init_fn[0];
             args2[1] = init_fn[1];
-            // copy in kwargs
             memcpy(args2 + 2, args, (n_args + 2 * n_kw) * sizeof(mp_obj_t));
             init_ret = mp_call_method_n_kw(n_args, n_kw, args2);
             m_del(mp_obj_t, args2, 2 + n_args + 2 * n_kw);
@@ -429,8 +380,8 @@
             #if MICROPY_ERROR_REPORTING <= MICROPY_ERROR_REPORTING_TERSE
             mp_raise_TypeError(MP_ERROR_TEXT("__init__() should return None"));
             #else
-            mp_raise_TypeError_varg(MP_ERROR_TEXT("__init__() should return None, not '%q'"),
-                mp_obj_get_type_qstr(init_ret));
+            mp_raise_msg_varg(&mp_type_TypeError,
+                MP_ERROR_TEXT("__init__() should return None, not '%s'"), mp_obj_get_type_str(init_ret));
             #endif
         }
     }
@@ -493,11 +444,7 @@
     struct class_lookup_data lookup = {
         .obj = self,
         .attr = op_name,
-<<<<<<< HEAD
-        .meth_offset = offsetof(mp_obj_type_t, ext[0].unary_op),
-=======
         .slot_offset = MP_OBJ_TYPE_OFFSETOF_SLOT(unary_op),
->>>>>>> 294baf52
         .dest = member,
         .is_type = false,
     };
@@ -625,11 +572,7 @@
     struct class_lookup_data lookup = {
         .obj = lhs,
         .attr = op_name,
-<<<<<<< HEAD
-        .meth_offset = offsetof(mp_obj_type_t, ext[0].binary_op),
-=======
         .slot_offset = MP_OBJ_TYPE_OFFSETOF_SLOT(binary_op),
->>>>>>> 294baf52
         .dest = dest,
         .is_type = false,
     };
@@ -904,11 +847,7 @@
     mp_obj_t member[4] = {MP_OBJ_NULL, MP_OBJ_NULL, index, value};
     struct class_lookup_data lookup = {
         .obj = self,
-<<<<<<< HEAD
-        .meth_offset = offsetof(mp_obj_type_t, ext[0].subscr),
-=======
         .slot_offset = MP_OBJ_TYPE_OFFSETOF_SLOT(subscr),
->>>>>>> 294baf52
         .dest = member,
         .is_type = false,
     };
@@ -924,11 +863,7 @@
     }
     mp_obj_class_lookup(&lookup, self->base.type);
     if (member[0] == MP_OBJ_SENTINEL) {
-        const mp_obj_type_t *subobj_type = mp_obj_get_type(self->subobj[0]);
-        mp_obj_t ret = subobj_type->ext[0].subscr(self_in, index, value);
-        // May have called port specific C code. Make sure it didn't mess up the heap.
-        assert_heap_ok();
-        return ret;
+        return mp_obj_subscr(self->subobj[0], index, value);
     } else if (member[0] != MP_OBJ_NULL) {
         size_t n_args = value == MP_OBJ_NULL || value == MP_OBJ_SENTINEL ? 1 : 2;
         mp_obj_t ret = mp_call_method_n_kw(n_args, 0, member);
@@ -947,11 +882,7 @@
     struct class_lookup_data lookup = {
         .obj = self,
         .attr = MP_QSTR___call__,
-<<<<<<< HEAD
-        .meth_offset = offsetof(mp_obj_type_t, ext[0].call),
-=======
         .slot_offset = MP_OBJ_TYPE_OFFSETOF_SLOT(call),
->>>>>>> 294baf52
         .dest = member,
         .is_type = false,
     };
@@ -990,11 +921,7 @@
     struct class_lookup_data lookup = {
         .obj = self,
         .attr = MP_QSTR___iter__,
-<<<<<<< HEAD
-        .meth_offset = offsetof(mp_obj_type_t, ext[0].getiter),
-=======
         .slot_offset = MP_OBJ_TYPE_OFFSETOF_SLOT(iter),
->>>>>>> 294baf52
         .dest = member,
         .is_type = false,
     };
@@ -1011,10 +938,6 @@
             }
             return ((mp_getiter_fun_t)MP_OBJ_TYPE_GET_SLOT(type, iter))(self->subobj[0], iter_buf);
         }
-<<<<<<< HEAD
-        return type->ext[0].getiter(self->subobj[0], iter_buf);
-=======
->>>>>>> 294baf52
     } else {
         return mp_call_method_n_kw(0, 0, member);
     }
@@ -1026,22 +949,14 @@
     struct class_lookup_data lookup = {
         .obj = self,
         .attr = MP_QSTR_, // don't actually look for a method
-<<<<<<< HEAD
-        .meth_offset = offsetof(mp_obj_type_t, ext[0].buffer_p.get_buffer),
-=======
         .slot_offset = MP_OBJ_TYPE_OFFSETOF_SLOT(buffer),
->>>>>>> 294baf52
         .dest = member,
         .is_type = false,
     };
     mp_obj_class_lookup(&lookup, self->base.type);
     if (member[0] == MP_OBJ_SENTINEL) {
         const mp_obj_type_t *type = mp_obj_get_type(self->subobj[0]);
-<<<<<<< HEAD
-        return type->ext[0].buffer_p.get_buffer(self->subobj[0], bufinfo, flags);
-=======
         return MP_OBJ_TYPE_GET_SLOT(type, buffer)(self->subobj[0], bufinfo, flags);
->>>>>>> 294baf52
     } else {
         return 1; // object does not support buffer protocol
     }
@@ -1135,12 +1050,8 @@
         #endif
     }
 
-<<<<<<< HEAD
-    mp_obj_t o = self->make_new(self, n_args, n_kw, args);
-=======
     // make new instance
     mp_obj_t o = MP_OBJ_TYPE_GET_SLOT(self, make_new)(self, n_args, n_kw, args);
->>>>>>> 294baf52
 
     // return new instance
     return o;
@@ -1180,12 +1091,7 @@
                 dest[0] = mp_const_empty_tuple;
                 return;
             }
-<<<<<<< HEAD
-            const void *parent = mp_type_get_parent_slot(self);
-            mp_obj_t parent_obj = parent ? MP_OBJ_FROM_PTR(parent) : MP_OBJ_FROM_PTR(&mp_type_object);
-=======
             mp_obj_t parent_obj = MP_OBJ_TYPE_HAS_SLOT(self, parent) ? MP_OBJ_FROM_PTR(MP_OBJ_TYPE_GET_SLOT(self, parent)) : MP_OBJ_FROM_PTR(&mp_type_object);
->>>>>>> 294baf52
             #if MICROPY_MULTIPLE_INHERITANCE
             if (mp_obj_is_type(parent_obj, &mp_type_tuple)) {
                 dest[0] = parent_obj;
@@ -1243,20 +1149,6 @@
     }
 }
 
-<<<<<<< HEAD
-const mp_obj_type_t mp_type_type = {
-    { &mp_type_type },
-    .flags = MP_TYPE_FLAG_EXTENDED,
-    .name = MP_QSTR_type,
-    .print = type_print,
-    .make_new = type_make_new,
-    .attr = type_attr,
-    MP_TYPE_EXTENDED_FIELDS(
-        .call = type_call,
-        .unary_op = mp_generic_unary_op,
-        ),
-};
-=======
 MP_DEFINE_CONST_OBJ_TYPE(
     mp_type_type,
     MP_QSTR_type,
@@ -1267,7 +1159,6 @@
     unary_op, mp_generic_unary_op,
     attr, type_attr
     );
->>>>>>> 294baf52
 
 mp_obj_t mp_obj_new_type(qstr name, mp_obj_t bases_tuple, mp_obj_t locals_dict) {
     // Verify input objects have expected type
@@ -1282,19 +1173,17 @@
 
     // Basic validation of base classes
     uint16_t base_flags = MP_TYPE_FLAG_EQ_NOT_REFLEXIVE
-<<<<<<< HEAD
-        | MP_TYPE_FLAG_EQ_CHECKS_OTHER_TYPE | MP_TYPE_FLAG_EQ_HAS_NEQ_TEST | MP_TYPE_FLAG_EXTENDED;
-=======
         | MP_TYPE_FLAG_EQ_CHECKS_OTHER_TYPE
         | MP_TYPE_FLAG_EQ_HAS_NEQ_TEST
         | MP_TYPE_FLAG_ITER_IS_GETITER
         | MP_TYPE_FLAG_INSTANCE_TYPE;
->>>>>>> 294baf52
     size_t bases_len;
     mp_obj_t *bases_items;
     mp_obj_tuple_get(bases_tuple, &bases_len, &bases_items);
     for (size_t i = 0; i < bases_len; i++) {
-        mp_arg_validate_type(bases_items[i], &mp_type_type, MP_QSTR___class__);
+        if (!mp_obj_is_type(bases_items[i], &mp_type_type)) {
+            mp_raise_TypeError(NULL);
+        }
         mp_obj_type_t *t = MP_OBJ_TO_PTR(bases_items[i]);
         // TODO: Verify with CPy, tested on function type
         if (!MP_OBJ_TYPE_HAS_SLOT(t, make_new)) {
@@ -1313,30 +1202,6 @@
         #endif
     }
 
-<<<<<<< HEAD
-    mp_obj_full_type_t *o = m_new0(mp_obj_full_type_t, 1);
-    o->base.type = &mp_type_type;
-    o->flags = base_flags;
-    o->name = name;
-    o->print = instance_print;
-    o->make_new = mp_obj_instance_make_new;
-    o->attr = mp_obj_instance_attr;
-    o->MP_TYPE_CALL = mp_obj_instance_call;
-    o->MP_TYPE_UNARY_OP = instance_unary_op;
-    o->MP_TYPE_BINARY_OP = instance_binary_op;
-    o->MP_TYPE_SUBSCR = instance_subscr;
-    o->MP_TYPE_GETITER = mp_obj_instance_getiter;
-    // o->iternext = ; not implemented
-    o->MP_TYPE_GET_BUFFER = instance_get_buffer;
-
-    if (bases_len > 0) {
-        // Inherit protocol from a base class. This allows to define an
-        // abstract base class which would translate C-level protocol to
-        // Python method calls, and any subclass inheriting from it will
-        // support this feature.
-        o->MP_TYPE_PROTOCOL = mp_type_get_protocol_slot((mp_obj_type_t *)MP_OBJ_TO_PTR(bases_items[0]));
-
-=======
     const void *base_protocol = NULL;
     if (bases_len > 0) {
         base_protocol = MP_OBJ_TYPE_GET_SLOT_OR_NULL(((mp_obj_type_t *)MP_OBJ_TO_PTR(bases_items[0])), protocol);
@@ -1364,7 +1229,6 @@
     MP_OBJ_TYPE_SET_SLOT(o, locals_dict, locals_ptr, 9);
 
     if (bases_len > 0) {
->>>>>>> 294baf52
         if (bases_len >= 2) {
             #if MICROPY_MULTIPLE_INHERITANCE
             MP_OBJ_TYPE_SET_SLOT(o, parent, MP_OBJ_TO_PTR(bases_tuple), 10);
@@ -1400,27 +1264,12 @@
     #endif
 
     const mp_obj_type_t *native_base;
-    size_t num_native_bases = instance_count_native_bases((mp_obj_type_t *)o, &native_base);
+    size_t num_native_bases = instance_count_native_bases(o, &native_base);
     if (num_native_bases > 1) {
         mp_raise_TypeError(MP_ERROR_TEXT("multiple bases have instance lay-out conflict"));
     }
 
-<<<<<<< HEAD
-    mp_map_t *locals_map = &o->locals_dict->map;
-    #if ENABLE_SPECIAL_ACCESSORS
-    // Check if the class has any special accessor methods
-    if (!(o->flags & MP_TYPE_FLAG_HAS_SPECIAL_ACCESSORS) &&
-        (map_has_special_accessors(locals_map) ||
-         (num_native_bases == 1 &&
-          native_base->locals_dict != NULL &&
-          map_has_special_accessors(&native_base->locals_dict->map)))) {
-        o->flags |= MP_TYPE_FLAG_HAS_SPECIAL_ACCESSORS;
-    }
-    #endif
-
-=======
     mp_map_t *locals_map = &MP_OBJ_TYPE_GET_SLOT(o, locals_dict)->map;
->>>>>>> 294baf52
     mp_map_elem_t *elem = mp_map_lookup(locals_map, MP_OBJ_NEW_QSTR(MP_QSTR___new__), MP_MAP_LOOKUP);
     if (elem != NULL) {
         // __new__ slot exists; check if it is a function
@@ -1491,20 +1340,11 @@
         lookup.slot_offset = MP_OBJ_TYPE_OFFSETOF_SLOT(make_new);
     }
 
-<<<<<<< HEAD
-    const void *parent = mp_type_get_parent_slot(type);
-    if (parent == NULL) {
-        // no parents, do nothing
-    #if MICROPY_MULTIPLE_INHERITANCE
-    } else if (((mp_obj_base_t *)parent)->type == &mp_type_tuple) {
-        const mp_obj_tuple_t *parent_tuple = parent;
-=======
     if (!MP_OBJ_TYPE_HAS_SLOT(type, parent)) {
         // no parents, do nothing
     #if MICROPY_MULTIPLE_INHERITANCE
     } else if (((mp_obj_base_t *)MP_OBJ_TYPE_GET_SLOT(type, parent))->type == &mp_type_tuple) {
         const mp_obj_tuple_t *parent_tuple = MP_OBJ_TYPE_GET_SLOT(type, parent);
->>>>>>> 294baf52
         size_t len = parent_tuple->len;
         const mp_obj_t *items = parent_tuple->items;
         for (size_t i = 0; i < len; i++) {
@@ -1521,13 +1361,8 @@
             }
         }
     #endif
-<<<<<<< HEAD
-    } else if (parent != &mp_type_object) {
-        mp_obj_class_lookup(&lookup, parent);
-=======
     } else if (MP_OBJ_TYPE_GET_SLOT(type, parent) != &mp_type_object) {
         mp_obj_class_lookup(&lookup, MP_OBJ_TYPE_GET_SLOT(type, parent));
->>>>>>> 294baf52
     }
 
     if (dest[0] != MP_OBJ_NULL) {
@@ -1535,6 +1370,7 @@
             // Looked up native __init__ so defer to it
             dest[0] = MP_OBJ_FROM_PTR(&native_base_init_wrapper_obj);
             dest[1] = self->obj;
+        // CIRCUITPY better support for properties
         } else {
             mp_obj_t member = dest[0];
             // changes to mp_obj_instance_load_attr may require changes
@@ -1603,17 +1439,7 @@
         }
 
         const mp_obj_type_t *self = MP_OBJ_TO_PTR(object);
-        const void *parent = mp_type_get_parent_slot(self);
-
-<<<<<<< HEAD
-        if (parent == NULL) {
-            // type has no parents
-            return false;
-        #if MICROPY_MULTIPLE_INHERITANCE
-        } else if (((mp_obj_base_t *)parent)->type == &mp_type_tuple) {
-            // get the base objects (they should be type objects)
-            const mp_obj_tuple_t *parent_tuple = parent;
-=======
+
         if (!MP_OBJ_TYPE_HAS_SLOT(self, parent)) {
             // type has no parents
             return false;
@@ -1621,7 +1447,6 @@
         } else if (((mp_obj_base_t *)MP_OBJ_TYPE_GET_SLOT(self, parent))->type == &mp_type_tuple) {
             // get the base objects (they should be type objects)
             const mp_obj_tuple_t *parent_tuple = MP_OBJ_TYPE_GET_SLOT(self, parent);
->>>>>>> 294baf52
             const mp_obj_t *item = parent_tuple->items;
             const mp_obj_t *top = item + parent_tuple->len - 1;
 
@@ -1637,11 +1462,7 @@
         #endif
         } else {
             // type has 1 parent
-<<<<<<< HEAD
-            object = MP_OBJ_FROM_PTR(parent);
-=======
             object = MP_OBJ_FROM_PTR(MP_OBJ_TYPE_GET_SLOT(self, parent));
->>>>>>> 294baf52
         }
     }
 }
