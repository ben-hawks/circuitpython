/*
 * This file is part of the MicroPython project, http://micropython.org/
 *
 * The MIT License (MIT)
 *
 * Copyright (c) 2013, 2014 Damien P. George
 * Copyright (c) 2014 Paul Sokolovsky
 *
 * Permission is hereby granted, free of charge, to any person obtaining a copy
 * of this software and associated documentation files (the "Software"), to deal
 * in the Software without restriction, including without limitation the rights
 * to use, copy, modify, merge, publish, distribute, sublicense, and/or sell
 * copies of the Software, and to permit persons to whom the Software is
 * furnished to do so, subject to the following conditions:
 *
 * The above copyright notice and this permission notice shall be included in
 * all copies or substantial portions of the Software.
 *
 * THE SOFTWARE IS PROVIDED "AS IS", WITHOUT WARRANTY OF ANY KIND, EXPRESS OR
 * IMPLIED, INCLUDING BUT NOT LIMITED TO THE WARRANTIES OF MERCHANTABILITY,
 * FITNESS FOR A PARTICULAR PURPOSE AND NONINFRINGEMENT. IN NO EVENT SHALL THE
 * AUTHORS OR COPYRIGHT HOLDERS BE LIABLE FOR ANY CLAIM, DAMAGES OR OTHER
 * LIABILITY, WHETHER IN AN ACTION OF CONTRACT, TORT OR OTHERWISE, ARISING FROM,
 * OUT OF OR IN CONNECTION WITH THE SOFTWARE OR THE USE OR OTHER DEALINGS IN
 * THE SOFTWARE.
 */

#include <string.h>
#include <assert.h>

#include "py/objtuple.h"
#include "py/objfun.h"
#include "py/runtime.h"
#include "py/bc.h"
#include "py/stackctrl.h"

#if MICROPY_DEBUG_VERBOSE // print debugging info
#define DEBUG_PRINT (1)
#else // don't print debugging info
#define DEBUG_PRINT (0)
#define DEBUG_printf(...) (void)0
#endif

// Note: the "name" entry in mp_obj_type_t for a function type must be
// MP_QSTR_function because it is used to determine if an object is of generic
// function type.

/******************************************************************************/
/* builtin functions                                                          */

<<<<<<< HEAD
// CIRCUITPY-CHANGE: PLACE_IN_ITCM
STATIC mp_obj_t PLACE_IN_ITCM(fun_builtin_0_call)(mp_obj_t self_in, size_t n_args, size_t n_kw, const mp_obj_t *args) {
=======
static mp_obj_t fun_builtin_0_call(mp_obj_t self_in, size_t n_args, size_t n_kw, const mp_obj_t *args) {
>>>>>>> a61c446c
    (void)args;
    assert(mp_obj_is_type(self_in, &mp_type_fun_builtin_0));
    mp_obj_fun_builtin_fixed_t *self = MP_OBJ_TO_PTR(self_in);
    mp_arg_check_num(n_args, n_kw, 0, 0, false);
    return self->fun._0();
}

MP_DEFINE_CONST_OBJ_TYPE(
    mp_type_fun_builtin_0, MP_QSTR_function, MP_TYPE_FLAG_BINDS_SELF | MP_TYPE_FLAG_BUILTIN_FUN,
    call, fun_builtin_0_call
    );

<<<<<<< HEAD
// CIRCUITPY-CHANGE: PLACE_IN_ITCM
STATIC mp_obj_t PLACE_IN_ITCM(fun_builtin_1_call)(mp_obj_t self_in, size_t n_args, size_t n_kw, const mp_obj_t *args) {
=======
static mp_obj_t fun_builtin_1_call(mp_obj_t self_in, size_t n_args, size_t n_kw, const mp_obj_t *args) {
>>>>>>> a61c446c
    assert(mp_obj_is_type(self_in, &mp_type_fun_builtin_1));
    mp_obj_fun_builtin_fixed_t *self = MP_OBJ_TO_PTR(self_in);
    mp_arg_check_num(n_args, n_kw, 1, 1, false);
    return self->fun._1(args[0]);
}

MP_DEFINE_CONST_OBJ_TYPE(
    mp_type_fun_builtin_1, MP_QSTR_function, MP_TYPE_FLAG_BINDS_SELF | MP_TYPE_FLAG_BUILTIN_FUN,
    call, fun_builtin_1_call
    );

static mp_obj_t fun_builtin_2_call(mp_obj_t self_in, size_t n_args, size_t n_kw, const mp_obj_t *args) {
    assert(mp_obj_is_type(self_in, &mp_type_fun_builtin_2));
    mp_obj_fun_builtin_fixed_t *self = MP_OBJ_TO_PTR(self_in);
    mp_arg_check_num(n_args, n_kw, 2, 2, false);
    return self->fun._2(args[0], args[1]);
}

MP_DEFINE_CONST_OBJ_TYPE(
    mp_type_fun_builtin_2, MP_QSTR_function, MP_TYPE_FLAG_BINDS_SELF | MP_TYPE_FLAG_BUILTIN_FUN,
    call, fun_builtin_2_call
    );

<<<<<<< HEAD
// CIRCUITPY-CHANGE: PLACE_IN_ITCM
STATIC mp_obj_t PLACE_IN_ITCM(fun_builtin_3_call)(mp_obj_t self_in, size_t n_args, size_t n_kw, const mp_obj_t *args) {
=======
static mp_obj_t fun_builtin_3_call(mp_obj_t self_in, size_t n_args, size_t n_kw, const mp_obj_t *args) {
>>>>>>> a61c446c
    assert(mp_obj_is_type(self_in, &mp_type_fun_builtin_3));
    mp_obj_fun_builtin_fixed_t *self = MP_OBJ_TO_PTR(self_in);
    mp_arg_check_num(n_args, n_kw, 3, 3, false);
    return self->fun._3(args[0], args[1], args[2]);
}

MP_DEFINE_CONST_OBJ_TYPE(
    mp_type_fun_builtin_3, MP_QSTR_function, MP_TYPE_FLAG_BINDS_SELF | MP_TYPE_FLAG_BUILTIN_FUN,
    call, fun_builtin_3_call
    );

static mp_obj_t fun_builtin_var_call(mp_obj_t self_in, size_t n_args, size_t n_kw, const mp_obj_t *args) {
    assert(mp_obj_is_type(self_in, &mp_type_fun_builtin_var));
    mp_obj_fun_builtin_var_t *self = MP_OBJ_TO_PTR(self_in);

    // check number of arguments
    mp_arg_check_num_sig(n_args, n_kw, self->sig);

    if (self->sig & 1) {
        // function allows keywords

        // we create a map directly from the given args array
        mp_map_t kw_args;
        mp_map_init_fixed_table(&kw_args, n_kw, args + n_args);

        return self->fun.kw(n_args, args, &kw_args);

    } else {
        // function takes a variable number of arguments, but no keywords

        return self->fun.var(n_args, args);
    }
}

MP_DEFINE_CONST_OBJ_TYPE(
    mp_type_fun_builtin_var, MP_QSTR_function, MP_TYPE_FLAG_BINDS_SELF | MP_TYPE_FLAG_BUILTIN_FUN,
    call, fun_builtin_var_call
    );

/******************************************************************************/
/* byte code functions                                                        */

qstr mp_obj_fun_get_name(mp_const_obj_t fun_in) {
    const mp_obj_fun_bc_t *fun = MP_OBJ_TO_PTR(fun_in);
    const byte *bc = fun->bytecode;

    #if MICROPY_EMIT_NATIVE
    if (fun->base.type == &mp_type_fun_native || fun->base.type == &mp_type_native_gen_wrap) {
        bc = mp_obj_fun_native_get_prelude_ptr(fun);
    }
    #endif

    MP_BC_PRELUDE_SIG_DECODE(bc);
    MP_BC_PRELUDE_SIZE_DECODE(bc);

    mp_uint_t name = mp_decode_uint_value(bc);
    #if MICROPY_EMIT_BYTECODE_USES_QSTR_TABLE
    name = fun->context->constants.qstr_table[name];
    #endif

    return name;
}

#if MICROPY_CPYTHON_COMPAT
static void fun_bc_print(const mp_print_t *print, mp_obj_t o_in, mp_print_kind_t kind) {
    (void)kind;
    mp_obj_fun_bc_t *o = MP_OBJ_TO_PTR(o_in);
    mp_printf(print, "<function %q at 0x%p>", mp_obj_fun_get_name(o_in), o);
}
#endif

#if DEBUG_PRINT
static void dump_args(const mp_obj_t *a, size_t sz) {
    DEBUG_printf("%p: ", a);
    for (size_t i = 0; i < sz; i++) {
        DEBUG_printf("%p ", a[i]);
    }
    DEBUG_printf("\n");
}
#else
#define dump_args(...) (void)0
#endif

// With this macro you can tune the maximum number of function state bytes
// that will be allocated on the stack.  Any function that needs more
// than this will try to use the heap, with fallback to stack allocation.
#define VM_MAX_STATE_ON_STACK (sizeof(mp_uint_t) * 11)

#define DECODE_CODESTATE_SIZE(bytecode, n_state_out_var, state_size_out_var) \
    { \
        const uint8_t *ip = bytecode; \
        size_t n_exc_stack, scope_flags, n_pos_args, n_kwonly_args, n_def_args; \
        MP_BC_PRELUDE_SIG_DECODE_INTO(ip, n_state_out_var, n_exc_stack, scope_flags, n_pos_args, n_kwonly_args, n_def_args); \
        (void)scope_flags; (void)n_pos_args; (void)n_kwonly_args; (void)n_def_args; \
        \
        /* state size in bytes */                                                 \
        state_size_out_var = n_state_out_var * sizeof(mp_obj_t)                   \
            + n_exc_stack * sizeof(mp_exc_stack_t);                \
    }

#define INIT_CODESTATE(code_state, _fun_bc, _n_state, n_args, n_kw, args) \
    code_state->fun_bc = _fun_bc; \
    code_state->n_state = _n_state; \
    mp_setup_code_state(code_state, n_args, n_kw, args); \
    code_state->old_globals = mp_globals_get();

#if MICROPY_STACKLESS
mp_code_state_t *mp_obj_fun_bc_prepare_codestate(mp_obj_t self_in, size_t n_args, size_t n_kw, const mp_obj_t *args) {
    MP_STACK_CHECK();
    mp_obj_fun_bc_t *self = MP_OBJ_TO_PTR(self_in);

    size_t n_state, state_size;
    DECODE_CODESTATE_SIZE(self->bytecode, n_state, state_size);

    mp_code_state_t *code_state;
    #if MICROPY_ENABLE_PYSTACK
    code_state = mp_pystack_alloc(sizeof(mp_code_state_t) + state_size);
    #else
    // If we use m_new_obj_var(), then on no memory, MemoryError will be
    // raised. But this is not correct exception for a function call,
    // RuntimeError should be raised instead. So, we use m_new_obj_var_maybe(),
    // return NULL, then vm.c takes the needed action (either raise
    // RuntimeError or fallback to stack allocation).
    code_state = m_new_obj_var_maybe(mp_code_state_t, state, byte, state_size);
    if (!code_state) {
        return NULL;
    }
    #endif

    INIT_CODESTATE(code_state, self, n_state, n_args, n_kw, args);

    // execute the byte code with the correct globals context
    mp_globals_set(self->context->module.globals);

    return code_state;
}
#endif

<<<<<<< HEAD
// CIRCUITPY-CHANGE: PLACE_IN_ITCM
STATIC mp_obj_t PLACE_IN_ITCM(fun_bc_call)(mp_obj_t self_in, size_t n_args, size_t n_kw, const mp_obj_t *args) {
=======
static mp_obj_t fun_bc_call(mp_obj_t self_in, size_t n_args, size_t n_kw, const mp_obj_t *args) {
>>>>>>> a61c446c
    MP_STACK_CHECK();

    DEBUG_printf("Input n_args: " UINT_FMT ", n_kw: " UINT_FMT "\n", n_args, n_kw);
    DEBUG_printf("Input pos args: ");
    dump_args(args, n_args);
    DEBUG_printf("Input kw args: ");
    dump_args(args + n_args, n_kw * 2);

    mp_obj_fun_bc_t *self = MP_OBJ_TO_PTR(self_in);

    size_t n_state, state_size;
    DECODE_CODESTATE_SIZE(self->bytecode, n_state, state_size);

    // allocate state for locals and stack
    mp_code_state_t *code_state = NULL;
    #if MICROPY_ENABLE_PYSTACK
    code_state = mp_pystack_alloc(offsetof(mp_code_state_t, state) + state_size);
    #else
    if (state_size > VM_MAX_STATE_ON_STACK) {
        code_state = m_new_obj_var_maybe(mp_code_state_t, state, byte, state_size);
        #if MICROPY_DEBUG_VM_STACK_OVERFLOW
        if (code_state != NULL) {
            memset(code_state->state, 0, state_size);
        }
        #endif
    }
    if (code_state == NULL) {
        code_state = alloca(offsetof(mp_code_state_t, state) + state_size);
        #if MICROPY_DEBUG_VM_STACK_OVERFLOW
        memset(code_state->state, 0, state_size);
        #endif
        state_size = 0; // indicate that we allocated using alloca
    }
    #endif

    INIT_CODESTATE(code_state, self, n_state, n_args, n_kw, args);

    // execute the byte code with the correct globals context
    mp_globals_set(self->context->module.globals);
    mp_vm_return_kind_t vm_return_kind = mp_execute_bytecode(code_state, MP_OBJ_NULL);
    mp_globals_set(code_state->old_globals);

    #if MICROPY_DEBUG_VM_STACK_OVERFLOW
    if (vm_return_kind == MP_VM_RETURN_NORMAL) {
        if (code_state->sp < code_state->state) {
            mp_printf(MICROPY_DEBUG_PRINTER, "VM stack underflow: " INT_FMT "\n", code_state->sp - code_state->state);
            assert(0);
        }
    }
    const byte *bytecode_ptr = self->bytecode;
    size_t n_state_unused, n_exc_stack_unused, scope_flags_unused;
    size_t n_pos_args, n_kwonly_args, n_def_args_unused;
    MP_BC_PRELUDE_SIG_DECODE_INTO(bytecode_ptr, n_state_unused, n_exc_stack_unused,
        scope_flags_unused, n_pos_args, n_kwonly_args, n_def_args_unused);
    // We can't check the case when an exception is returned in state[0]
    // and there are no arguments, because in this case our detection slot may have
    // been overwritten by the returned exception (which is allowed).
    if (!(vm_return_kind == MP_VM_RETURN_EXCEPTION && n_pos_args + n_kwonly_args == 0)) {
        // Just check to see that we have at least 1 null object left in the state.
        bool overflow = true;
        for (size_t i = 0; i < n_state - n_pos_args - n_kwonly_args; ++i) {
            if (code_state->state[i] == MP_OBJ_NULL) {
                overflow = false;
                break;
            }
        }
        if (overflow) {
            mp_printf(MICROPY_DEBUG_PRINTER, "VM stack overflow state=%p n_state+1=" UINT_FMT "\n", code_state->state, n_state);
            assert(0);
        }
    }
    #endif

    mp_obj_t result;
    if (vm_return_kind == MP_VM_RETURN_NORMAL) {
        // return value is in *sp
        result = *code_state->sp;
    } else {
        // must be an exception because normal functions can't yield
        assert(vm_return_kind == MP_VM_RETURN_EXCEPTION);
        // returned exception is in state[0]
        result = code_state->state[0];
    }

    #if MICROPY_ENABLE_PYSTACK
    mp_pystack_free(code_state);
    #else
    // free the state if it was allocated on the heap
    if (state_size != 0) {
        m_del_var(mp_code_state_t, state, byte, state_size, code_state);
    }
    #endif

    if (vm_return_kind == MP_VM_RETURN_NORMAL) {
        return result;
    } else { // MP_VM_RETURN_EXCEPTION
        nlr_raise(result);
    }
}

#if MICROPY_PY_FUNCTION_ATTRS
void mp_obj_fun_bc_attr(mp_obj_t self_in, qstr attr, mp_obj_t *dest) {
    if (dest[0] != MP_OBJ_NULL) {
        // not load attribute
        return;
    }
    if (attr == MP_QSTR___name__) {
        dest[0] = MP_OBJ_NEW_QSTR(mp_obj_fun_get_name(self_in));
    }
    if (attr == MP_QSTR___globals__) {
        mp_obj_fun_bc_t *self = MP_OBJ_TO_PTR(self_in);
        dest[0] = MP_OBJ_FROM_PTR(self->context->module.globals);
    }
}
#endif

#if MICROPY_CPYTHON_COMPAT
#define FUN_BC_TYPE_PRINT print, fun_bc_print,
#else
#define FUN_BC_TYPE_PRINT
#endif

#if MICROPY_PY_FUNCTION_ATTRS
#define FUN_BC_TYPE_ATTR attr, mp_obj_fun_bc_attr,
#else
#define FUN_BC_TYPE_ATTR
#endif

MP_DEFINE_CONST_OBJ_TYPE(
    mp_type_fun_bc,
    MP_QSTR_function,
    MP_TYPE_FLAG_BINDS_SELF,
    FUN_BC_TYPE_PRINT
    FUN_BC_TYPE_ATTR
    call, fun_bc_call
    );

mp_obj_t mp_obj_new_fun_bc(const mp_obj_t *def_args, const byte *code, const mp_module_context_t *context, struct _mp_raw_code_t *const *child_table) {
    size_t n_def_args = 0;
    size_t n_extra_args = 0;
    mp_obj_tuple_t *def_pos_args = NULL;
    mp_obj_t def_kw_args = MP_OBJ_NULL;
    if (def_args != NULL && def_args[0] != MP_OBJ_NULL) {
        assert(mp_obj_is_type(def_args[0], &mp_type_tuple));
        def_pos_args = MP_OBJ_TO_PTR(def_args[0]);
        n_def_args = def_pos_args->len;
        n_extra_args = def_pos_args->len;
    }
    if (def_args != NULL && def_args[1] != MP_OBJ_NULL) {
        assert(mp_obj_is_type(def_args[1], &mp_type_dict));
        def_kw_args = def_args[1];
        n_extra_args += 1;
    }
    mp_obj_fun_bc_t *o = mp_obj_malloc_var(mp_obj_fun_bc_t, extra_args, mp_obj_t, n_extra_args, &mp_type_fun_bc);
    o->bytecode = code;
    o->context = context;
    o->child_table = child_table;
    if (def_pos_args != NULL) {
        memcpy(o->extra_args, def_pos_args->items, n_def_args * sizeof(mp_obj_t));
    }
    if (def_kw_args != MP_OBJ_NULL) {
        o->extra_args[n_def_args] = def_kw_args;
    }
    return MP_OBJ_FROM_PTR(o);
}

/******************************************************************************/
/* native functions                                                           */

#if MICROPY_EMIT_NATIVE

<<<<<<< HEAD
// CIRCUITPY-CHANGE: PLACE_IN_ITCM
STATIC mp_obj_t PLACE_IN_ITCM(fun_native_call)(mp_obj_t self_in, size_t n_args, size_t n_kw, const mp_obj_t *args) {
=======
static mp_obj_t fun_native_call(mp_obj_t self_in, size_t n_args, size_t n_kw, const mp_obj_t *args) {
>>>>>>> a61c446c
    MP_STACK_CHECK();
    mp_obj_fun_bc_t *self = MP_OBJ_TO_PTR(self_in);
    mp_call_fun_t fun = mp_obj_fun_native_get_function_start(self);
    return fun(self_in, n_args, n_kw, args);
}

#if MICROPY_CPYTHON_COMPAT
#define FUN_BC_TYPE_PRINT print, fun_bc_print,
#else
#define FUN_BC_TYPE_PRINT
#endif
#if MICROPY_PY_FUNCTION_ATTRS
#define FUN_BC_TYPE_ATTR attr, mp_obj_fun_bc_attr,
#else
#define FUN_BC_TYPE_ATTR
#endif

MP_DEFINE_CONST_OBJ_TYPE(
    mp_type_fun_native,
    MP_QSTR_function,
    MP_TYPE_FLAG_BINDS_SELF,
    FUN_BC_TYPE_PRINT
    FUN_BC_TYPE_ATTR
    call, fun_native_call
    );

#endif // MICROPY_EMIT_NATIVE

/******************************************************************************/
/* viper functions                                                           */

#if MICROPY_EMIT_NATIVE

static mp_obj_t fun_viper_call(mp_obj_t self_in, size_t n_args, size_t n_kw, const mp_obj_t *args) {
    MP_STACK_CHECK();
    mp_obj_fun_bc_t *self = MP_OBJ_TO_PTR(self_in);
    mp_call_fun_t fun = MICROPY_MAKE_POINTER_CALLABLE((void *)self->bytecode);
    return fun(self_in, n_args, n_kw, args);
}

MP_DEFINE_CONST_OBJ_TYPE(
    mp_type_fun_viper,
    MP_QSTR_function,
    MP_TYPE_FLAG_BINDS_SELF,
    call, fun_viper_call
    );

#endif // MICROPY_EMIT_NATIVE

/******************************************************************************/
/* inline assembler functions                                                 */

#if MICROPY_EMIT_INLINE_ASM

typedef mp_uint_t (*inline_asm_fun_0_t)(void);
typedef mp_uint_t (*inline_asm_fun_1_t)(mp_uint_t);
typedef mp_uint_t (*inline_asm_fun_2_t)(mp_uint_t, mp_uint_t);
typedef mp_uint_t (*inline_asm_fun_3_t)(mp_uint_t, mp_uint_t, mp_uint_t);
typedef mp_uint_t (*inline_asm_fun_4_t)(mp_uint_t, mp_uint_t, mp_uint_t, mp_uint_t);

// convert a MicroPython object to a sensible value for inline asm
static mp_uint_t convert_obj_for_inline_asm(mp_obj_t obj) {
    // TODO for byte_array, pass pointer to the array
    if (mp_obj_is_small_int(obj)) {
        return MP_OBJ_SMALL_INT_VALUE(obj);
    } else if (obj == mp_const_none) {
        return 0;
    } else if (obj == mp_const_false) {
        return 0;
    } else if (obj == mp_const_true) {
        return 1;
    } else if (mp_obj_is_exact_type(obj, &mp_type_int)) {
        return mp_obj_int_get_truncated(obj);
    } else if (mp_obj_is_str(obj)) {
        // pointer to the string (it's probably constant though!)
        size_t l;
        return (mp_uint_t)mp_obj_str_get_data(obj, &l);
    } else {
        const mp_obj_type_t *type = mp_obj_get_type(obj);
        #if MICROPY_PY_BUILTINS_FLOAT
        if (type == &mp_type_float) {
            // convert float to int (could also pass in float registers)
            return (mp_int_t)mp_obj_float_get(obj);
        }
        #endif
        if (type == &mp_type_tuple || type == &mp_type_list) {
            // pointer to start of tuple (could pass length, but then could use len(x) for that)
            size_t len;
            mp_obj_t *items;
            mp_obj_get_array(obj, &len, &items);
            return (mp_uint_t)items;
        } else {
            mp_buffer_info_t bufinfo;
            if (mp_get_buffer(obj, &bufinfo, MP_BUFFER_READ)) {
                // supports the buffer protocol, return a pointer to the data
                return (mp_uint_t)bufinfo.buf;
            } else {
                // just pass along a pointer to the object
                return (mp_uint_t)obj;
            }
        }
    }
}

<<<<<<< HEAD
// CIRCUITPY-CHANGE: PLACE_IN_ITCM
STATIC mp_obj_t PLACE_IN_ITCM(fun_asm_call)(mp_obj_t self_in, size_t n_args, size_t n_kw, const mp_obj_t *args) {
    mp_obj_fun_asm_t *self = self_in;
=======
static mp_obj_t fun_asm_call(mp_obj_t self_in, size_t n_args, size_t n_kw, const mp_obj_t *args) {
    mp_obj_fun_asm_t *self = MP_OBJ_TO_PTR(self_in);
>>>>>>> a61c446c

    mp_arg_check_num(n_args, n_kw, self->n_args, self->n_args, false);

    const void *fun = MICROPY_MAKE_POINTER_CALLABLE(self->fun_data);

    mp_uint_t ret;
    if (n_args == 0) {
        ret = ((inline_asm_fun_0_t)fun)();
    } else if (n_args == 1) {
        ret = ((inline_asm_fun_1_t)fun)(convert_obj_for_inline_asm(args[0]));
    } else if (n_args == 2) {
        ret = ((inline_asm_fun_2_t)fun)(convert_obj_for_inline_asm(args[0]), convert_obj_for_inline_asm(args[1]));
    } else if (n_args == 3) {
        ret = ((inline_asm_fun_3_t)fun)(convert_obj_for_inline_asm(args[0]), convert_obj_for_inline_asm(args[1]), convert_obj_for_inline_asm(args[2]));
    } else {
        // compiler allows at most 4 arguments
        assert(n_args == 4);
        ret = ((inline_asm_fun_4_t)fun)(
            convert_obj_for_inline_asm(args[0]),
            convert_obj_for_inline_asm(args[1]),
            convert_obj_for_inline_asm(args[2]),
            convert_obj_for_inline_asm(args[3])
            );
    }

    return mp_native_to_obj(ret, self->type_sig);
}

MP_DEFINE_CONST_OBJ_TYPE(
    mp_type_fun_asm,
    MP_QSTR_function,
    MP_TYPE_FLAG_BINDS_SELF,
    call, fun_asm_call
    );

#endif // MICROPY_EMIT_INLINE_ASM<|MERGE_RESOLUTION|>--- conflicted
+++ resolved
@@ -48,12 +48,8 @@
 /******************************************************************************/
 /* builtin functions                                                          */
 
-<<<<<<< HEAD
 // CIRCUITPY-CHANGE: PLACE_IN_ITCM
-STATIC mp_obj_t PLACE_IN_ITCM(fun_builtin_0_call)(mp_obj_t self_in, size_t n_args, size_t n_kw, const mp_obj_t *args) {
-=======
-static mp_obj_t fun_builtin_0_call(mp_obj_t self_in, size_t n_args, size_t n_kw, const mp_obj_t *args) {
->>>>>>> a61c446c
+static mp_obj_t PLACE_IN_ITCM(fun_builtin_0_call)(mp_obj_t self_in, size_t n_args, size_t n_kw, const mp_obj_t *args) {
     (void)args;
     assert(mp_obj_is_type(self_in, &mp_type_fun_builtin_0));
     mp_obj_fun_builtin_fixed_t *self = MP_OBJ_TO_PTR(self_in);
@@ -66,12 +62,8 @@
     call, fun_builtin_0_call
     );
 
-<<<<<<< HEAD
 // CIRCUITPY-CHANGE: PLACE_IN_ITCM
-STATIC mp_obj_t PLACE_IN_ITCM(fun_builtin_1_call)(mp_obj_t self_in, size_t n_args, size_t n_kw, const mp_obj_t *args) {
-=======
-static mp_obj_t fun_builtin_1_call(mp_obj_t self_in, size_t n_args, size_t n_kw, const mp_obj_t *args) {
->>>>>>> a61c446c
+static mp_obj_t PLACE_IN_ITCM(fun_builtin_1_call)(mp_obj_t self_in, size_t n_args, size_t n_kw, const mp_obj_t *args) {
     assert(mp_obj_is_type(self_in, &mp_type_fun_builtin_1));
     mp_obj_fun_builtin_fixed_t *self = MP_OBJ_TO_PTR(self_in);
     mp_arg_check_num(n_args, n_kw, 1, 1, false);
@@ -95,12 +87,8 @@
     call, fun_builtin_2_call
     );
 
-<<<<<<< HEAD
 // CIRCUITPY-CHANGE: PLACE_IN_ITCM
-STATIC mp_obj_t PLACE_IN_ITCM(fun_builtin_3_call)(mp_obj_t self_in, size_t n_args, size_t n_kw, const mp_obj_t *args) {
-=======
-static mp_obj_t fun_builtin_3_call(mp_obj_t self_in, size_t n_args, size_t n_kw, const mp_obj_t *args) {
->>>>>>> a61c446c
+static mp_obj_t PLACE_IN_ITCM(fun_builtin_3_call)(mp_obj_t self_in, size_t n_args, size_t n_kw, const mp_obj_t *args) {
     assert(mp_obj_is_type(self_in, &mp_type_fun_builtin_3));
     mp_obj_fun_builtin_fixed_t *self = MP_OBJ_TO_PTR(self_in);
     mp_arg_check_num(n_args, n_kw, 3, 3, false);
@@ -239,12 +227,8 @@
 }
 #endif
 
-<<<<<<< HEAD
 // CIRCUITPY-CHANGE: PLACE_IN_ITCM
-STATIC mp_obj_t PLACE_IN_ITCM(fun_bc_call)(mp_obj_t self_in, size_t n_args, size_t n_kw, const mp_obj_t *args) {
-=======
-static mp_obj_t fun_bc_call(mp_obj_t self_in, size_t n_args, size_t n_kw, const mp_obj_t *args) {
->>>>>>> a61c446c
+static mp_obj_t PLACE_IN_ITCM(fun_bc_call)(mp_obj_t self_in, size_t n_args, size_t n_kw, const mp_obj_t *args) {
     MP_STACK_CHECK();
 
     DEBUG_printf("Input n_args: " UINT_FMT ", n_kw: " UINT_FMT "\n", n_args, n_kw);
@@ -416,12 +400,8 @@
 
 #if MICROPY_EMIT_NATIVE
 
-<<<<<<< HEAD
 // CIRCUITPY-CHANGE: PLACE_IN_ITCM
-STATIC mp_obj_t PLACE_IN_ITCM(fun_native_call)(mp_obj_t self_in, size_t n_args, size_t n_kw, const mp_obj_t *args) {
-=======
-static mp_obj_t fun_native_call(mp_obj_t self_in, size_t n_args, size_t n_kw, const mp_obj_t *args) {
->>>>>>> a61c446c
+static mp_obj_t PLACE_IN_ITCM(fun_native_call)(mp_obj_t self_in, size_t n_args, size_t n_kw, const mp_obj_t *args) {
     MP_STACK_CHECK();
     mp_obj_fun_bc_t *self = MP_OBJ_TO_PTR(self_in);
     mp_call_fun_t fun = mp_obj_fun_native_get_function_start(self);
@@ -526,14 +506,9 @@
     }
 }
 
-<<<<<<< HEAD
 // CIRCUITPY-CHANGE: PLACE_IN_ITCM
-STATIC mp_obj_t PLACE_IN_ITCM(fun_asm_call)(mp_obj_t self_in, size_t n_args, size_t n_kw, const mp_obj_t *args) {
+static mp_obj_t PLACE_IN_ITCM(fun_asm_call)(mp_obj_t self_in, size_t n_args, size_t n_kw, const mp_obj_t *args) {
     mp_obj_fun_asm_t *self = self_in;
-=======
-static mp_obj_t fun_asm_call(mp_obj_t self_in, size_t n_args, size_t n_kw, const mp_obj_t *args) {
-    mp_obj_fun_asm_t *self = MP_OBJ_TO_PTR(self_in);
->>>>>>> a61c446c
 
     mp_arg_check_num(n_args, n_kw, self->n_args, self->n_args, false);
 
