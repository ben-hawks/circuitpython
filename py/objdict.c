/*
 * This file is part of the MicroPython project, http://micropython.org/
 *
 * The MIT License (MIT)
 *
 * Copyright (c) 2013, 2014 Damien P. George
 * Copyright (c) 2014-2017 Paul Sokolovsky
 *
 * Permission is hereby granted, free of charge, to any person obtaining a copy
 * of this software and associated documentation files (the "Software"), to deal
 * in the Software without restriction, including without limitation the rights
 * to use, copy, modify, merge, publish, distribute, sublicense, and/or sell
 * copies of the Software, and to permit persons to whom the Software is
 * furnished to do so, subject to the following conditions:
 *
 * The above copyright notice and this permission notice shall be included in
 * all copies or substantial portions of the Software.
 *
 * THE SOFTWARE IS PROVIDED "AS IS", WITHOUT WARRANTY OF ANY KIND, EXPRESS OR
 * IMPLIED, INCLUDING BUT NOT LIMITED TO THE WARRANTIES OF MERCHANTABILITY,
 * FITNESS FOR A PARTICULAR PURPOSE AND NONINFRINGEMENT. IN NO EVENT SHALL THE
 * AUTHORS OR COPYRIGHT HOLDERS BE LIABLE FOR ANY CLAIM, DAMAGES OR OTHER
 * LIABILITY, WHETHER IN AN ACTION OF CONTRACT, TORT OR OTHERWISE, ARISING FROM,
 * OUT OF OR IN CONNECTION WITH THE SOFTWARE OR THE USE OR OTHER DEALINGS IN
 * THE SOFTWARE.
 */

#include <string.h>
#include <assert.h>

#include "py/runtime.h"
#include "py/builtin.h"
#include "py/objtype.h"
#include "py/objstr.h"

<<<<<<< HEAD
#include "supervisor/linker.h"
#include "supervisor/shared/translate/translate.h"
=======
bool mp_obj_is_dict_or_ordereddict(mp_obj_t o) {
    return mp_obj_is_obj(o) && MP_OBJ_TYPE_GET_SLOT_OR_NULL(((mp_obj_base_t *)MP_OBJ_TO_PTR(o))->type, make_new) == mp_obj_dict_make_new;
}
>>>>>>> 294baf52

const mp_obj_dict_t mp_const_empty_dict_obj = {
    .base = { .type = &mp_type_dict },
    .map = {
        .all_keys_are_qstrs = 0,
        .is_fixed = 1,
        .is_ordered = 1,
        .used = 0,
        .alloc = 0,
        .table = NULL,
    }
};

STATIC mp_obj_t dict_update(size_t n_args, const mp_obj_t *args, mp_map_t *kwargs);

// This is a helper function to iterate through a dictionary.  The state of
// the iteration is held in *cur and should be initialised with zero for the
// first call.  Will return NULL when no more elements are available.
STATIC mp_map_elem_t *dict_iter_next(mp_obj_dict_t *dict, size_t *cur) {
    size_t max = dict->map.alloc;
    mp_map_t *map = &dict->map;

    size_t i = *cur;
    for (; i < max; i++) {
        if (mp_map_slot_is_filled(map, i)) {
            *cur = i + 1;
            return &(map->table[i]);
        }
    }

    assert(map->used == 0 || i == max);
    return NULL;
}

STATIC void dict_print(const mp_print_t *print, mp_obj_t self_in, mp_print_kind_t kind) {
    mp_obj_dict_t *self = MP_OBJ_TO_PTR(self_in);
    bool first = true;
    const char *item_separator = ", ";
    const char *key_separator = ": ";
    if (!(MICROPY_PY_UJSON && kind == PRINT_JSON)) {
        kind = PRINT_REPR;
    } else {
        #if MICROPY_PY_UJSON_SEPARATORS
        item_separator = MP_PRINT_GET_EXT(print)->item_separator;
        key_separator = MP_PRINT_GET_EXT(print)->key_separator;
        #endif
    }
    if (MICROPY_PY_COLLECTIONS_ORDEREDDICT && self->base.type != &mp_type_dict && kind != PRINT_JSON) {
        mp_printf(print, "%q(", self->base.type->name);
    }
    mp_print_str(print, "{");
    size_t cur = 0;
    mp_map_elem_t *next = NULL;
    while ((next = dict_iter_next(self, &cur)) != NULL) {
        if (!first) {
            mp_print_str(print, item_separator);
        }
        first = false;
        bool add_quote = MICROPY_PY_UJSON && kind == PRINT_JSON && !mp_obj_is_str_or_bytes(next->key);
        if (add_quote) {
            mp_print_str(print, "\"");
        }
        mp_obj_print_helper(print, next->key, kind);
        if (add_quote) {
            mp_print_str(print, "\"");
        }
        mp_print_str(print, key_separator);
        mp_obj_print_helper(print, next->value, kind);
    }
    mp_print_str(print, "}");
    if (MICROPY_PY_COLLECTIONS_ORDEREDDICT && self->base.type != &mp_type_dict && kind != PRINT_JSON) {
        mp_print_str(print, ")");
    }
}

// This is a helper function to initialize an empty, but typed dictionary with
// a given number of slots.
STATIC mp_obj_t dict_new_typed(const mp_obj_type_t *type, const size_t n) {
    mp_obj_t dict_out = mp_obj_new_dict(n);
    mp_obj_dict_t *dict = MP_OBJ_TO_PTR(dict_out);
    dict->base.type = type;
    #if MICROPY_PY_COLLECTIONS_ORDEREDDICT
    if (type == &mp_type_ordereddict) {
        dict->map.is_ordered = 1;
    }
    #endif
    return dict_out;
}

mp_obj_t mp_obj_dict_make_new(const mp_obj_type_t *type, size_t n_args, size_t n_kw, const mp_obj_t *args) {
    mp_obj_t dict_out = dict_new_typed(type, 0);
    if (n_args > 0 || n_kw > 0) {
        mp_obj_t args2[2] = {dict_out, args[0]}; // args[0] is always valid, even if it's not a positional arg
        mp_map_t kwargs;
        mp_map_init_fixed_table(&kwargs, n_kw, args + n_args);
        dict_update(n_args + 1, args2, &kwargs); // dict_update will check that n_args + 1 == 1 or 2
    }
    return dict_out;
}

STATIC mp_obj_t dict_unary_op(mp_unary_op_t op, mp_obj_t self_in) {
    mp_obj_dict_t *self = MP_OBJ_TO_PTR(self_in);
    switch (op) {
        case MP_UNARY_OP_BOOL:
            return mp_obj_new_bool(self->map.used != 0);
        case MP_UNARY_OP_LEN:
            return MP_OBJ_NEW_SMALL_INT(self->map.used);
        #if MICROPY_PY_SYS_GETSIZEOF
        case MP_UNARY_OP_SIZEOF: {
            size_t sz = sizeof(*self) + sizeof(*self->map.table) * self->map.alloc;
            return MP_OBJ_NEW_SMALL_INT(sz);
        }
        #endif
        default:
            return MP_OBJ_NULL;      // op not supported
    }
}

STATIC mp_obj_t dict_binary_op(mp_binary_op_t op, mp_obj_t lhs_in, mp_obj_t rhs_in) {
    mp_obj_dict_t *o = MP_OBJ_TO_PTR(lhs_in);
    switch (op) {
        case MP_BINARY_OP_CONTAINS: {
            mp_map_elem_t *elem = mp_map_lookup(&o->map, rhs_in, MP_MAP_LOOKUP);
            return mp_obj_new_bool(elem != NULL);
        }
        case MP_BINARY_OP_EQUAL: {
            #if MICROPY_PY_COLLECTIONS_ORDEREDDICT
            if (MP_UNLIKELY(mp_obj_is_type(lhs_in, &mp_type_ordereddict) && mp_obj_is_type(rhs_in, &mp_type_ordereddict))) {
                // Iterate through both dictionaries simultaneously and compare keys and values.
                mp_obj_dict_t *rhs = MP_OBJ_TO_PTR(rhs_in);
                size_t c1 = 0, c2 = 0;
                mp_map_elem_t *e1 = dict_iter_next(o, &c1), *e2 = dict_iter_next(rhs, &c2);
                for (; e1 != NULL && e2 != NULL; e1 = dict_iter_next(o, &c1), e2 = dict_iter_next(rhs, &c2)) {
                    if (!mp_obj_equal(e1->key, e2->key) || !mp_obj_equal(e1->value, e2->value)) {
                        return mp_const_false;
                    }
                }
                return e1 == NULL && e2 == NULL ? mp_const_true : mp_const_false;
            }
            #endif
            if (mp_obj_is_type(rhs_in, &mp_type_dict)) {
                mp_obj_dict_t *rhs = MP_OBJ_TO_PTR(rhs_in);
                if (o->map.used != rhs->map.used) {
                    return mp_const_false;
                }

                size_t cur = 0;
                mp_map_elem_t *next = NULL;
                while ((next = dict_iter_next(o, &cur)) != NULL) {
                    mp_map_elem_t *elem = mp_map_lookup(&rhs->map, next->key, MP_MAP_LOOKUP);
                    if (elem == NULL || !mp_obj_equal(next->value, elem->value)) {
                        return mp_const_false;
                    }
                }
                return mp_const_true;
            } else {
                // dict is not equal to instance of any other type
                return mp_const_false;
            }
        }
        #if MICROPY_CPYTHON_COMPAT
        case MP_BINARY_OP_INPLACE_OR:
        case MP_BINARY_OP_OR: {
            if (op == MP_BINARY_OP_OR) {
                lhs_in = mp_obj_dict_copy(lhs_in);
            }
            mp_obj_t dicts[2] = {lhs_in, rhs_in};
            dict_update(2, dicts, (mp_map_t *)&mp_const_empty_map);
            return lhs_in;
        }
        #endif
        default:
            // op not supported
            return MP_OBJ_NULL;
    }
}

// Note: Make sure this is inlined in load part of dict_subscr() below.
mp_obj_t mp_obj_dict_get(mp_obj_t self_in, mp_obj_t index) {
    mp_obj_dict_t *self = MP_OBJ_TO_PTR(self_in);
    mp_map_elem_t *elem = mp_map_lookup(&self->map, index, MP_MAP_LOOKUP);
    if (elem == NULL) {
        mp_raise_type_arg(&mp_type_KeyError, index);
    } else {
        return elem->value;
    }
}

STATIC mp_obj_t dict_subscr(mp_obj_t self_in, mp_obj_t index, mp_obj_t value) {
    if (value == MP_OBJ_NULL) {
        // delete
        mp_obj_dict_delete(self_in, index);
        return mp_const_none;
    } else if (value == MP_OBJ_SENTINEL) {
        // load
        mp_obj_dict_t *self = MP_OBJ_TO_PTR(self_in);
        mp_map_elem_t *elem = mp_map_lookup(&self->map, index, MP_MAP_LOOKUP);
        if (elem == NULL) {
            mp_raise_type_arg(&mp_type_KeyError, index);
        } else {
            return elem->value;
        }
    } else {
        // store
        mp_obj_dict_store(self_in, index, value);
        return mp_const_none;
    }
}

/******************************************************************************/
/* dict methods                                                               */

STATIC void PLACE_IN_ITCM(mp_ensure_not_fixed)(const mp_obj_dict_t * dict) {
    if (dict->map.is_fixed) {
        mp_raise_TypeError(NULL);
    }
}

STATIC mp_obj_t dict_clear(mp_obj_t self_in) {
    mp_check_self(mp_obj_is_dict_or_ordereddict(self_in));
    mp_obj_dict_t *self = MP_OBJ_TO_PTR(self_in);
    mp_ensure_not_fixed(self);

    mp_map_clear(&self->map);

    return mp_const_none;
}
STATIC MP_DEFINE_CONST_FUN_OBJ_1(dict_clear_obj, dict_clear);

mp_obj_t mp_obj_dict_copy(mp_obj_t self_in) {
    mp_check_self(mp_obj_is_dict_or_ordereddict(self_in));
    mp_obj_dict_t *self = MP_OBJ_TO_PTR(self_in);
    mp_obj_t other_out = mp_obj_new_dict(self->map.alloc);
    mp_obj_dict_t *other = MP_OBJ_TO_PTR(other_out);
    other->base.type = self->base.type;
    other->map.used = self->map.used;
    other->map.all_keys_are_qstrs = self->map.all_keys_are_qstrs;
    other->map.is_fixed = 0;
    other->map.is_ordered = self->map.is_ordered;
    memcpy(other->map.table, self->map.table, self->map.alloc * sizeof(mp_map_elem_t));
    return other_out;
}
STATIC MP_DEFINE_CONST_FUN_OBJ_1(dict_copy_obj, mp_obj_dict_copy);

#if MICROPY_PY_BUILTINS_DICT_FROMKEYS
// this is a classmethod
STATIC mp_obj_t dict_fromkeys(size_t n_args, const mp_obj_t *args) {
    mp_obj_type_t *type = MP_OBJ_TO_PTR(args[0]);
    mp_obj_t iter = mp_getiter(args[1], NULL);
    mp_obj_t value = mp_const_none;
    mp_obj_t next = MP_OBJ_NULL;

    if (n_args > 2) {
        value = args[2];
    }

    // optimisation to allocate result based on len of argument
    mp_obj_t self_out;
    mp_obj_t len = mp_obj_len_maybe(args[1]);
    if (len == MP_OBJ_NULL) {
        /* object's type doesn't have a __len__ slot */
        self_out = dict_new_typed(type, 0);
    } else {
        self_out = dict_new_typed(type, MP_OBJ_SMALL_INT_VALUE(len));
    }

    mp_obj_dict_t *self = MP_OBJ_TO_PTR(self_out);
    while ((next = mp_iternext(iter)) != MP_OBJ_STOP_ITERATION) {
        mp_map_lookup(&self->map, next, MP_MAP_LOOKUP_ADD_IF_NOT_FOUND)->value = value;
    }

    return self_out;
}
STATIC MP_DEFINE_CONST_FUN_OBJ_VAR_BETWEEN(dict_fromkeys_fun_obj, 2, 3, dict_fromkeys);
STATIC MP_DEFINE_CONST_CLASSMETHOD_OBJ(dict_fromkeys_obj, MP_ROM_PTR(&dict_fromkeys_fun_obj));
#endif

STATIC mp_obj_t dict_get_helper(size_t n_args, const mp_obj_t *args, mp_map_lookup_kind_t lookup_kind) {
    mp_check_self(mp_obj_is_dict_or_ordereddict(args[0]));
    mp_obj_dict_t *self = MP_OBJ_TO_PTR(args[0]);
    if (lookup_kind != MP_MAP_LOOKUP) {
        mp_ensure_not_fixed(self);
    }
    mp_map_elem_t *elem = mp_map_lookup(&self->map, args[1], lookup_kind);
    mp_obj_t value;
    if (elem == NULL || elem->value == MP_OBJ_NULL) {
        if (n_args == 2) {
            if (lookup_kind == MP_MAP_LOOKUP_REMOVE_IF_FOUND) {
                mp_raise_type_arg(&mp_type_KeyError, args[1]);
            } else {
                value = mp_const_none;
            }
        } else {
            value = args[2];
        }
        if (lookup_kind == MP_MAP_LOOKUP_ADD_IF_NOT_FOUND) {
            elem->value = value;
        }
    } else {
        value = elem->value;
        if (lookup_kind == MP_MAP_LOOKUP_REMOVE_IF_FOUND) {
            elem->value = MP_OBJ_NULL; // so that GC can collect the deleted value
        }
    }
    return value;
}

STATIC mp_obj_t dict_get(size_t n_args, const mp_obj_t *args) {
    return dict_get_helper(n_args, args, MP_MAP_LOOKUP);
}
STATIC MP_DEFINE_CONST_FUN_OBJ_VAR_BETWEEN(dict_get_obj, 2, 3, dict_get);

STATIC mp_obj_t dict_pop(size_t n_args, const mp_obj_t *args) {
    return dict_get_helper(n_args, args, MP_MAP_LOOKUP_REMOVE_IF_FOUND);
}
STATIC MP_DEFINE_CONST_FUN_OBJ_VAR_BETWEEN(dict_pop_obj, 2, 3, dict_pop);

STATIC mp_obj_t dict_setdefault(size_t n_args, const mp_obj_t *args) {
    return dict_get_helper(n_args, args, MP_MAP_LOOKUP_ADD_IF_NOT_FOUND);
}
STATIC MP_DEFINE_CONST_FUN_OBJ_VAR_BETWEEN(dict_setdefault_obj, 2, 3, dict_setdefault);

STATIC mp_obj_t dict_popitem(mp_obj_t self_in) {
    mp_check_self(mp_obj_is_dict_or_ordereddict(self_in));
    mp_obj_dict_t *self = MP_OBJ_TO_PTR(self_in);
    mp_ensure_not_fixed(self);
    if (self->map.used == 0) {
        mp_raise_msg_varg(&mp_type_KeyError, MP_ERROR_TEXT("pop from empty %q"), MP_QSTR_dict);
    }
    size_t cur = 0;
    #if MICROPY_PY_COLLECTIONS_ORDEREDDICT
    if (self->map.is_ordered) {
        cur = self->map.used - 1;
    }
    #endif
    mp_map_elem_t *next = dict_iter_next(self, &cur);
    assert(next);
    self->map.used--;
    mp_obj_t items[] = {next->key, next->value};
    next->key = MP_OBJ_SENTINEL; // must mark key as sentinel to indicate that it was deleted
    next->value = MP_OBJ_NULL;
    mp_obj_t tuple = mp_obj_new_tuple(2, items);

    return tuple;
}
STATIC MP_DEFINE_CONST_FUN_OBJ_1(dict_popitem_obj, dict_popitem);

STATIC mp_obj_t dict_update(size_t n_args, const mp_obj_t *args, mp_map_t *kwargs) {
    mp_check_self(mp_obj_is_dict_or_ordereddict(args[0]));
    mp_obj_dict_t *self = MP_OBJ_TO_PTR(args[0]);
    mp_ensure_not_fixed(self);

    mp_arg_check_num(n_args, kwargs->used, 1, 2, true);

    if (n_args == 2) {
        // given a positional argument

        if (mp_obj_is_dict_or_ordereddict(args[1])) {
            // update from other dictionary (make sure other is not self)
            if (args[1] != args[0]) {
                size_t cur = 0;
                mp_map_elem_t *elem = NULL;
                while ((elem = dict_iter_next((mp_obj_dict_t *)MP_OBJ_TO_PTR(args[1]), &cur)) != NULL) {
                    mp_map_lookup(&self->map, elem->key, MP_MAP_LOOKUP_ADD_IF_NOT_FOUND)->value = elem->value;
                }
            }
        } else {
            // update from a generic iterable of pairs
            mp_obj_t iter = mp_getiter(args[1], NULL);
            mp_obj_t next = MP_OBJ_NULL;
            while ((next = mp_iternext(iter)) != MP_OBJ_STOP_ITERATION) {
                mp_obj_t inneriter = mp_getiter(next, NULL);
                mp_obj_t key = mp_iternext(inneriter);
                mp_obj_t value = mp_iternext(inneriter);
                mp_obj_t stop = mp_iternext(inneriter);
                if (key == MP_OBJ_STOP_ITERATION
                    || value == MP_OBJ_STOP_ITERATION
                    || stop != MP_OBJ_STOP_ITERATION) {
                    mp_raise_ValueError(MP_ERROR_TEXT("dict update sequence has wrong length"));
                } else {
                    mp_map_lookup(&self->map, key, MP_MAP_LOOKUP_ADD_IF_NOT_FOUND)->value = value;
                }
            }
        }
    }

    // update the dict with any keyword args
    for (size_t i = 0; i < kwargs->alloc; i++) {
        if (mp_map_slot_is_filled(kwargs, i)) {
            mp_map_lookup(&self->map, kwargs->table[i].key, MP_MAP_LOOKUP_ADD_IF_NOT_FOUND)->value = kwargs->table[i].value;
        }
    }

    return mp_const_none;
}
STATIC MP_DEFINE_CONST_FUN_OBJ_KW(dict_update_obj, 1, dict_update);

#if MICROPY_PY_COLLECTIONS_ORDEREDDICT
STATIC mp_obj_t dict_move_to_end(size_t n_args, const mp_obj_t *pos_args, mp_map_t *kw_args) {
    mp_obj_dict_t *self = MP_OBJ_TO_PTR(pos_args[0]);
    mp_arg_validate_type(self, &mp_type_ordereddict, MP_QSTR_self);

    // parse args
    enum { ARG_key, ARG_last };
    static const mp_arg_t allowed_args[] = {
        { MP_QSTR_key, MP_ARG_REQUIRED | MP_ARG_OBJ, {.u_rom_obj = MP_ROM_NONE } },
        { MP_QSTR_last, MP_ARG_BOOL, {.u_bool = true } }
    };
    mp_arg_val_t args[MP_ARRAY_SIZE(allowed_args)];
    mp_arg_parse_all(n_args - 1, pos_args + 1, kw_args, MP_ARRAY_SIZE(allowed_args), allowed_args, args);

    mp_obj_t *key = args[ARG_key].u_obj;
    bool last = args[ARG_last].u_bool;

    mp_map_elem_t *elem = mp_map_lookup(&self->map, key, MP_MAP_LOOKUP);
    if (!elem) {
        mp_raise_type_arg(&mp_type_KeyError, key);
    }

    mp_map_elem_t tmp = *elem;
    mp_map_elem_t *table = self->map.table;
    mp_map_elem_t *dest, *move_begin, *move_dest;
    size_t move_count;

    if (last) {
        mp_map_elem_t *top = &table[self->map.used];
        dest = top - 1;
        move_begin = elem + 1;
        move_dest = elem;
        move_count = top - move_begin;
    } else {
        dest = &table[0];
        move_begin = table;
        move_dest = table + 1;
        move_count = elem - table;
    }
    memmove(move_dest, move_begin, move_count * sizeof(*elem));
    *dest = tmp;

    return mp_const_none;
}
STATIC MP_DEFINE_CONST_FUN_OBJ_KW(dict_move_to_end_obj, 1, dict_move_to_end);
#endif


/******************************************************************************/
/* dict views                                                                 */

STATIC const mp_obj_type_t mp_type_dict_view;
STATIC const mp_obj_type_t mp_type_dict_view_it;

typedef enum _mp_dict_view_kind_t {
    MP_DICT_VIEW_ITEMS,
    MP_DICT_VIEW_KEYS,
    MP_DICT_VIEW_VALUES,
} mp_dict_view_kind_t;

STATIC const char *const mp_dict_view_names[] = {"dict_items", "dict_keys", "dict_values"};

typedef struct _mp_obj_dict_view_it_t {
    mp_obj_base_t base;
    mp_dict_view_kind_t kind;
    mp_obj_t dict;
    size_t cur;
} mp_obj_dict_view_it_t;

typedef struct _mp_obj_dict_view_t {
    mp_obj_base_t base;
    mp_obj_t dict;
    mp_dict_view_kind_t kind;
} mp_obj_dict_view_t;

STATIC mp_obj_t dict_view_it_iternext(mp_obj_t self_in) {
    mp_check_self(mp_obj_is_type(self_in, &mp_type_dict_view_it));
    mp_obj_dict_view_it_t *self = MP_OBJ_TO_PTR(self_in);
    mp_map_elem_t *next = dict_iter_next(MP_OBJ_TO_PTR(self->dict), &self->cur);

    if (next == NULL) {
        return MP_OBJ_STOP_ITERATION;
    } else {
        switch (self->kind) {
            case MP_DICT_VIEW_ITEMS:
            default: {
                mp_obj_t items[] = {next->key, next->value};
                return mp_obj_new_tuple(2, items);
            }
            case MP_DICT_VIEW_KEYS:
                return next->key;
            case MP_DICT_VIEW_VALUES:
                return next->value;
        }
    }
}

<<<<<<< HEAD
STATIC const mp_obj_type_t mp_type_dict_view_it = {
    { &mp_type_type },
    .flags = MP_TYPE_FLAG_EXTENDED,
    .name = MP_QSTR_iterator,
    MP_TYPE_EXTENDED_FIELDS(
        .getiter = mp_identity_getiter,
        .iternext = dict_view_it_iternext,
        ),
};
=======
STATIC MP_DEFINE_CONST_OBJ_TYPE(
    mp_type_dict_view_it,
    MP_QSTR_iterator,
    MP_TYPE_FLAG_ITER_IS_ITERNEXT,
    iter, dict_view_it_iternext
    );
>>>>>>> 294baf52

STATIC mp_obj_t dict_view_getiter(mp_obj_t view_in, mp_obj_iter_buf_t *iter_buf) {
    assert(sizeof(mp_obj_dict_view_it_t) <= sizeof(mp_obj_iter_buf_t));
    mp_check_self(mp_obj_is_type(view_in, &mp_type_dict_view));
    mp_obj_dict_view_t *view = MP_OBJ_TO_PTR(view_in);
    mp_obj_dict_view_it_t *o = (mp_obj_dict_view_it_t *)iter_buf;
    o->base.type = &mp_type_dict_view_it;
    o->kind = view->kind;
    o->dict = view->dict;
    o->cur = 0;
    return MP_OBJ_FROM_PTR(o);
}

STATIC void dict_view_print(const mp_print_t *print, mp_obj_t self_in, mp_print_kind_t kind) {
    (void)kind;
    mp_check_self(mp_obj_is_type(self_in, &mp_type_dict_view));
    mp_obj_dict_view_t *self = MP_OBJ_TO_PTR(self_in);
    bool first = true;
    mp_print_str(print, mp_dict_view_names[self->kind]);
    mp_print_str(print, "([");
    mp_obj_iter_buf_t iter_buf;
    mp_obj_t self_iter = dict_view_getiter(self_in, &iter_buf);
    mp_obj_t next = MP_OBJ_NULL;
    while ((next = dict_view_it_iternext(self_iter)) != MP_OBJ_STOP_ITERATION) {
        if (!first) {
            mp_print_str(print, ", ");
        }
        first = false;
        mp_obj_print_helper(print, next, PRINT_REPR);
    }
    mp_print_str(print, "])");
}

STATIC mp_obj_t dict_view_binary_op(mp_binary_op_t op, mp_obj_t lhs_in, mp_obj_t rhs_in) {
    // only supported for the 'keys' kind until sets and dicts are refactored
    mp_obj_dict_view_t *o = MP_OBJ_TO_PTR(lhs_in);
    if (o->kind != MP_DICT_VIEW_KEYS) {
        return MP_OBJ_NULL; // op not supported
    }
    if (op != MP_BINARY_OP_CONTAINS) {
        return MP_OBJ_NULL; // op not supported
    }
    return dict_binary_op(op, o->dict, rhs_in);
}

<<<<<<< HEAD
STATIC const mp_obj_type_t mp_type_dict_view = {
    { &mp_type_type },
    .flags = MP_TYPE_FLAG_EXTENDED,
    .name = MP_QSTR_dict_view,
    .print = dict_view_print,
    MP_TYPE_EXTENDED_FIELDS(
        .binary_op = dict_view_binary_op,
        .getiter = dict_view_getiter,
        ),
};
=======
STATIC MP_DEFINE_CONST_OBJ_TYPE(
    mp_type_dict_view,
    MP_QSTR_dict_view,
    MP_TYPE_FLAG_ITER_IS_GETITER,
    print, dict_view_print,
    binary_op, dict_view_binary_op,
    iter, dict_view_getiter
    );
>>>>>>> 294baf52

STATIC mp_obj_t mp_obj_new_dict_view(mp_obj_t dict, mp_dict_view_kind_t kind) {
    mp_obj_dict_view_t *o = mp_obj_malloc(mp_obj_dict_view_t, &mp_type_dict_view);
    o->dict = dict;
    o->kind = kind;
    return MP_OBJ_FROM_PTR(o);
}

STATIC mp_obj_t dict_view(mp_obj_t self_in, mp_dict_view_kind_t kind) {
    mp_check_self(mp_obj_is_dict_or_ordereddict(self_in));
    return mp_obj_new_dict_view(self_in, kind);
}

STATIC mp_obj_t dict_items(mp_obj_t self_in) {
    return dict_view(self_in, MP_DICT_VIEW_ITEMS);
}
STATIC MP_DEFINE_CONST_FUN_OBJ_1(dict_items_obj, dict_items);

STATIC mp_obj_t dict_keys(mp_obj_t self_in) {
    return dict_view(self_in, MP_DICT_VIEW_KEYS);
}
STATIC MP_DEFINE_CONST_FUN_OBJ_1(dict_keys_obj, dict_keys);

STATIC mp_obj_t dict_values(mp_obj_t self_in) {
    return dict_view(self_in, MP_DICT_VIEW_VALUES);
}
STATIC MP_DEFINE_CONST_FUN_OBJ_1(dict_values_obj, dict_values);

/******************************************************************************/
/* dict iterator                                                              */

STATIC mp_obj_t dict_getiter(mp_obj_t self_in, mp_obj_iter_buf_t *iter_buf) {
    assert(sizeof(mp_obj_dict_view_it_t) <= sizeof(mp_obj_iter_buf_t));
    mp_check_self(mp_obj_is_dict_or_ordereddict(self_in));
    mp_obj_dict_view_it_t *o = (mp_obj_dict_view_it_t *)iter_buf;
    o->base.type = &mp_type_dict_view_it;
    o->kind = MP_DICT_VIEW_KEYS;
    o->dict = self_in;
    o->cur = 0;
    return MP_OBJ_FROM_PTR(o);
}

/******************************************************************************/
/* dict constructors & public C API                                           */

STATIC const mp_rom_map_elem_t dict_locals_dict_table[] = {
    { MP_ROM_QSTR(MP_QSTR_clear), MP_ROM_PTR(&dict_clear_obj) },
    { MP_ROM_QSTR(MP_QSTR_copy), MP_ROM_PTR(&dict_copy_obj) },
    #if MICROPY_PY_BUILTINS_DICT_FROMKEYS
    { MP_ROM_QSTR(MP_QSTR_fromkeys), MP_ROM_PTR(&dict_fromkeys_obj) },
    #endif
    { MP_ROM_QSTR(MP_QSTR_get), MP_ROM_PTR(&dict_get_obj) },
    { MP_ROM_QSTR(MP_QSTR_items), MP_ROM_PTR(&dict_items_obj) },
    { MP_ROM_QSTR(MP_QSTR_keys), MP_ROM_PTR(&dict_keys_obj) },
    #if MICROPY_PY_COLLECTIONS_ORDEREDDICT
    { MP_ROM_QSTR(MP_QSTR_move_to_end), MP_ROM_PTR(&dict_move_to_end_obj) },
    #endif
    { MP_ROM_QSTR(MP_QSTR_pop), MP_ROM_PTR(&dict_pop_obj) },
    { MP_ROM_QSTR(MP_QSTR_popitem), MP_ROM_PTR(&dict_popitem_obj) },
    { MP_ROM_QSTR(MP_QSTR_setdefault), MP_ROM_PTR(&dict_setdefault_obj) },
    { MP_ROM_QSTR(MP_QSTR_update), MP_ROM_PTR(&dict_update_obj) },
    { MP_ROM_QSTR(MP_QSTR_values), MP_ROM_PTR(&dict_values_obj) },
    { MP_ROM_QSTR(MP_QSTR___getitem__), MP_ROM_PTR(&mp_op_getitem_obj) },
    { MP_ROM_QSTR(MP_QSTR___setitem__), MP_ROM_PTR(&mp_op_setitem_obj) },
    { MP_ROM_QSTR(MP_QSTR___delitem__), MP_ROM_PTR(&mp_op_delitem_obj) },
};

STATIC MP_DEFINE_CONST_DICT(dict_locals_dict, dict_locals_dict_table);

<<<<<<< HEAD
const mp_obj_type_t mp_type_dict = {
    { &mp_type_type },
    .flags = MP_TYPE_FLAG_EXTENDED,
    .name = MP_QSTR_dict,
    .print = dict_print,
    .make_new = mp_obj_dict_make_new,
    .locals_dict = (mp_obj_dict_t *)&dict_locals_dict,
    MP_TYPE_EXTENDED_FIELDS(
        .unary_op = dict_unary_op,
        .binary_op = dict_binary_op,
        .subscr = dict_subscr,
        .getiter = dict_getiter,
        ),
};

#if MICROPY_PY_COLLECTIONS_ORDEREDDICT
const mp_obj_type_t mp_type_ordereddict = {
    { &mp_type_type },
    .flags = MP_TYPE_FLAG_EXTENDED,
    .name = MP_QSTR_OrderedDict,
    .print = dict_print,
    .make_new = mp_obj_dict_make_new,
    .parent = &mp_type_dict,
    .locals_dict = (mp_obj_dict_t *)&dict_locals_dict,
    MP_TYPE_EXTENDED_FIELDS(
        .unary_op = dict_unary_op,
        .binary_op = dict_binary_op,
        .subscr = dict_subscr,
        .getiter = dict_getiter,
        ),
};
=======
MP_DEFINE_CONST_OBJ_TYPE(
    mp_type_dict,
    MP_QSTR_dict,
    MP_TYPE_FLAG_ITER_IS_GETITER,
    make_new, mp_obj_dict_make_new,
    print, dict_print,
    unary_op, dict_unary_op,
    binary_op, dict_binary_op,
    subscr, dict_subscr,
    iter, dict_getiter,
    locals_dict, &dict_locals_dict
    );

#if MICROPY_PY_COLLECTIONS_ORDEREDDICT
MP_DEFINE_CONST_OBJ_TYPE(
    mp_type_ordereddict,
    MP_QSTR_OrderedDict,
    MP_TYPE_FLAG_ITER_IS_GETITER,
    make_new, mp_obj_dict_make_new,
    print, dict_print,
    unary_op, dict_unary_op,
    binary_op, dict_binary_op,
    subscr, dict_subscr,
    iter, dict_getiter,
    parent, &mp_type_dict,
    locals_dict, &dict_locals_dict
    );
>>>>>>> 294baf52
#endif

void mp_obj_dict_init(mp_obj_dict_t *dict, size_t n_args) {
    dict->base.type = &mp_type_dict;
    mp_map_init(&dict->map, n_args);
}

mp_obj_t mp_obj_new_dict(size_t n_args) {
    mp_obj_dict_t *o = m_new_obj(mp_obj_dict_t);
    mp_obj_dict_init(o, n_args);
    return MP_OBJ_FROM_PTR(o);
}

size_t mp_obj_dict_len(mp_obj_t self_in) {
    mp_obj_dict_t *self = MP_OBJ_TO_PTR(self_in);
    return self->map.used;
}

mp_obj_t PLACE_IN_ITCM(mp_obj_dict_store)(mp_obj_t self_in, mp_obj_t key, mp_obj_t value) {
    mp_check_self(mp_obj_is_dict_or_ordereddict(self_in));
    mp_obj_dict_t *self = MP_OBJ_TO_PTR(self_in);
    mp_ensure_not_fixed(self);
    mp_map_lookup(&self->map, key, MP_MAP_LOOKUP_ADD_IF_NOT_FOUND)->value = value;
    return self_in;
}

mp_obj_t mp_obj_dict_delete(mp_obj_t self_in, mp_obj_t key) {
    mp_obj_t args[2] = {self_in, key};
    dict_get_helper(2, args, MP_MAP_LOOKUP_REMOVE_IF_FOUND);
    return self_in;
}<|MERGE_RESOLUTION|>--- conflicted
+++ resolved
@@ -33,14 +33,9 @@
 #include "py/objtype.h"
 #include "py/objstr.h"
 
-<<<<<<< HEAD
-#include "supervisor/linker.h"
-#include "supervisor/shared/translate/translate.h"
-=======
 bool mp_obj_is_dict_or_ordereddict(mp_obj_t o) {
     return mp_obj_is_obj(o) && MP_OBJ_TYPE_GET_SLOT_OR_NULL(((mp_obj_base_t *)MP_OBJ_TO_PTR(o))->type, make_new) == mp_obj_dict_make_new;
 }
->>>>>>> 294baf52
 
 const mp_obj_dict_t mp_const_empty_dict_obj = {
     .base = { .type = &mp_type_dict },
@@ -131,7 +126,14 @@
 }
 
 mp_obj_t mp_obj_dict_make_new(const mp_obj_type_t *type, size_t n_args, size_t n_kw, const mp_obj_t *args) {
-    mp_obj_t dict_out = dict_new_typed(type, 0);
+    mp_obj_t dict_out = mp_obj_new_dict(0);
+    mp_obj_dict_t *dict = MP_OBJ_TO_PTR(dict_out);
+    dict->base.type = type;
+    #if MICROPY_PY_COLLECTIONS_ORDEREDDICT
+    if (type == &mp_type_ordereddict) {
+        dict->map.is_ordered = 1;
+    }
+    #endif
     if (n_args > 0 || n_kw > 0) {
         mp_obj_t args2[2] = {dict_out, args[0]}; // args[0] is always valid, even if it's not a positional arg
         mp_map_t kwargs;
@@ -181,6 +183,7 @@
                 return e1 == NULL && e2 == NULL ? mp_const_true : mp_const_false;
             }
             #endif
+
             if (mp_obj_is_type(rhs_in, &mp_type_dict)) {
                 mp_obj_dict_t *rhs = MP_OBJ_TO_PTR(rhs_in);
                 if (o->map.used != rhs->map.used) {
@@ -288,7 +291,6 @@
 #if MICROPY_PY_BUILTINS_DICT_FROMKEYS
 // this is a classmethod
 STATIC mp_obj_t dict_fromkeys(size_t n_args, const mp_obj_t *args) {
-    mp_obj_type_t *type = MP_OBJ_TO_PTR(args[0]);
     mp_obj_t iter = mp_getiter(args[1], NULL);
     mp_obj_t value = mp_const_none;
     mp_obj_t next = MP_OBJ_NULL;
@@ -438,53 +440,6 @@
 }
 STATIC MP_DEFINE_CONST_FUN_OBJ_KW(dict_update_obj, 1, dict_update);
 
-#if MICROPY_PY_COLLECTIONS_ORDEREDDICT
-STATIC mp_obj_t dict_move_to_end(size_t n_args, const mp_obj_t *pos_args, mp_map_t *kw_args) {
-    mp_obj_dict_t *self = MP_OBJ_TO_PTR(pos_args[0]);
-    mp_arg_validate_type(self, &mp_type_ordereddict, MP_QSTR_self);
-
-    // parse args
-    enum { ARG_key, ARG_last };
-    static const mp_arg_t allowed_args[] = {
-        { MP_QSTR_key, MP_ARG_REQUIRED | MP_ARG_OBJ, {.u_rom_obj = MP_ROM_NONE } },
-        { MP_QSTR_last, MP_ARG_BOOL, {.u_bool = true } }
-    };
-    mp_arg_val_t args[MP_ARRAY_SIZE(allowed_args)];
-    mp_arg_parse_all(n_args - 1, pos_args + 1, kw_args, MP_ARRAY_SIZE(allowed_args), allowed_args, args);
-
-    mp_obj_t *key = args[ARG_key].u_obj;
-    bool last = args[ARG_last].u_bool;
-
-    mp_map_elem_t *elem = mp_map_lookup(&self->map, key, MP_MAP_LOOKUP);
-    if (!elem) {
-        mp_raise_type_arg(&mp_type_KeyError, key);
-    }
-
-    mp_map_elem_t tmp = *elem;
-    mp_map_elem_t *table = self->map.table;
-    mp_map_elem_t *dest, *move_begin, *move_dest;
-    size_t move_count;
-
-    if (last) {
-        mp_map_elem_t *top = &table[self->map.used];
-        dest = top - 1;
-        move_begin = elem + 1;
-        move_dest = elem;
-        move_count = top - move_begin;
-    } else {
-        dest = &table[0];
-        move_begin = table;
-        move_dest = table + 1;
-        move_count = elem - table;
-    }
-    memmove(move_dest, move_begin, move_count * sizeof(*elem));
-    *dest = tmp;
-
-    return mp_const_none;
-}
-STATIC MP_DEFINE_CONST_FUN_OBJ_KW(dict_move_to_end_obj, 1, dict_move_to_end);
-#endif
-
 
 /******************************************************************************/
 /* dict views                                                                 */
@@ -535,24 +490,12 @@
     }
 }
 
-<<<<<<< HEAD
-STATIC const mp_obj_type_t mp_type_dict_view_it = {
-    { &mp_type_type },
-    .flags = MP_TYPE_FLAG_EXTENDED,
-    .name = MP_QSTR_iterator,
-    MP_TYPE_EXTENDED_FIELDS(
-        .getiter = mp_identity_getiter,
-        .iternext = dict_view_it_iternext,
-        ),
-};
-=======
 STATIC MP_DEFINE_CONST_OBJ_TYPE(
     mp_type_dict_view_it,
     MP_QSTR_iterator,
     MP_TYPE_FLAG_ITER_IS_ITERNEXT,
     iter, dict_view_it_iternext
     );
->>>>>>> 294baf52
 
 STATIC mp_obj_t dict_view_getiter(mp_obj_t view_in, mp_obj_iter_buf_t *iter_buf) {
     assert(sizeof(mp_obj_dict_view_it_t) <= sizeof(mp_obj_iter_buf_t));
@@ -598,18 +541,6 @@
     return dict_binary_op(op, o->dict, rhs_in);
 }
 
-<<<<<<< HEAD
-STATIC const mp_obj_type_t mp_type_dict_view = {
-    { &mp_type_type },
-    .flags = MP_TYPE_FLAG_EXTENDED,
-    .name = MP_QSTR_dict_view,
-    .print = dict_view_print,
-    MP_TYPE_EXTENDED_FIELDS(
-        .binary_op = dict_view_binary_op,
-        .getiter = dict_view_getiter,
-        ),
-};
-=======
 STATIC MP_DEFINE_CONST_OBJ_TYPE(
     mp_type_dict_view,
     MP_QSTR_dict_view,
@@ -618,7 +549,6 @@
     binary_op, dict_view_binary_op,
     iter, dict_view_getiter
     );
->>>>>>> 294baf52
 
 STATIC mp_obj_t mp_obj_new_dict_view(mp_obj_t dict, mp_dict_view_kind_t kind) {
     mp_obj_dict_view_t *o = mp_obj_malloc(mp_obj_dict_view_t, &mp_type_dict_view);
@@ -673,9 +603,6 @@
     { MP_ROM_QSTR(MP_QSTR_get), MP_ROM_PTR(&dict_get_obj) },
     { MP_ROM_QSTR(MP_QSTR_items), MP_ROM_PTR(&dict_items_obj) },
     { MP_ROM_QSTR(MP_QSTR_keys), MP_ROM_PTR(&dict_keys_obj) },
-    #if MICROPY_PY_COLLECTIONS_ORDEREDDICT
-    { MP_ROM_QSTR(MP_QSTR_move_to_end), MP_ROM_PTR(&dict_move_to_end_obj) },
-    #endif
     { MP_ROM_QSTR(MP_QSTR_pop), MP_ROM_PTR(&dict_pop_obj) },
     { MP_ROM_QSTR(MP_QSTR_popitem), MP_ROM_PTR(&dict_popitem_obj) },
     { MP_ROM_QSTR(MP_QSTR_setdefault), MP_ROM_PTR(&dict_setdefault_obj) },
@@ -688,39 +615,6 @@
 
 STATIC MP_DEFINE_CONST_DICT(dict_locals_dict, dict_locals_dict_table);
 
-<<<<<<< HEAD
-const mp_obj_type_t mp_type_dict = {
-    { &mp_type_type },
-    .flags = MP_TYPE_FLAG_EXTENDED,
-    .name = MP_QSTR_dict,
-    .print = dict_print,
-    .make_new = mp_obj_dict_make_new,
-    .locals_dict = (mp_obj_dict_t *)&dict_locals_dict,
-    MP_TYPE_EXTENDED_FIELDS(
-        .unary_op = dict_unary_op,
-        .binary_op = dict_binary_op,
-        .subscr = dict_subscr,
-        .getiter = dict_getiter,
-        ),
-};
-
-#if MICROPY_PY_COLLECTIONS_ORDEREDDICT
-const mp_obj_type_t mp_type_ordereddict = {
-    { &mp_type_type },
-    .flags = MP_TYPE_FLAG_EXTENDED,
-    .name = MP_QSTR_OrderedDict,
-    .print = dict_print,
-    .make_new = mp_obj_dict_make_new,
-    .parent = &mp_type_dict,
-    .locals_dict = (mp_obj_dict_t *)&dict_locals_dict,
-    MP_TYPE_EXTENDED_FIELDS(
-        .unary_op = dict_unary_op,
-        .binary_op = dict_binary_op,
-        .subscr = dict_subscr,
-        .getiter = dict_getiter,
-        ),
-};
-=======
 MP_DEFINE_CONST_OBJ_TYPE(
     mp_type_dict,
     MP_QSTR_dict,
@@ -748,7 +642,6 @@
     parent, &mp_type_dict,
     locals_dict, &dict_locals_dict
     );
->>>>>>> 294baf52
 #endif
 
 void mp_obj_dict_init(mp_obj_dict_t *dict, size_t n_args) {
@@ -767,7 +660,7 @@
     return self->map.used;
 }
 
-mp_obj_t PLACE_IN_ITCM(mp_obj_dict_store)(mp_obj_t self_in, mp_obj_t key, mp_obj_t value) {
+mp_obj_t mp_obj_dict_store(mp_obj_t self_in, mp_obj_t key, mp_obj_t value) {
     mp_check_self(mp_obj_is_dict_or_ordereddict(self_in));
     mp_obj_dict_t *self = MP_OBJ_TO_PTR(self_in);
     mp_ensure_not_fixed(self);
