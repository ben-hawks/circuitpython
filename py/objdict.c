/*
 * This file is part of the MicroPython project, http://micropython.org/
 *
 * The MIT License (MIT)
 *
 * SPDX-FileCopyrightText: Copyright (c) 2013, 2014 Damien P. George
 * SPDX-FileCopyrightText: Copyright (c) 2014-2017 Paul Sokolovsky
 *
 * Permission is hereby granted, free of charge, to any person obtaining a copy
 * of this software and associated documentation files (the "Software"), to deal
 * in the Software without restriction, including without limitation the rights
 * to use, copy, modify, merge, publish, distribute, sublicense, and/or sell
 * copies of the Software, and to permit persons to whom the Software is
 * furnished to do so, subject to the following conditions:
 *
 * The above copyright notice and this permission notice shall be included in
 * all copies or substantial portions of the Software.
 *
 * THE SOFTWARE IS PROVIDED "AS IS", WITHOUT WARRANTY OF ANY KIND, EXPRESS OR
 * IMPLIED, INCLUDING BUT NOT LIMITED TO THE WARRANTIES OF MERCHANTABILITY,
 * FITNESS FOR A PARTICULAR PURPOSE AND NONINFRINGEMENT. IN NO EVENT SHALL THE
 * AUTHORS OR COPYRIGHT HOLDERS BE LIABLE FOR ANY CLAIM, DAMAGES OR OTHER
 * LIABILITY, WHETHER IN AN ACTION OF CONTRACT, TORT OR OTHERWISE, ARISING FROM,
 * OUT OF OR IN CONNECTION WITH THE SOFTWARE OR THE USE OR OTHER DEALINGS IN
 * THE SOFTWARE.
 */

#include <string.h>
#include <assert.h>

#include "py/runtime.h"
#include "py/builtin.h"
#include "py/objtype.h"
#include "py/objstr.h"

<<<<<<< HEAD
#include "supervisor/linker.h"
#include "supervisor/shared/translate.h"
=======
const mp_obj_dict_t mp_const_empty_dict_obj = {
    .base = { .type = &mp_type_dict },
    .map = {
        .all_keys_are_qstrs = 0,
        .is_fixed = 1,
        .is_ordered = 1,
        .used = 0,
        .alloc = 0,
        .table = NULL,
    }
};
>>>>>>> 78b23c3a

STATIC mp_obj_t dict_update(size_t n_args, const mp_obj_t *args, mp_map_t *kwargs);

// This is a helper function to iterate through a dictionary.  The state of
// the iteration is held in *cur and should be initialised with zero for the
// first call.  Will return NULL when no more elements are available.
STATIC mp_map_elem_t *dict_iter_next(mp_obj_dict_t *dict, size_t *cur) {
    size_t max = dict->map.alloc;
    mp_map_t *map = &dict->map;

    size_t i = *cur;
    for (; i < max; i++) {
        if (mp_map_slot_is_filled(map, i)) {
            *cur = i + 1;
            return &(map->table[i]);
        }
    }

    assert(map->used == 0 || i == max);
    return NULL;
}

STATIC void dict_print(const mp_print_t *print, mp_obj_t self_in, mp_print_kind_t kind) {
    mp_obj_dict_t *self = MP_OBJ_TO_PTR(self_in);
    bool first = true;
    if (!(MICROPY_PY_UJSON && kind == PRINT_JSON)) {
        kind = PRINT_REPR;
    }
    if (MICROPY_PY_COLLECTIONS_ORDEREDDICT && self->base.type != &mp_type_dict && kind != PRINT_JSON) {
        mp_printf(print, "%q(", self->base.type->name);
    }
    mp_print_str(print, "{");
    size_t cur = 0;
    mp_map_elem_t *next = NULL;
    while ((next = dict_iter_next(self, &cur)) != NULL) {
        if (!first) {
            mp_print_str(print, ", ");
        }
        first = false;
        bool add_quote = MICROPY_PY_UJSON && kind == PRINT_JSON && !mp_obj_is_str_or_bytes(next->key);
        if (add_quote) {
            mp_print_str(print, "\"");
        }
        mp_obj_print_helper(print, next->key, kind);
        if (add_quote) {
            mp_print_str(print, "\"");
        }
        mp_print_str(print, ": ");
        mp_obj_print_helper(print, next->value, kind);
    }
    mp_print_str(print, "}");
    if (MICROPY_PY_COLLECTIONS_ORDEREDDICT && self->base.type != &mp_type_dict && kind != PRINT_JSON) {
        mp_print_str(print, ")");
    }
}

mp_obj_t mp_obj_dict_make_new(const mp_obj_type_t *type, size_t n_args, const mp_obj_t *args, mp_map_t *kw_args) {
    mp_obj_t dict_out = mp_obj_new_dict(0);
    mp_obj_dict_t *dict = MP_OBJ_TO_PTR(dict_out);
    dict->base.type = type;
    #if MICROPY_PY_COLLECTIONS_ORDEREDDICT
    if (type == &mp_type_ordereddict) {
        dict->map.is_ordered = 1;
    }
    #endif
    if (n_args > 0 || kw_args != NULL) {
        mp_obj_t args2[2] = {dict_out, NULL}; // args[0] is always valid, even if it's not a positional arg
        if (n_args > 0) {
            args2[1] = args[0];
        }
        dict_update(n_args + 1, args2, kw_args); // dict_update will check that n_args + 1 == 1 or 2
    }
    return dict_out;
}

STATIC mp_obj_t dict_unary_op(mp_unary_op_t op, mp_obj_t self_in) {
    mp_obj_dict_t *self = MP_OBJ_TO_PTR(self_in);
    switch (op) {
        case MP_UNARY_OP_BOOL:
            return mp_obj_new_bool(self->map.used != 0);
        case MP_UNARY_OP_LEN:
            return MP_OBJ_NEW_SMALL_INT(self->map.used);
        #if MICROPY_PY_SYS_GETSIZEOF
        case MP_UNARY_OP_SIZEOF: {
            size_t sz = sizeof(*self) + sizeof(*self->map.table) * self->map.alloc;
            return MP_OBJ_NEW_SMALL_INT(sz);
        }
        #endif
        default:
            return MP_OBJ_NULL;      // op not supported
    }
}

STATIC mp_obj_t dict_binary_op(mp_binary_op_t op, mp_obj_t lhs_in, mp_obj_t rhs_in) {
    mp_obj_dict_t *o = MP_OBJ_TO_PTR(lhs_in);
    switch (op) {
        case MP_BINARY_OP_CONTAINS: {
            mp_map_elem_t *elem = mp_map_lookup(&o->map, rhs_in, MP_MAP_LOOKUP);
            return mp_obj_new_bool(elem != NULL);
        }
        case MP_BINARY_OP_EQUAL: {
            #if MICROPY_PY_COLLECTIONS_ORDEREDDICT
            if (MP_UNLIKELY(mp_obj_is_type(lhs_in, &mp_type_ordereddict) && mp_obj_is_type(rhs_in, &mp_type_ordereddict))) {
                // Iterate through both dictionaries simultaneously and compare keys and values.
                mp_obj_dict_t *rhs = MP_OBJ_TO_PTR(rhs_in);
                size_t c1 = 0, c2 = 0;
                mp_map_elem_t *e1 = dict_iter_next(o, &c1), *e2 = dict_iter_next(rhs, &c2);
                for (; e1 != NULL && e2 != NULL; e1 = dict_iter_next(o, &c1), e2 = dict_iter_next(rhs, &c2)) {
                    if (!mp_obj_equal(e1->key, e2->key) || !mp_obj_equal(e1->value, e2->value)) {
                        return mp_const_false;
                    }
                }
                return e1 == NULL && e2 == NULL ? mp_const_true : mp_const_false;
            }
            #endif
            if (mp_obj_is_type(rhs_in, &mp_type_dict)) {
                mp_obj_dict_t *rhs = MP_OBJ_TO_PTR(rhs_in);
                if (o->map.used != rhs->map.used) {
                    return mp_const_false;
                }

                size_t cur = 0;
                mp_map_elem_t *next = NULL;
                while ((next = dict_iter_next(o, &cur)) != NULL) {
                    mp_map_elem_t *elem = mp_map_lookup(&rhs->map, next->key, MP_MAP_LOOKUP);
                    if (elem == NULL || !mp_obj_equal(next->value, elem->value)) {
                        return mp_const_false;
                    }
                }
                return mp_const_true;
            } else {
                // dict is not equal to instance of any other type
                return mp_const_false;
            }
        }
        default:
            // op not supported
            return MP_OBJ_NULL;
    }
}

// Note: Make sure this is inlined in load part of dict_subscr() below.
mp_obj_t mp_obj_dict_get(mp_obj_t self_in, mp_obj_t index) {
    mp_obj_dict_t *self = MP_OBJ_TO_PTR(self_in);
    mp_map_elem_t *elem = mp_map_lookup(&self->map, index, MP_MAP_LOOKUP);
    if (elem == NULL) {
        mp_raise_arg1(&mp_type_KeyError, index);
    } else {
        return elem->value;
    }
}

STATIC mp_obj_t dict_subscr(mp_obj_t self_in, mp_obj_t index, mp_obj_t value) {
    if (value == MP_OBJ_NULL) {
        // delete
        mp_obj_dict_delete(self_in, index);
        return mp_const_none;
    } else if (value == MP_OBJ_SENTINEL) {
        // load
        mp_obj_dict_t *self = MP_OBJ_TO_PTR(self_in);
        mp_map_elem_t *elem = mp_map_lookup(&self->map, index, MP_MAP_LOOKUP);
        if (elem == NULL) {
            mp_raise_arg1(&mp_type_KeyError, index);
        } else {
            return elem->value;
        }
    } else {
        // store
        mp_obj_dict_store(self_in, index, value);
        return mp_const_none;
    }
}

/******************************************************************************/
/* dict methods                                                               */

STATIC void mp_ensure_not_fixed(const mp_obj_dict_t *dict) {
    if (dict->map.is_fixed) {
        mp_raise_TypeError(NULL);
    }
}

STATIC mp_obj_t dict_clear(mp_obj_t self_in) {
    mp_check_self(mp_obj_is_dict_or_ordereddict(self_in));
    mp_obj_dict_t *self = MP_OBJ_TO_PTR(self_in);
    mp_ensure_not_fixed(self);

    mp_map_clear(&self->map);

    return mp_const_none;
}
STATIC MP_DEFINE_CONST_FUN_OBJ_1(dict_clear_obj, dict_clear);

mp_obj_t mp_obj_dict_copy(mp_obj_t self_in) {
    mp_check_self(mp_obj_is_dict_or_ordereddict(self_in));
    mp_obj_dict_t *self = MP_OBJ_TO_PTR(self_in);
    mp_obj_t other_out = mp_obj_new_dict(self->map.alloc);
    mp_obj_dict_t *other = MP_OBJ_TO_PTR(other_out);
    other->base.type = self->base.type;
    other->map.used = self->map.used;
    other->map.all_keys_are_qstrs = self->map.all_keys_are_qstrs;
    other->map.is_fixed = 0;
    other->map.is_ordered = self->map.is_ordered;
    memcpy(other->map.table, self->map.table, self->map.alloc * sizeof(mp_map_elem_t));
    return other_out;
}
STATIC MP_DEFINE_CONST_FUN_OBJ_1(dict_copy_obj, mp_obj_dict_copy);

#if MICROPY_PY_BUILTINS_DICT_FROMKEYS
// this is a classmethod
STATIC mp_obj_t dict_fromkeys(size_t n_args, const mp_obj_t *args) {
    mp_obj_t iter = mp_getiter(args[1], NULL);
    mp_obj_t value = mp_const_none;
    mp_obj_t next = MP_OBJ_NULL;

    if (n_args > 2) {
        value = args[2];
    }

    // optimisation to allocate result based on len of argument
    mp_obj_t self_out;
    mp_obj_t len = mp_obj_len_maybe(args[1]);
    if (len == MP_OBJ_NULL) {
        /* object's type doesn't have a __len__ slot */
        self_out = mp_obj_new_dict(0);
    } else {
        self_out = mp_obj_new_dict(MP_OBJ_SMALL_INT_VALUE(len));
    }

    mp_obj_dict_t *self = MP_OBJ_TO_PTR(self_out);
    while ((next = mp_iternext(iter)) != MP_OBJ_STOP_ITERATION) {
        mp_map_lookup(&self->map, next, MP_MAP_LOOKUP_ADD_IF_NOT_FOUND)->value = value;
    }

    return self_out;
}
STATIC MP_DEFINE_CONST_FUN_OBJ_VAR_BETWEEN(dict_fromkeys_fun_obj, 2, 3, dict_fromkeys);
STATIC MP_DEFINE_CONST_CLASSMETHOD_OBJ(dict_fromkeys_obj, MP_ROM_PTR(&dict_fromkeys_fun_obj));
#endif

STATIC mp_obj_t dict_get_helper(size_t n_args, const mp_obj_t *args, mp_map_lookup_kind_t lookup_kind) {
    mp_check_self(mp_obj_is_dict_or_ordereddict(args[0]));
    mp_obj_dict_t *self = MP_OBJ_TO_PTR(args[0]);
    if (lookup_kind != MP_MAP_LOOKUP) {
        mp_ensure_not_fixed(self);
    }
    mp_map_elem_t *elem = mp_map_lookup(&self->map, args[1], lookup_kind);
    mp_obj_t value;
    if (elem == NULL || elem->value == MP_OBJ_NULL) {
        if (n_args == 2) {
            if (lookup_kind == MP_MAP_LOOKUP_REMOVE_IF_FOUND) {
                mp_raise_arg1(&mp_type_KeyError, args[1]);
            } else {
                value = mp_const_none;
            }
        } else {
            value = args[2];
        }
        if (lookup_kind == MP_MAP_LOOKUP_ADD_IF_NOT_FOUND) {
            elem->value = value;
        }
    } else {
        value = elem->value;
        if (lookup_kind == MP_MAP_LOOKUP_REMOVE_IF_FOUND) {
            elem->value = MP_OBJ_NULL; // so that GC can collect the deleted value
        }
    }
    return value;
}

STATIC mp_obj_t dict_get(size_t n_args, const mp_obj_t *args) {
    return dict_get_helper(n_args, args, MP_MAP_LOOKUP);
}
STATIC MP_DEFINE_CONST_FUN_OBJ_VAR_BETWEEN(dict_get_obj, 2, 3, dict_get);

STATIC mp_obj_t dict_pop(size_t n_args, const mp_obj_t *args) {
    return dict_get_helper(n_args, args, MP_MAP_LOOKUP_REMOVE_IF_FOUND);
}
STATIC MP_DEFINE_CONST_FUN_OBJ_VAR_BETWEEN(dict_pop_obj, 2, 3, dict_pop);

STATIC mp_obj_t dict_setdefault(size_t n_args, const mp_obj_t *args) {
    return dict_get_helper(n_args, args, MP_MAP_LOOKUP_ADD_IF_NOT_FOUND);
}
STATIC MP_DEFINE_CONST_FUN_OBJ_VAR_BETWEEN(dict_setdefault_obj, 2, 3, dict_setdefault);

STATIC mp_obj_t dict_popitem(mp_obj_t self_in) {
    mp_check_self(mp_obj_is_dict_or_ordereddict(self_in));
    mp_obj_dict_t *self = MP_OBJ_TO_PTR(self_in);
    mp_ensure_not_fixed(self);
    if (self->map.used == 0) {
        mp_raise_msg_varg(&mp_type_KeyError, MP_ERROR_TEXT("pop from empty %q"), MP_QSTR_dict);
    }
    size_t cur = 0;
    #if MICROPY_PY_COLLECTIONS_ORDEREDDICT
    if (self->map.is_ordered) {
        cur = self->map.used - 1;
    }
    #endif
    mp_map_elem_t *next = dict_iter_next(self, &cur);
    assert(next);
    self->map.used--;
    mp_obj_t items[] = {next->key, next->value};
    next->key = MP_OBJ_SENTINEL; // must mark key as sentinel to indicate that it was deleted
    next->value = MP_OBJ_NULL;
    mp_obj_t tuple = mp_obj_new_tuple(2, items);

    return tuple;
}
STATIC MP_DEFINE_CONST_FUN_OBJ_1(dict_popitem_obj, dict_popitem);

STATIC mp_obj_t dict_update(size_t n_args, const mp_obj_t *args, mp_map_t *kwargs) {
    mp_check_self(mp_obj_is_dict_or_ordereddict(args[0]));
    mp_obj_dict_t *self = MP_OBJ_TO_PTR(args[0]);
    mp_ensure_not_fixed(self);

    mp_arg_check_num(n_args, kwargs, 1, 2, true);

    if (n_args == 2) {
        // given a positional argument

        if (mp_obj_is_dict_or_ordereddict(args[1])) {
            // update from other dictionary (make sure other is not self)
            if (args[1] != args[0]) {
                size_t cur = 0;
                mp_map_elem_t *elem = NULL;
                while ((elem = dict_iter_next((mp_obj_dict_t *)MP_OBJ_TO_PTR(args[1]), &cur)) != NULL) {
                    mp_map_lookup(&self->map, elem->key, MP_MAP_LOOKUP_ADD_IF_NOT_FOUND)->value = elem->value;
                }
            }
        } else {
            // update from a generic iterable of pairs
            mp_obj_t iter = mp_getiter(args[1], NULL);
            mp_obj_t next = MP_OBJ_NULL;
            while ((next = mp_iternext(iter)) != MP_OBJ_STOP_ITERATION) {
                mp_obj_t inneriter = mp_getiter(next, NULL);
                mp_obj_t key = mp_iternext(inneriter);
                mp_obj_t value = mp_iternext(inneriter);
                mp_obj_t stop = mp_iternext(inneriter);
                if (key == MP_OBJ_STOP_ITERATION
                    || value == MP_OBJ_STOP_ITERATION
                    || stop != MP_OBJ_STOP_ITERATION) {
                    mp_raise_ValueError(MP_ERROR_TEXT("dict update sequence has wrong length"));
                } else {
                    mp_map_lookup(&self->map, key, MP_MAP_LOOKUP_ADD_IF_NOT_FOUND)->value = value;
                }
            }
        }
    }

    // update the dict with any keyword args
    for (size_t i = 0; i < kwargs->alloc; i++) {
        if (mp_map_slot_is_filled(kwargs, i)) {
            mp_map_lookup(&self->map, kwargs->table[i].key, MP_MAP_LOOKUP_ADD_IF_NOT_FOUND)->value = kwargs->table[i].value;
        }
    }

    return mp_const_none;
}
STATIC MP_DEFINE_CONST_FUN_OBJ_KW(dict_update_obj, 1, dict_update);


/******************************************************************************/
/* dict views                                                                 */

STATIC const mp_obj_type_t dict_view_type;
STATIC const mp_obj_type_t dict_view_it_type;

typedef enum _mp_dict_view_kind_t {
    MP_DICT_VIEW_ITEMS,
    MP_DICT_VIEW_KEYS,
    MP_DICT_VIEW_VALUES,
} mp_dict_view_kind_t;

STATIC const char *const mp_dict_view_names[] = {"dict_items", "dict_keys", "dict_values"};

typedef struct _mp_obj_dict_view_it_t {
    mp_obj_base_t base;
    mp_dict_view_kind_t kind;
    mp_obj_t dict;
    size_t cur;
} mp_obj_dict_view_it_t;

typedef struct _mp_obj_dict_view_t {
    mp_obj_base_t base;
    mp_obj_t dict;
    mp_dict_view_kind_t kind;
} mp_obj_dict_view_t;

STATIC mp_obj_t dict_view_it_iternext(mp_obj_t self_in) {
    mp_check_self(mp_obj_is_type(self_in, &dict_view_it_type));
    mp_obj_dict_view_it_t *self = MP_OBJ_TO_PTR(self_in);
    mp_map_elem_t *next = dict_iter_next(MP_OBJ_TO_PTR(self->dict), &self->cur);

    if (next == NULL) {
        return MP_OBJ_STOP_ITERATION;
    } else {
        switch (self->kind) {
            case MP_DICT_VIEW_ITEMS:
            default: {
                mp_obj_t items[] = {next->key, next->value};
                return mp_obj_new_tuple(2, items);
            }
            case MP_DICT_VIEW_KEYS:
                return next->key;
            case MP_DICT_VIEW_VALUES:
                return next->value;
        }
    }
}

STATIC const mp_obj_type_t dict_view_it_type = {
    { &mp_type_type },
    .name = MP_QSTR_iterator,
    .getiter = mp_identity_getiter,
    .iternext = dict_view_it_iternext,
};

STATIC mp_obj_t dict_view_getiter(mp_obj_t view_in, mp_obj_iter_buf_t *iter_buf) {
    assert(sizeof(mp_obj_dict_view_it_t) <= sizeof(mp_obj_iter_buf_t));
    mp_check_self(mp_obj_is_type(view_in, &dict_view_type));
    mp_obj_dict_view_t *view = MP_OBJ_TO_PTR(view_in);
    mp_obj_dict_view_it_t *o = (mp_obj_dict_view_it_t *)iter_buf;
    o->base.type = &dict_view_it_type;
    o->kind = view->kind;
    o->dict = view->dict;
    o->cur = 0;
    return MP_OBJ_FROM_PTR(o);
}

STATIC void dict_view_print(const mp_print_t *print, mp_obj_t self_in, mp_print_kind_t kind) {
    (void)kind;
    mp_check_self(mp_obj_is_type(self_in, &dict_view_type));
    mp_obj_dict_view_t *self = MP_OBJ_TO_PTR(self_in);
    bool first = true;
    mp_print_str(print, mp_dict_view_names[self->kind]);
    mp_print_str(print, "([");
    mp_obj_iter_buf_t iter_buf;
    mp_obj_t self_iter = dict_view_getiter(self_in, &iter_buf);
    mp_obj_t next = MP_OBJ_NULL;
    while ((next = dict_view_it_iternext(self_iter)) != MP_OBJ_STOP_ITERATION) {
        if (!first) {
            mp_print_str(print, ", ");
        }
        first = false;
        mp_obj_print_helper(print, next, PRINT_REPR);
    }
    mp_print_str(print, "])");
}

STATIC mp_obj_t dict_view_binary_op(mp_binary_op_t op, mp_obj_t lhs_in, mp_obj_t rhs_in) {
    // only supported for the 'keys' kind until sets and dicts are refactored
    mp_obj_dict_view_t *o = MP_OBJ_TO_PTR(lhs_in);
    if (o->kind != MP_DICT_VIEW_KEYS) {
        return MP_OBJ_NULL; // op not supported
    }
    if (op != MP_BINARY_OP_CONTAINS) {
        return MP_OBJ_NULL; // op not supported
    }
    return dict_binary_op(op, o->dict, rhs_in);
}

STATIC const mp_obj_type_t dict_view_type = {
    { &mp_type_type },
    .name = MP_QSTR_dict_view,
    .print = dict_view_print,
    .binary_op = dict_view_binary_op,
    .getiter = dict_view_getiter,
};

STATIC mp_obj_t mp_obj_new_dict_view(mp_obj_t dict, mp_dict_view_kind_t kind) {
    mp_obj_dict_view_t *o = m_new_obj(mp_obj_dict_view_t);
    o->base.type = &dict_view_type;
    o->dict = dict;
    o->kind = kind;
    return MP_OBJ_FROM_PTR(o);
}

STATIC mp_obj_t dict_view(mp_obj_t self_in, mp_dict_view_kind_t kind) {
    mp_check_self(mp_obj_is_dict_or_ordereddict(self_in));
    return mp_obj_new_dict_view(self_in, kind);
}

STATIC mp_obj_t dict_items(mp_obj_t self_in) {
    return dict_view(self_in, MP_DICT_VIEW_ITEMS);
}
STATIC MP_DEFINE_CONST_FUN_OBJ_1(dict_items_obj, dict_items);

STATIC mp_obj_t dict_keys(mp_obj_t self_in) {
    return dict_view(self_in, MP_DICT_VIEW_KEYS);
}
STATIC MP_DEFINE_CONST_FUN_OBJ_1(dict_keys_obj, dict_keys);

STATIC mp_obj_t dict_values(mp_obj_t self_in) {
    return dict_view(self_in, MP_DICT_VIEW_VALUES);
}
STATIC MP_DEFINE_CONST_FUN_OBJ_1(dict_values_obj, dict_values);

/******************************************************************************/
/* dict iterator                                                              */

STATIC mp_obj_t dict_getiter(mp_obj_t self_in, mp_obj_iter_buf_t *iter_buf) {
    assert(sizeof(mp_obj_dict_view_it_t) <= sizeof(mp_obj_iter_buf_t));
    mp_check_self(mp_obj_is_dict_or_ordereddict(self_in));
    mp_obj_dict_view_it_t *o = (mp_obj_dict_view_it_t *)iter_buf;
    o->base.type = &dict_view_it_type;
    o->kind = MP_DICT_VIEW_KEYS;
    o->dict = self_in;
    o->cur = 0;
    return MP_OBJ_FROM_PTR(o);
}

/******************************************************************************/
/* dict constructors & public C API                                           */

STATIC const mp_rom_map_elem_t dict_locals_dict_table[] = {
    { MP_ROM_QSTR(MP_QSTR_clear), MP_ROM_PTR(&dict_clear_obj) },
    { MP_ROM_QSTR(MP_QSTR_copy), MP_ROM_PTR(&dict_copy_obj) },
    #if MICROPY_PY_BUILTINS_DICT_FROMKEYS
    { MP_ROM_QSTR(MP_QSTR_fromkeys), MP_ROM_PTR(&dict_fromkeys_obj) },
    #endif
    { MP_ROM_QSTR(MP_QSTR_get), MP_ROM_PTR(&dict_get_obj) },
    { MP_ROM_QSTR(MP_QSTR_items), MP_ROM_PTR(&dict_items_obj) },
    { MP_ROM_QSTR(MP_QSTR_keys), MP_ROM_PTR(&dict_keys_obj) },
    { MP_ROM_QSTR(MP_QSTR_pop), MP_ROM_PTR(&dict_pop_obj) },
    { MP_ROM_QSTR(MP_QSTR_popitem), MP_ROM_PTR(&dict_popitem_obj) },
    { MP_ROM_QSTR(MP_QSTR_setdefault), MP_ROM_PTR(&dict_setdefault_obj) },
    { MP_ROM_QSTR(MP_QSTR_update), MP_ROM_PTR(&dict_update_obj) },
    { MP_ROM_QSTR(MP_QSTR_values), MP_ROM_PTR(&dict_values_obj) },
    { MP_ROM_QSTR(MP_QSTR___getitem__), MP_ROM_PTR(&mp_op_getitem_obj) },
    { MP_ROM_QSTR(MP_QSTR___setitem__), MP_ROM_PTR(&mp_op_setitem_obj) },
    { MP_ROM_QSTR(MP_QSTR___delitem__), MP_ROM_PTR(&mp_op_delitem_obj) },
};

STATIC MP_DEFINE_CONST_DICT(dict_locals_dict, dict_locals_dict_table);

const mp_obj_type_t mp_type_dict = {
    { &mp_type_type },
    .name = MP_QSTR_dict,
    .print = dict_print,
    .make_new = mp_obj_dict_make_new,
    .unary_op = dict_unary_op,
    .binary_op = dict_binary_op,
    .subscr = dict_subscr,
    .getiter = dict_getiter,
    .locals_dict = (mp_obj_dict_t *)&dict_locals_dict,
};

#if MICROPY_PY_COLLECTIONS_ORDEREDDICT
const mp_obj_type_t mp_type_ordereddict = {
    { &mp_type_type },
    .name = MP_QSTR_OrderedDict,
    .print = dict_print,
    .make_new = mp_obj_dict_make_new,
    .unary_op = dict_unary_op,
    .binary_op = dict_binary_op,
    .subscr = dict_subscr,
    .getiter = dict_getiter,
    .parent = &mp_type_dict,
    .locals_dict = (mp_obj_dict_t *)&dict_locals_dict,
};
#endif

void mp_obj_dict_init(mp_obj_dict_t *dict, size_t n_args) {
    dict->base.type = &mp_type_dict;
    mp_map_init(&dict->map, n_args);
}

mp_obj_t mp_obj_new_dict(size_t n_args) {
    mp_obj_dict_t *o = m_new_obj(mp_obj_dict_t);
    mp_obj_dict_init(o, n_args);
    return MP_OBJ_FROM_PTR(o);
}

size_t mp_obj_dict_len(mp_obj_t self_in) {
    mp_obj_dict_t *self = MP_OBJ_TO_PTR(self_in);
    return self->map.used;
}

mp_obj_t mp_obj_dict_store(mp_obj_t self_in, mp_obj_t key, mp_obj_t value) {
    mp_check_self(mp_obj_is_dict_or_ordereddict(self_in));
    mp_obj_dict_t *self = MP_OBJ_TO_PTR(self_in);
    mp_ensure_not_fixed(self);
    mp_map_lookup(&self->map, key, MP_MAP_LOOKUP_ADD_IF_NOT_FOUND)->value = value;
    return self_in;
}

mp_obj_t mp_obj_dict_delete(mp_obj_t self_in, mp_obj_t key) {
    mp_obj_t args[2] = {self_in, key};
    dict_get_helper(2, args, MP_MAP_LOOKUP_REMOVE_IF_FOUND);
    return self_in;
}<|MERGE_RESOLUTION|>--- conflicted
+++ resolved
@@ -33,10 +33,9 @@
 #include "py/objtype.h"
 #include "py/objstr.h"
 
-<<<<<<< HEAD
 #include "supervisor/linker.h"
 #include "supervisor/shared/translate.h"
-=======
+
 const mp_obj_dict_t mp_const_empty_dict_obj = {
     .base = { .type = &mp_type_dict },
     .map = {
@@ -48,7 +47,6 @@
         .table = NULL,
     }
 };
->>>>>>> 78b23c3a
 
 STATIC mp_obj_t dict_update(size_t n_args, const mp_obj_t *args, mp_map_t *kwargs);
 
