--- conflicted
+++ resolved
@@ -34,16 +34,12 @@
 #include "py/runtime.h"
 #include "py/builtin.h"
 
-<<<<<<< HEAD
 // CIRCUITPY-CHANGE
 #if CIRCUITPY_WARNINGS
 #include "shared-module/warnings/__init__.h"
 #endif
 
-STATIC void module_print(const mp_print_t *print, mp_obj_t self_in, mp_print_kind_t kind) {
-=======
 static void module_print(const mp_print_t *print, mp_obj_t self_in, mp_print_kind_t kind) {
->>>>>>> a61c446c
     (void)kind;
     mp_obj_module_t *self = MP_OBJ_TO_PTR(self_in);
 
