--- conflicted
+++ resolved
@@ -99,13 +99,9 @@
 #define MP_STREAM_OP_IOCTL (4)
 
 // Object is assumed to have a non-NULL stream protocol with valid r/w/ioctl methods
-<<<<<<< HEAD
-const mp_stream_p_t *mp_get_stream(mp_const_obj_t self);
-=======
 static inline const mp_stream_p_t *mp_get_stream(mp_const_obj_t self) {
     return (const mp_stream_p_t *)MP_OBJ_TYPE_GET_SLOT(((const mp_obj_base_t *)MP_OBJ_TO_PTR(self))->type, protocol);
 }
->>>>>>> 294baf52
 
 const mp_stream_p_t *mp_get_stream_raise(mp_obj_t self_in, int flags);
 mp_obj_t mp_stream_close(mp_obj_t stream);
@@ -124,7 +120,6 @@
 #define mp_stream_read_exactly(stream, buf, size, err) mp_stream_rw(stream, buf, size, err, MP_STREAM_RW_READ)
 
 void mp_stream_write_adaptor(void *self, const char *buf, size_t len);
-mp_obj_t mp_stream_flush(mp_obj_t self);
 
 #if MICROPY_STREAMS_POSIX_API
 #include <sys/types.h>
