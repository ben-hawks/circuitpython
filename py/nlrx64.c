/*
 * This file is part of the MicroPython project, http://micropython.org/
 *
 * The MIT License (MIT)
 *
 * Copyright (c) 2013-2017 Damien P. George
 *
 * Permission is hereby granted, free of charge, to any person obtaining a copy
 * of this software and associated documentation files (the "Software"), to deal
 * in the Software without restriction, including without limitation the rights
 * to use, copy, modify, merge, publish, distribute, sublicense, and/or sell
 * copies of the Software, and to permit persons to whom the Software is
 * furnished to do so, subject to the following conditions:
 *
 * The above copyright notice and this permission notice shall be included in
 * all copies or substantial portions of the Software.
 *
 * THE SOFTWARE IS PROVIDED "AS IS", WITHOUT WARRANTY OF ANY KIND, EXPRESS OR
 * IMPLIED, INCLUDING BUT NOT LIMITED TO THE WARRANTIES OF MERCHANTABILITY,
 * FITNESS FOR A PARTICULAR PURPOSE AND NONINFRINGEMENT. IN NO EVENT SHALL THE
 * AUTHORS OR COPYRIGHT HOLDERS BE LIABLE FOR ANY CLAIM, DAMAGES OR OTHER
 * LIABILITY, WHETHER IN AN ACTION OF CONTRACT, TORT OR OTHERWISE, ARISING FROM,
 * OUT OF OR IN CONNECTION WITH THE SOFTWARE OR THE USE OR OTHER DEALINGS IN
 * THE SOFTWARE.
 */

#include "py/mpstate.h"

// CIRCUITPY-CHANGE: avoid warning
#if defined(MICROPY_NLR_X64) && MICROPY_NLR_X64

#undef nlr_push

// x86-64 callee-save registers are:
//  rbx, rbp, rsp, r12, r13, r14, r15

__attribute__((used)) unsigned int nlr_push_tail(nlr_buf_t *nlr);

#if !MICROPY_NLR_OS_WINDOWS
#if defined(__clang__) || (defined(__GNUC__) && __GNUC__ >= 8)
#define USE_NAKED 1
#else
// On older gcc the equivalent here is to force omit-frame-pointer
__attribute__((optimize("omit-frame-pointer")))
#endif
#endif

#if !defined(USE_NAKED)
#define USE_NAKED 0
#endif

#if USE_NAKED
// nlr_push prelude should never push frame pointer register ebp onto the stack
__attribute__((naked))
#endif
unsigned int nlr_push(nlr_buf_t *nlr) {
    #if !USE_NAKED
    (void)nlr;
    #endif

    #if MICROPY_NLR_OS_WINDOWS

    __asm volatile (
        "movq   (%rsp), %rax        \n" // load return %rip
        "movq   %rax, 16(%rcx)      \n" // store %rip into nlr_buf
        "movq   %rbp, 24(%rcx)      \n" // store %rbp into nlr_buf
        "movq   %rsp, 32(%rcx)      \n" // store %rsp into nlr_buf
        "movq   %rbx, 40(%rcx)      \n" // store %rbx into nlr_buf
        "movq   %r12, 48(%rcx)      \n" // store %r12 into nlr_buf
        "movq   %r13, 56(%rcx)      \n" // store %r13 into nlr_buf
        "movq   %r14, 64(%rcx)      \n" // store %r14 into nlr_buf
        "movq   %r15, 72(%rcx)      \n" // store %r15 into nlr_buf
        "movq   %rdi, 80(%rcx)      \n" // store %rdr into nlr_buf
        "movq   %rsi, 88(%rcx)      \n" // store %rsi into nlr_buf
        "jmp    nlr_push_tail       \n" // do the rest in C
        );

    #else

    __asm volatile (
        "movq   (%rsp), %rax        \n" // load return %rip
        "movq   %rax, 16(%rdi)      \n" // store %rip into nlr_buf
        "movq   %rbp, 24(%rdi)      \n" // store %rbp into nlr_buf
        "movq   %rsp, 32(%rdi)      \n" // store %rsp into nlr_buf
        "movq   %rbx, 40(%rdi)      \n" // store %rbx into nlr_buf
        "movq   %r12, 48(%rdi)      \n" // store %r12 into nlr_buf
        "movq   %r13, 56(%rdi)      \n" // store %r13 into nlr_buf
        "movq   %r14, 64(%rdi)      \n" // store %r14 into nlr_buf
        "movq   %r15, 72(%rdi)      \n" // store %r15 into nlr_buf
        #if defined(__APPLE__) && defined(__MACH__)
        "jmp    _nlr_push_tail      \n" // do the rest in C
        #else
        "jmp    nlr_push_tail       \n" // do the rest in C
        #endif
        );

    #endif

    #if !USE_NAKED
    return 0; // needed to silence compiler warning
    #endif
}

NORETURN void nlr_jump(void *val) {
    MP_NLR_JUMP_HEAD(val, top)

    __asm volatile (
        "movq   %0, %%rcx           \n" // %rcx points to nlr_buf
        #if MICROPY_NLR_OS_WINDOWS
        "movq   88(%%rcx), %%rsi    \n" // load saved %rsi
        "movq   80(%%rcx), %%rdi    \n" // load saved %rdi
        #endif
        "movq   72(%%rcx), %%r15    \n" // load saved %r15
        "movq   64(%%rcx), %%r14    \n" // load saved %r14
        "movq   56(%%rcx), %%r13    \n" // load saved %r13
        "movq   48(%%rcx), %%r12    \n" // load saved %r12
        "movq   40(%%rcx), %%rbx    \n" // load saved %rbx
        "movq   32(%%rcx), %%rsp    \n" // load saved %rsp
        "movq   24(%%rcx), %%rbp    \n" // load saved %rbp
        "movq   16(%%rcx), %%rax    \n" // load saved %rip
        "movq   %%rax, (%%rsp)      \n" // store saved %rip to stack
        "xorq   %%rax, %%rax        \n" // clear return register
        "inc    %%al                \n" // increase to make 1, non-local return
        "ret                        \n" // return
        :                           // output operands
        : "r" (top)                 // input operands
<<<<<<< HEAD
        // CIRCUITPY-CHANGE: MicroPython caught up with this change in https://github.com/micropython/micropython/pull/14126
=======
>>>>>>> a61c446c
        : "memory"                  // clobbered registers
        );

    MP_UNREACHABLE
}

#endif // MICROPY_NLR_X64<|MERGE_RESOLUTION|>--- conflicted
+++ resolved
@@ -124,10 +124,6 @@
         "ret                        \n" // return
         :                           // output operands
         : "r" (top)                 // input operands
-<<<<<<< HEAD
-        // CIRCUITPY-CHANGE: MicroPython caught up with this change in https://github.com/micropython/micropython/pull/14126
-=======
->>>>>>> a61c446c
         : "memory"                  // clobbered registers
         );
 
