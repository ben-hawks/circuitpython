/*
 * This file is part of the MicroPython project, http://micropython.org/
 *
 * The MIT License (MIT)
 *
 * SPDX-FileCopyrightText: Copyright (c) 2013-2016 Damien P. George
 *
 * Permission is hereby granted, free of charge, to any person obtaining a copy
 * of this software and associated documentation files (the "Software"), to deal
 * in the Software without restriction, including without limitation the rights
 * to use, copy, modify, merge, publish, distribute, sublicense, and/or sell
 * copies of the Software, and to permit persons to whom the Software is
 * furnished to do so, subject to the following conditions:
 *
 * The above copyright notice and this permission notice shall be included in
 * all copies or substantial portions of the Software.
 *
 * THE SOFTWARE IS PROVIDED "AS IS", WITHOUT WARRANTY OF ANY KIND, EXPRESS OR
 * IMPLIED, INCLUDING BUT NOT LIMITED TO THE WARRANTIES OF MERCHANTABILITY,
 * FITNESS FOR A PARTICULAR PURPOSE AND NONINFRINGEMENT. IN NO EVENT SHALL THE
 * AUTHORS OR COPYRIGHT HOLDERS BE LIABLE FOR ANY CLAIM, DAMAGES OR OTHER
 * LIABILITY, WHETHER IN AN ACTION OF CONTRACT, TORT OR OTHERWISE, ARISING FROM,
 * OUT OF OR IN CONNECTION WITH THE SOFTWARE OR THE USE OR OTHER DEALINGS IN
 * THE SOFTWARE.
 */

#include <stdio.h>
#include <string.h>

#include "genhdr/mpversion.h"
#include "py/builtin.h"
#include "py/mpconfig.h"
#include "py/objmodule.h"

#if MICROPY_PY_BUILTINS_HELP

const char mp_help_default_text[] =
    "Welcome to MicroPython!\n"
    "\n"
    "For online docs please visit http://docs.micropython.org/\n"
    "\n"
    "Control commands:\n"
    "  CTRL-A        -- on a blank line, enter raw REPL mode\n"
    "  CTRL-B        -- on a blank line, enter normal REPL mode\n"
    "  CTRL-C        -- interrupt a running program\n"
    "  CTRL-D        -- on a blank line, exit or do a soft reset\n"
    "  CTRL-E        -- on a blank line, enter paste mode\n"
    "\n"
    "For further help on a specific object, type help(obj)\n"
;

STATIC void mp_help_print_info_about_object(mp_obj_t name_o, mp_obj_t value) {
    mp_print_str(MP_PYTHON_PRINTER, "  ");
    mp_obj_print(name_o, PRINT_STR);
    mp_print_str(MP_PYTHON_PRINTER, " -- ");
    mp_obj_print(value, PRINT_STR);
    mp_print_str(MP_PYTHON_PRINTER, "\n");
}

#if MICROPY_PY_BUILTINS_HELP_MODULES
STATIC void mp_help_add_from_map(mp_obj_t list, const mp_map_t *map) {
    for (size_t i = 0; i < map->alloc; i++) {
        if (mp_map_slot_is_filled(map, i)) {
            mp_obj_list_append(list, map->table[i].key);
        }
    }
}

#if MICROPY_MODULE_FROZEN
STATIC void mp_help_add_from_names(mp_obj_t list, const char *name) {
    while (*name) {
        size_t len = strlen(name);
        // name should end in '.py' and we strip it off
        mp_obj_list_append(list, mp_obj_new_str(name, len - 3));
        name += len + 1;
    }
}
#endif

// These externs were originally declared inside mp_help_print_modules(),
// but they triggered -Wnested-externs, so they were moved outside.
#if MICROPY_MODULE_FROZEN_STR
extern const char mp_frozen_str_names[];
#endif

#if MICROPY_MODULE_FROZEN_MPY
extern const char mp_frozen_mpy_names[];
#endif

STATIC void mp_help_print_modules(void) {
    mp_obj_t list = mp_obj_new_list(0, NULL);

    mp_help_add_from_map(list, &mp_builtin_module_map);

<<<<<<< HEAD
    #if MICROPY_MODULE_FROZEN_STR
    mp_help_add_from_names(list, mp_frozen_str_names);
    #endif

    #if MICROPY_MODULE_FROZEN_MPY
    mp_help_add_from_names(list, mp_frozen_mpy_names);
=======
    #if MICROPY_MODULE_FROZEN
    extern const char mp_frozen_names[];
    mp_help_add_from_names(list, mp_frozen_names);
>>>>>>> da4b38e7
    #endif

    // sort the list so it's printed in alphabetical order
    mp_obj_list_sort(1, &list, (mp_map_t *)&mp_const_empty_map);

    // print the list of modules in a column-first order
    #define NUM_COLUMNS (4)
    #define COLUMN_WIDTH (18)
    size_t len;
    mp_obj_t *items;
    mp_obj_list_get(list, &len, &items);
    unsigned int num_rows = (len + NUM_COLUMNS - 1) / NUM_COLUMNS;
    for (unsigned int i = 0; i < num_rows; ++i) {
        unsigned int j = i;
        for (;;) {
            int l = mp_print_str(MP_PYTHON_PRINTER, mp_obj_str_get_str(items[j]));
            j += num_rows;
            if (j >= len) {
                break;
            }
            int gap = COLUMN_WIDTH - l;
            while (gap < 1) {
                gap += COLUMN_WIDTH;
            }
            while (gap--) {
                mp_print_str(MP_PYTHON_PRINTER, " ");
            }
        }
        mp_print_str(MP_PYTHON_PRINTER, "\n");
    }

    #if MICROPY_ENABLE_EXTERNAL_IMPORT
    // let the user know there may be other modules available from the filesystem
    serial_write_compressed(translate("Plus any modules on the filesystem\n"));
    #endif
}
#endif

STATIC void mp_help_print_obj(const mp_obj_t obj) {
    #if MICROPY_PY_BUILTINS_HELP_MODULES
    if (obj == MP_OBJ_NEW_QSTR(MP_QSTR_modules)) {
        mp_help_print_modules();
        return;
    }
    #endif

    const mp_obj_type_t *type = mp_obj_get_type(obj);

    // try to print something sensible about the given object
    mp_cprintf(MP_PYTHON_PRINTER, translate("object "));
    mp_obj_print(obj, PRINT_STR);

    mp_cprintf(MP_PYTHON_PRINTER, translate(" is of type %q\n"), type->name);

    mp_map_t *map = NULL;
    if (type == &mp_type_module) {
        map = &mp_obj_module_get_globals(obj)->map;
    } else {
        if (type == &mp_type_type) {
            type = MP_OBJ_TO_PTR(obj);
        }
        if (type->locals_dict != NULL) {
            map = &type->locals_dict->map;
        }
    }
    if (map != NULL) {
        for (uint i = 0; i < map->alloc; i++) {
            if (map->table[i].key != MP_OBJ_NULL) {
                mp_help_print_info_about_object(map->table[i].key, map->table[i].value);
            }
        }
    }
}

STATIC mp_obj_t mp_builtin_help(size_t n_args, const mp_obj_t *args) {
    if (n_args == 0) {
        // print a general help message. Translate only works on single strings on one line.
        mp_cprintf(MP_PYTHON_PRINTER,
            translate("Welcome to Adafruit CircuitPython %s!\n\nVisit circuitpython.org for more information.\n\nTo list built-in modules type `help(\"modules\")`.\n"),
            MICROPY_GIT_TAG);
    } else {
        // try to print something sensible about the given object
        mp_help_print_obj(args[0]);
    }

    return mp_const_none;
}
MP_DEFINE_CONST_FUN_OBJ_VAR_BETWEEN(mp_builtin_help_obj, 0, 1, mp_builtin_help);

#endif // MICROPY_PY_BUILTINS_HELP<|MERGE_RESOLUTION|>--- conflicted
+++ resolved
@@ -92,18 +92,9 @@
 
     mp_help_add_from_map(list, &mp_builtin_module_map);
 
-<<<<<<< HEAD
-    #if MICROPY_MODULE_FROZEN_STR
-    mp_help_add_from_names(list, mp_frozen_str_names);
-    #endif
-
-    #if MICROPY_MODULE_FROZEN_MPY
-    mp_help_add_from_names(list, mp_frozen_mpy_names);
-=======
     #if MICROPY_MODULE_FROZEN
     extern const char mp_frozen_names[];
     mp_help_add_from_names(list, mp_frozen_names);
->>>>>>> da4b38e7
     #endif
 
     // sort the list so it's printed in alphabetical order
