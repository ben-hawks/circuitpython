--- conflicted
+++ resolved
@@ -131,14 +131,10 @@
 
     #if MICROPY_ENABLE_EXTERNAL_IMPORT
     // let the user know there may be other modules available from the filesystem
-<<<<<<< HEAD
     const compressed_string_t *compressed = translate("Plus any modules on the filesystem\n");
     char decompressed[decompress_length(compressed)];
     decompress(compressed, decompressed);
     mp_print_str(MP_PYTHON_PRINTER, decompressed);
-=======
-    mp_print_str(MP_PYTHON_PRINTER, "Plus any modules on the filesystem\n");
->>>>>>> b0932fcf
     #endif
 }
 #endif
