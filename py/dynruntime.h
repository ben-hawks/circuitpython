/*
 * This file is part of the MicroPython project, http://micropython.org/
 *
 * The MIT License (MIT)
 *
 * Copyright (c) 2019 Damien P. George
 *
 * Permission is hereby granted, free of charge, to any person obtaining a copy
 * of this software and associated documentation files (the "Software"), to deal
 * in the Software without restriction, including without limitation the rights
 * to use, copy, modify, merge, publish, distribute, sublicense, and/or sell
 * copies of the Software, and to permit persons to whom the Software is
 * furnished to do so, subject to the following conditions:
 *
 * The above copyright notice and this permission notice shall be included in
 * all copies or substantial portions of the Software.
 *
 * THE SOFTWARE IS PROVIDED "AS IS", WITHOUT WARRANTY OF ANY KIND, EXPRESS OR
 * IMPLIED, INCLUDING BUT NOT LIMITED TO THE WARRANTIES OF MERCHANTABILITY,
 * FITNESS FOR A PARTICULAR PURPOSE AND NONINFRINGEMENT. IN NO EVENT SHALL THE
 * AUTHORS OR COPYRIGHT HOLDERS BE LIABLE FOR ANY CLAIM, DAMAGES OR OTHER
 * LIABILITY, WHETHER IN AN ACTION OF CONTRACT, TORT OR OTHERWISE, ARISING FROM,
 * OUT OF OR IN CONNECTION WITH THE SOFTWARE OR THE USE OR OTHER DEALINGS IN
 * THE SOFTWARE.
 */
#ifndef MICROPY_INCLUDED_PY_DYNRUNTIME_H
#define MICROPY_INCLUDED_PY_DYNRUNTIME_H

// This header file contains definitions to dynamically implement the static
// MicroPython runtime API defined in py/obj.h and py/runtime.h.

#include "py/binary.h"
#include "py/nativeglue.h"
#include "py/objfun.h"
#include "py/objstr.h"
#include "py/objtype.h"

#if !MICROPY_ENABLE_DYNRUNTIME
#error "dynruntime.h included in non-dynamic-module build."
#endif

#undef MP_ROM_QSTR
#undef MP_OBJ_QSTR_VALUE
#undef MP_OBJ_NEW_QSTR
#undef mp_const_none
#undef mp_const_false
#undef mp_const_true
#undef mp_const_empty_bytes
#undef mp_const_empty_tuple
#undef nlr_raise

/******************************************************************************/
// Memory allocation

#define m_malloc(n)                     (m_malloc_dyn((n)))
#define m_free(ptr)                     (m_free_dyn((ptr)))
#define m_realloc(ptr, new_num_bytes)   (m_realloc_dyn((ptr), (new_num_bytes)))

static inline void *m_malloc_dyn(size_t n) {
    // TODO won't raise on OOM
    return mp_fun_table.realloc_(NULL, n, false);
}

static inline void m_free_dyn(void *ptr) {
    mp_fun_table.realloc_(ptr, 0, false);
}

static inline void *m_realloc_dyn(void *ptr, size_t new_num_bytes) {
    // TODO won't raise on OOM
    return mp_fun_table.realloc_(ptr, new_num_bytes, true);
}

/******************************************************************************/
// Printing

#define mp_plat_print               (*mp_fun_table.plat_print)
#define mp_printf(p, ...)           (mp_fun_table.printf_((p), __VA_ARGS__))
#define mp_vprintf(p, fmt, args)    (mp_fun_table.vprintf_((p), (fmt), (args)))

/******************************************************************************/
// Types and objects

#define MP_OBJ_NEW_QSTR(x)                  (mp_fun_table.native_to_obj(x, MP_NATIVE_TYPE_QSTR))

#define mp_type_type                        (*mp_fun_table.type_type)
#define mp_type_NoneType                    (*mp_obj_get_type(mp_const_none))
#define mp_type_bool                        (*mp_obj_get_type(mp_const_false))
#define mp_type_int                         (*(mp_obj_type_t *)(mp_load_global(MP_QSTR_int)))
#define mp_type_str                         (*mp_fun_table.type_str)
#define mp_type_bytes                       (*(mp_obj_type_t *)(mp_load_global(MP_QSTR_bytes)))
#define mp_type_bytearray                   (*(mp_obj_type_t *)(mp_load_global(MP_QSTR_bytearray)))
#define mp_type_tuple                       (*((mp_obj_base_t *)mp_const_empty_tuple)->type)
#define mp_type_list                        (*mp_fun_table.type_list)
#define mp_type_Exception                   (*mp_fun_table.type_Exception)
#define mp_type_EOFError                    (*(mp_obj_type_t *)(mp_load_global(MP_QSTR_EOFError)))
#define mp_type_IndexError                  (*(mp_obj_type_t *)(mp_load_global(MP_QSTR_IndexError)))
#define mp_type_KeyError                    (*(mp_obj_type_t *)(mp_load_global(MP_QSTR_KeyError)))
#define mp_type_NotImplementedError         (*(mp_obj_type_t *)(mp_load_global(MP_QSTR_NotImplementedError)))
#define mp_type_RuntimeError                (*(mp_obj_type_t *)(mp_load_global(MP_QSTR_RuntimeError)))
#define mp_type_TypeError                   (*(mp_obj_type_t *)(mp_load_global(MP_QSTR_TypeError)))
#define mp_type_ValueError                  (*(mp_obj_type_t *)(mp_load_global(MP_QSTR_ValueError)))

#define mp_stream_read_obj                  (*mp_fun_table.stream_read_obj)
#define mp_stream_readinto_obj              (*mp_fun_table.stream_readinto_obj)
#define mp_stream_unbuffered_readline_obj   (*mp_fun_table.stream_unbuffered_readline_obj)
#define mp_stream_write_obj                 (*mp_fun_table.stream_write_obj)

#define mp_const_none                       ((mp_obj_t)mp_fun_table.const_none)
#define mp_const_false                      ((mp_obj_t)mp_fun_table.const_false)
#define mp_const_true                       ((mp_obj_t)mp_fun_table.const_true)
#define mp_const_empty_bytes                (MP_OBJ_TYPE_GET_SLOT(&mp_type_bytes, make_new)(NULL, 0, 0, NULL))
#define mp_const_empty_tuple                (mp_fun_table.new_tuple(0, NULL))

#define mp_obj_new_bool(b)                  ((b) ? (mp_obj_t)mp_fun_table.const_true : (mp_obj_t)mp_fun_table.const_false)
#define mp_obj_new_int(i)                   (mp_fun_table.native_to_obj(i, MP_NATIVE_TYPE_INT))
#define mp_obj_new_int_from_uint(i)         (mp_fun_table.native_to_obj(i, MP_NATIVE_TYPE_UINT))
#define mp_obj_new_str(data, len)           (mp_fun_table.obj_new_str((data), (len)))
#define mp_obj_new_str_of_type(t, d, l)     (mp_obj_new_str_of_type_dyn((t), (d), (l)))
#define mp_obj_new_bytes(data, len)         (mp_fun_table.obj_new_bytes((data), (len)))
#define mp_obj_new_bytearray_by_ref(n, i)   (mp_fun_table.obj_new_bytearray_by_ref((n), (i)))
#define mp_obj_new_tuple(n, items)          (mp_fun_table.new_tuple((n), (items)))
#define mp_obj_new_list(n, items)           (mp_fun_table.new_list((n), (items)))
#define mp_obj_new_dict(n)                  (mp_fun_table.new_dict((n)))

#define mp_obj_get_type(o)                  (mp_fun_table.obj_get_type((o)))
#define mp_obj_cast_to_native_base(o, t)    (mp_obj_cast_to_native_base_dyn((o), (t)))
#define mp_obj_get_int(o)                   (mp_fun_table.native_from_obj(o, MP_NATIVE_TYPE_INT))
#define mp_obj_get_int_truncated(o)         (mp_fun_table.native_from_obj(o, MP_NATIVE_TYPE_UINT))
#define mp_obj_str_get_str(s)               (mp_obj_str_get_data_dyn((s), NULL))
#define mp_obj_str_get_data(o, len)         (mp_obj_str_get_data_dyn((o), (len)))
#define mp_get_buffer(o, bufinfo, fl)       (mp_fun_table.get_buffer((o), (bufinfo), (fl)))
#define mp_get_buffer_raise(o, bufinfo, fl) (mp_fun_table.get_buffer((o), (bufinfo), (fl) | MP_BUFFER_RAISE_IF_UNSUPPORTED))
#define mp_get_stream_raise(s, flags)       (mp_fun_table.get_stream_raise((s), (flags)))
#define mp_obj_is_true(o)                   (mp_fun_table.native_from_obj(o, MP_NATIVE_TYPE_BOOL))

#define mp_obj_len(o)                       (mp_obj_len_dyn(o))
#define mp_obj_subscr(base, index, val)     (mp_fun_table.obj_subscr((base), (index), (val)))
#define mp_obj_get_array(o, len, items)     (mp_obj_get_array_dyn((o), (len), (items)))
#define mp_obj_list_append(list, item)      (mp_fun_table.list_append((list), (item)))
#define mp_obj_dict_store(dict, key, val)   (mp_fun_table.dict_store((dict), (key), (val)))

#define mp_obj_malloc_helper(n, t)          (mp_obj_malloc_helper_dyn(n, t))

// CIRCUITPY-CHANGE: new routine
#define mp_obj_assert_native_inited(o)      (mp_fun_table.assert_native_inited((o)))

static inline mp_obj_t mp_obj_new_str_of_type_dyn(const mp_obj_type_t *type, const byte *data, size_t len) {
    if (type == &mp_type_str) {
        return mp_obj_new_str((const char *)data, len);
    } else {
        return mp_obj_new_bytes(data, len);
    }
}

static inline mp_obj_t mp_obj_cast_to_native_base_dyn(mp_obj_t self_in, mp_const_obj_t native_type) {
    const mp_obj_type_t *self_type = mp_obj_get_type(self_in);

    if (MP_OBJ_FROM_PTR(self_type) == native_type) {
        return self_in;
    } else if (MP_OBJ_TYPE_GET_SLOT_OR_NULL(self_type, parent) != native_type) {
        // The self_in object is not a direct descendant of native_type, so fail the cast.
        // This is a very simple version of mp_obj_is_subclass_fast that could be improved.
        return MP_OBJ_NULL;
    } else {
        mp_obj_instance_t *self = (mp_obj_instance_t *)MP_OBJ_TO_PTR(self_in);
        return self->subobj[0];
    }
}

static inline void *mp_obj_str_get_data_dyn(mp_obj_t o, size_t *l) {
    mp_buffer_info_t bufinfo;
    mp_get_buffer_raise(o, &bufinfo, MP_BUFFER_READ);
    if (l != NULL) {
        *l = bufinfo.len;
    }
    return bufinfo.buf;
}

static inline mp_obj_t mp_obj_len_dyn(mp_obj_t o) {
    // If bytes implemented MP_UNARY_OP_LEN could use: mp_unary_op(MP_UNARY_OP_LEN, o)
    return mp_fun_table.call_function_n_kw(mp_fun_table.load_name(MP_QSTR_len), 1, &o);
}

static inline void *mp_obj_malloc_helper_dyn(size_t num_bytes, const mp_obj_type_t *type) {
    mp_obj_base_t *base = (mp_obj_base_t *)m_malloc(num_bytes);
    base->type = type;
    return base;
}

/******************************************************************************/
// General runtime functions

#define mp_binary_get_size(struct_type, val_type, palign) (mp_fun_table.binary_get_size((struct_type), (val_type), (palign)))
#define mp_binary_get_val_array(typecode, p, index) (mp_fun_table.binary_get_val_array((typecode), (p), (index)))
#define mp_binary_set_val_array(typecode, p, index, val_in) (mp_fun_table.binary_set_val_array((typecode), (p), (index), (val_in)))

#define mp_load_name(qst)                 (mp_fun_table.load_name((qst)))
#define mp_load_global(qst)               (mp_fun_table.load_global((qst)))
#define mp_load_attr(base, attr)          (mp_fun_table.load_attr((base), (attr)))
#define mp_load_method(base, attr, dest)  (mp_fun_table.load_method((base), (attr), (dest)))
#define mp_load_method_maybe(base, attr, dest) (mp_fun_table.load_method_maybe((base), (attr), (dest)))
#define mp_load_super_method(attr, dest)  (mp_fun_table.load_super_method((attr), (dest)))
#define mp_store_name(qst, obj)           (mp_fun_table.store_name((qst), (obj)))
#define mp_store_global(qst, obj)         (mp_fun_table.store_global((qst), (obj)))
#define mp_store_attr(base, attr, val)    (mp_fun_table.store_attr((base), (attr), (val)))

#define mp_unary_op(op, obj)        (mp_fun_table.unary_op((op), (obj)))
#define mp_binary_op(op, lhs, rhs)  (mp_fun_table.binary_op((op), (lhs), (rhs)))

#define mp_make_function_from_proto_fun(rc, context, def_args) \
    (mp_fun_table.make_function_from_proto_fun((rc), (context), (def_args)))

#define mp_call_function_n_kw(fun, n_args, n_kw, args) \
    (mp_fun_table.call_function_n_kw((fun), (n_args) | ((n_kw) << 8), args))

#define mp_arg_check_num(n_args, n_kw, n_args_min, n_args_max, takes_kw) \
    (mp_fun_table.arg_check_num_sig((n_args), (n_kw), MP_OBJ_FUN_MAKE_SIG((n_args_min), (n_args_max), (takes_kw))))

#define mp_arg_parse_all(n_pos, pos, kws, n_allowed, allowed, out_vals) \
    (mp_fun_table.arg_parse_all((n_pos), (pos), (kws), (n_allowed), (allowed), (out_vals)))

#define mp_arg_parse_all_kw_array(n_pos, n_kw, args, n_allowed, allowed, out_vals) \
    (mp_fun_table.arg_parse_all_kw_array((n_pos), (n_kw), (args), (n_allowed), (allowed), (out_vals)))

#define MP_DYNRUNTIME_INIT_ENTRY \
    mp_obj_t old_globals = mp_fun_table.swap_globals(self->context->module.globals); \
    mp_raw_code_truncated_t rc; \
    rc.proto_fun_indicator[0] = MP_PROTO_FUN_INDICATOR_RAW_CODE_0; \
    rc.proto_fun_indicator[1] = MP_PROTO_FUN_INDICATOR_RAW_CODE_1; \
    rc.kind = MP_CODE_NATIVE_VIPER; \
    rc.is_generator = 0; \
    (void)rc;

#define MP_DYNRUNTIME_INIT_EXIT \
    mp_fun_table.swap_globals(old_globals); \
    return mp_const_none;

#define MP_DYNRUNTIME_MAKE_FUNCTION(f) \
<<<<<<< HEAD
    (mp_make_function_from_raw_code((rc.fun_data = (f), &rc), MP_OBJ_NULL, MP_OBJ_NULL))
=======
    (mp_make_function_from_proto_fun((rc.fun_data = (f), (const mp_raw_code_t *)&rc), self->context, NULL))
>>>>>>> a61c446c

#define mp_import_name(name, fromlist, level) \
    (mp_fun_table.import_name((name), (fromlist), (level)))
#define mp_import_from(module, name) \
    (mp_fun_table.import_from((module), (name)))
#define mp_import_all(module) \
    (mp_fun_table.import_all((module))

/******************************************************************************/
// Exceptions

#define mp_obj_exception_make_new               (MP_OBJ_TYPE_GET_SLOT(&mp_type_Exception, make_new))
#define mp_obj_exception_print                  (MP_OBJ_TYPE_GET_SLOT(&mp_type_Exception, print))
#define mp_obj_exception_attr                   (MP_OBJ_TYPE_GET_SLOT(&mp_type_Exception, attr))

#define mp_obj_new_exception(o)                 ((mp_obj_t)(o)) // Assumes returned object will be raised, will create instance then
#define mp_obj_new_exception_arg1(e_type, arg)  (mp_obj_new_exception_arg1_dyn((e_type), (arg)))

#define nlr_raise(o)                            (mp_raise_dyn(o))
#define mp_raise_type_arg(type, arg)            (mp_raise_dyn(mp_obj_new_exception_arg1_dyn((type), (arg))))
// CIRCUITPY-CHANGE: use str
#define mp_raise_msg(type, msg)                 (mp_fun_table.raise_msg_str((type), (msg)))
#define mp_raise_OSError(er)                    (mp_raise_OSError_dyn(er))
#define mp_raise_NotImplementedError(msg)       (mp_raise_msg(&mp_type_NotImplementedError, (msg)))
#define mp_raise_TypeError(msg)                 (mp_raise_msg(&mp_type_TypeError, (msg)))
#define mp_raise_ValueError(msg)                (mp_raise_msg(&mp_type_ValueError, (msg)))

static inline mp_obj_t mp_obj_new_exception_arg1_dyn(const mp_obj_type_t *exc_type, mp_obj_t arg) {
    mp_obj_t args[1] = { arg };
    return mp_call_function_n_kw(MP_OBJ_FROM_PTR(exc_type), 1, 0, &args[0]);
}

static NORETURN inline void mp_raise_dyn(mp_obj_t o) {
    mp_fun_table.raise(o);
    for (;;) {
    }
}

// CIRCUITPY-CHANGE: new routine
static NORETURN inline void mp_raise_arg1(const mp_obj_type_t *exc_type, mp_obj_t arg) {
    mp_fun_table.raise(mp_obj_new_exception_arg1_dyn(exc_type, arg));
    for (;;) {
    }
}


static inline void mp_raise_OSError_dyn(int er) {
    mp_obj_t args[1] = { MP_OBJ_NEW_SMALL_INT(er) };
    nlr_raise(mp_call_function_n_kw(mp_load_global(MP_QSTR_OSError), 1, 0, &args[0]));
}

static inline void mp_obj_exception_init(mp_obj_full_type_t *exc, qstr name, const mp_obj_type_t *base) {
    exc->base.type = &mp_type_type;
    exc->flags = MP_TYPE_FLAG_NONE;
    exc->name = name;
    MP_OBJ_TYPE_SET_SLOT(exc, make_new, mp_obj_exception_make_new, 0);
    MP_OBJ_TYPE_SET_SLOT(exc, print, mp_obj_exception_print, 1);
    MP_OBJ_TYPE_SET_SLOT(exc, attr, mp_obj_exception_attr, 2);
    MP_OBJ_TYPE_SET_SLOT(exc, parent, base, 3);
}

/******************************************************************************/
// Floating point

#define mp_obj_new_float_from_f(f)  (mp_fun_table.obj_new_float_from_f((f)))
#define mp_obj_new_float_from_d(d)  (mp_fun_table.obj_new_float_from_d((d)))
#define mp_obj_get_float_to_f(o)    (mp_fun_table.obj_get_float_to_f((o)))
#define mp_obj_get_float_to_d(o)    (mp_fun_table.obj_get_float_to_d((o)))

#if MICROPY_FLOAT_IMPL == MICROPY_FLOAT_IMPL_FLOAT
#define mp_obj_new_float(f)         (mp_obj_new_float_from_f((f)))
#define mp_obj_get_float(o)         (mp_obj_get_float_to_f((o)))
#elif MICROPY_FLOAT_IMPL == MICROPY_FLOAT_IMPL_DOUBLE
#define mp_obj_new_float(f)         (mp_obj_new_float_from_d((f)))
#define mp_obj_get_float(o)         (mp_obj_get_float_to_d((o)))
#endif

/******************************************************************************/
// Inline function definitions.

// *items may point inside a GC block
static inline void mp_obj_get_array_dyn(mp_obj_t o, size_t *len, mp_obj_t **items) {
    const mp_obj_type_t *type = mp_obj_get_type(o);
    if (type == &mp_type_tuple) {
        mp_obj_tuple_t *t = MP_OBJ_TO_PTR(o);
        *len = t->len;
        *items = &t->items[0];
    } else if (type == &mp_type_list) {
        mp_obj_list_t *l = MP_OBJ_TO_PTR(o);
        *len = l->len;
        *items = l->items;
    } else {
        mp_raise_TypeError("expected tuple/list");
    }
}

#endif // MICROPY_INCLUDED_PY_DYNRUNTIME_H<|MERGE_RESOLUTION|>--- conflicted
+++ resolved
@@ -236,11 +236,7 @@
     return mp_const_none;
 
 #define MP_DYNRUNTIME_MAKE_FUNCTION(f) \
-<<<<<<< HEAD
-    (mp_make_function_from_raw_code((rc.fun_data = (f), &rc), MP_OBJ_NULL, MP_OBJ_NULL))
-=======
     (mp_make_function_from_proto_fun((rc.fun_data = (f), (const mp_raw_code_t *)&rc), self->context, NULL))
->>>>>>> a61c446c
 
 #define mp_import_name(name, fromlist, level) \
     (mp_fun_table.import_name((name), (fromlist), (level)))
