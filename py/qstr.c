/*
 * This file is part of the MicroPython project, http://micropython.org/
 *
 * The MIT License (MIT)
 *
 * Copyright (c) 2013, 2014 Damien P. George
 *
 * Permission is hereby granted, free of charge, to any person obtaining a copy
 * of this software and associated documentation files (the "Software"), to deal
 * in the Software without restriction, including without limitation the rights
 * to use, copy, modify, merge, publish, distribute, sublicense, and/or sell
 * copies of the Software, and to permit persons to whom the Software is
 * furnished to do so, subject to the following conditions:
 *
 * The above copyright notice and this permission notice shall be included in
 * all copies or substantial portions of the Software.
 *
 * THE SOFTWARE IS PROVIDED "AS IS", WITHOUT WARRANTY OF ANY KIND, EXPRESS OR
 * IMPLIED, INCLUDING BUT NOT LIMITED TO THE WARRANTIES OF MERCHANTABILITY,
 * FITNESS FOR A PARTICULAR PURPOSE AND NONINFRINGEMENT. IN NO EVENT SHALL THE
 * AUTHORS OR COPYRIGHT HOLDERS BE LIABLE FOR ANY CLAIM, DAMAGES OR OTHER
 * LIABILITY, WHETHER IN AN ACTION OF CONTRACT, TORT OR OTHERWISE, ARISING FROM,
 * OUT OF OR IN CONNECTION WITH THE SOFTWARE OR THE USE OR OTHER DEALINGS IN
 * THE SOFTWARE.
 */

#include <assert.h>
#include <string.h>
#include <stdio.h>

#include "py/mpstate.h"
#include "py/qstr.h"
#include "py/gc.h"
#include "py/runtime.h"

<<<<<<< HEAD
// CIRCUITPY-CHANGE: changes for TRANSLATION

// NOTE: we are using linear arrays to store and search for qstr's (unique strings, interned strings)
// ultimately we will replace this with a static hash table of some kind

=======
>>>>>>> 8cd15829
#if MICROPY_DEBUG_VERBOSE // print debugging info
#define DEBUG_printf DEBUG_printf
#else // don't print debugging info
#define DEBUG_printf(...) (void)0
#endif

// A qstr is an index into the qstr pool.
// The data for a qstr is \0 terminated (so they can be printed using printf)

#define Q_HASH_MASK ((1 << (8 * MICROPY_QSTR_BYTES_IN_HASH)) - 1)

#if MICROPY_PY_THREAD && !MICROPY_PY_THREAD_GIL
#define QSTR_ENTER() mp_thread_mutex_lock(&MP_STATE_VM(qstr_mutex), 1)
#define QSTR_EXIT() mp_thread_mutex_unlock(&MP_STATE_VM(qstr_mutex))
#else
#define QSTR_ENTER()
#define QSTR_EXIT()
#endif

// Initial number of entries for qstr pool, set so that the first dynamically
// allocated pool is twice this size.  The value here must be <= MP_QSTRnumber_of.
#define MICROPY_ALLOC_QSTR_ENTRIES_INIT (10)

// this must match the equivalent function in makeqstrdata.py
size_t qstr_compute_hash(const byte *data, size_t len) {
    // djb2 algorithm; see http://www.cse.yorku.ca/~oz/hash.html
    size_t hash = 5381;
    for (const byte *top = data + len; data < top; data++) {
        hash = ((hash << 5) + hash) ^ (*data); // hash * 33 ^ data
    }
    hash &= Q_HASH_MASK;
    // Make sure that valid hash is never zero, zero means "hash not computed"
    if (hash == 0) {
        hash++;
    }
    return hash;
}

// The first pool is the static qstr table. The contents must remain stable as
// it is part of the .mpy ABI. See the top of py/persistentcode.c and
// static_qstr_list in makeqstrdata.py. This pool is unsorted (although in a
// future .mpy version we could re-order them and make it sorted). It also
// contains additional qstrs that must have IDs <256, see operator_qstr_list
// in makeqstrdata.py.
const qstr_hash_t mp_qstr_const_hashes_static[] = {
    #ifndef NO_QSTR
#define QDEF0(id, hash, len, str) hash,
#define QDEF1(id, hash, len, str)
    #include "genhdr/qstrdefs.generated.h"
#undef QDEF0
#undef QDEF1
    #endif
};

const qstr_len_t mp_qstr_const_lengths_static[] = {
    #ifndef NO_QSTR
#define QDEF0(id, hash, len, str) len,
#define QDEF1(id, hash, len, str)
    #include "genhdr/qstrdefs.generated.h"
#undef QDEF0
#undef QDEF1
    #endif
};

const qstr_pool_t mp_qstr_const_pool_static = {
    NULL,               // no previous pool
    0,                  // no previous pool
    false,              // is_sorted
    MICROPY_ALLOC_QSTR_ENTRIES_INIT,
    MP_QSTRnumber_of_static,   // corresponds to number of strings in array just below
    (qstr_hash_t *)mp_qstr_const_hashes_static,
    (qstr_len_t *)mp_qstr_const_lengths_static,
    {
        #ifndef NO_QSTR
#define QDEF0(id, hash, len, str) str,
#define QDEF1(id, hash, len, str)
        #include "genhdr/qstrdefs.generated.h"
#undef QDEF0
#undef QDEF1
        #endif
    },
};

// The next pool is the remainder of the qstrs defined in the firmware. This
// is sorted.
const qstr_hash_t mp_qstr_const_hashes[] = {
    #ifndef NO_QSTR
<<<<<<< HEAD
#define QDEF(id, hash, len, str) hash,
#define TRANSLATION(id, length, compressed ...)
    #include "genhdr/qstrdefs.generated.h"
#undef TRANSLATION
#undef QDEF
=======
#define QDEF0(id, hash, len, str)
#define QDEF1(id, hash, len, str) hash,
    #include "genhdr/qstrdefs.generated.h"
#undef QDEF0
#undef QDEF1
>>>>>>> 8cd15829
    #endif
};

const qstr_len_t mp_qstr_const_lengths[] = {
    #ifndef NO_QSTR
<<<<<<< HEAD
#define QDEF(id, hash, len, str) len,
#define TRANSLATION(id, length, compressed ...)
    #include "genhdr/qstrdefs.generated.h"
#undef TRANSLATION
#undef QDEF
=======
#define QDEF0(id, hash, len, str)
#define QDEF1(id, hash, len, str) len,
    #include "genhdr/qstrdefs.generated.h"
#undef QDEF0
#undef QDEF1
>>>>>>> 8cd15829
    #endif
};

const qstr_pool_t mp_qstr_const_pool = {
    &mp_qstr_const_pool_static,
    MP_QSTRnumber_of_static,
    true,               // is_sorted
    MICROPY_ALLOC_QSTR_ENTRIES_INIT,
    MP_QSTRnumber_of - MP_QSTRnumber_of_static,   // corresponds to number of strings in array just below
    (qstr_hash_t *)mp_qstr_const_hashes,
    (qstr_len_t *)mp_qstr_const_lengths,
    {
        #ifndef NO_QSTR
<<<<<<< HEAD
#define QDEF(id, hash, len, str) str,
#define TRANSLATION(id, length, compressed ...)
        #include "genhdr/qstrdefs.generated.h"
#undef TRANSLATION
#undef QDEF
=======
#define QDEF0(id, hash, len, str)
#define QDEF1(id, hash, len, str) str,
        #include "genhdr/qstrdefs.generated.h"
#undef QDEF0
#undef QDEF1
>>>>>>> 8cd15829
        #endif
    },
};

// If frozen code is enabled, then there is an additional, sorted, ROM pool
// containing additional qstrs required by the frozen code.
#ifdef MICROPY_QSTR_EXTRA_POOL
extern const qstr_pool_t MICROPY_QSTR_EXTRA_POOL;
#define CONST_POOL MICROPY_QSTR_EXTRA_POOL
#else
#define CONST_POOL mp_qstr_const_pool
#endif

// CIRCUITPY-CHANGE
void qstr_reset(void) {
    MP_STATE_VM(last_pool) = (qstr_pool_t *)&CONST_POOL; // we won't modify the const_pool since it has no allocated room left
    MP_STATE_VM(qstr_last_chunk) = NULL;
}

void qstr_init(void) {
    qstr_reset();

    #if MICROPY_PY_THREAD && !MICROPY_PY_THREAD_GIL
    mp_thread_mutex_init(&MP_STATE_VM(qstr_mutex));
    #endif
}

STATIC const qstr_pool_t *PLACE_IN_ITCM(find_qstr)(qstr *q) {
    // search pool for this qstr
    // total_prev_len==0 in the final pool, so the loop will always terminate
    const qstr_pool_t *pool = MP_STATE_VM(last_pool);
    while (*q < pool->total_prev_len) {
        pool = pool->prev;
    }
    *q -= pool->total_prev_len;
    assert(*q < pool->len);
    return pool;
}

// qstr_mutex must be taken while in this function
STATIC qstr qstr_add(mp_uint_t hash, mp_uint_t len, const char *q_ptr) {
    DEBUG_printf("QSTR: add hash=%d len=%d data=%.*s\n", hash, len, len, q_ptr);

    // make sure we have room in the pool for a new qstr
    if (MP_STATE_VM(last_pool)->len >= MP_STATE_VM(last_pool)->alloc) {
        size_t new_alloc = MP_STATE_VM(last_pool)->alloc * 2;
        #ifdef MICROPY_QSTR_EXTRA_POOL
        // Put a lower bound on the allocation size in case the extra qstr pool has few entries
        new_alloc = MAX(MICROPY_ALLOC_QSTR_ENTRIES_INIT, new_alloc);
        #endif
        mp_uint_t pool_size = sizeof(qstr_pool_t)
            + (sizeof(const char *) + sizeof(qstr_hash_t) + sizeof(qstr_len_t)) * new_alloc;
        qstr_pool_t *pool = (qstr_pool_t *)m_malloc_maybe(pool_size);
        if (pool == NULL) {
            // Keep qstr_last_chunk consistent with qstr_pool_t: qstr_last_chunk is not scanned
            // at garbage collection since it's reachable from a qstr_pool_t.  And the caller of
            // this function expects q_ptr to be stored in a qstr_pool_t so it can be reached
            // by the collector.  If qstr_pool_t allocation failed, qstr_last_chunk needs to be
            // NULL'd.  Otherwise it may become a dangling pointer at the next garbage collection.
            MP_STATE_VM(qstr_last_chunk) = NULL;
            QSTR_EXIT();
            m_malloc_fail(new_alloc);
        }
        pool->hashes = (qstr_hash_t *)(pool->qstrs + new_alloc);
        pool->lengths = (qstr_len_t *)(pool->hashes + new_alloc);
        pool->prev = MP_STATE_VM(last_pool);
        pool->total_prev_len = MP_STATE_VM(last_pool)->total_prev_len + MP_STATE_VM(last_pool)->len;
        pool->alloc = new_alloc;
        pool->len = 0;
        MP_STATE_VM(last_pool) = pool;
        DEBUG_printf("QSTR: allocate new pool of size %d\n", MP_STATE_VM(last_pool)->alloc);
    }

    // add the new qstr
    mp_uint_t at = MP_STATE_VM(last_pool)->len;
    MP_STATE_VM(last_pool)->hashes[at] = hash;
    MP_STATE_VM(last_pool)->lengths[at] = len;
    MP_STATE_VM(last_pool)->qstrs[at] = q_ptr;
    MP_STATE_VM(last_pool)->len++;

    // return id for the newly-added qstr
    return MP_STATE_VM(last_pool)->total_prev_len + at;
}

qstr qstr_find_strn(const char *str, size_t str_len) {
    if (str_len == 0) {
        // strncmp behaviour is undefined for str==NULL.
        return MP_QSTR_;
    }

    // work out hash of str
    size_t str_hash = qstr_compute_hash((const byte *)str, str_len);

    // search pools for the data
    for (const qstr_pool_t *pool = MP_STATE_VM(last_pool); pool != NULL; pool = pool->prev) {
        size_t low = 0;
        size_t high = pool->len - 1;

        // binary search inside the pool
        if (pool->is_sorted) {
            while (high - low > 1) {
                size_t mid = (low + high) / 2;
                int cmp = strncmp(str, pool->qstrs[mid], str_len);
                if (cmp <= 0) {
                    high = mid;
                } else {
                    low = mid;
                }
            }
        }

        // sequential search for the remaining strings
        for (mp_uint_t at = low; at < high + 1; at++) {
            if (pool->hashes[at] == str_hash && pool->lengths[at] == str_len
                && memcmp(pool->qstrs[at], str, str_len) == 0) {
                return pool->total_prev_len + at;
            }
        }
    }

    // not found; return null qstr
    return MP_QSTRnull;
}

qstr qstr_from_str(const char *str) {
    return qstr_from_strn(str, strlen(str));
}

qstr qstr_from_strn(const char *str, size_t len) {
    QSTR_ENTER();
    qstr q = qstr_find_strn(str, len);
    if (q == 0) {
        // qstr does not exist in interned pool so need to add it

        // check that len is not too big
        if (len >= (1 << (8 * MICROPY_QSTR_BYTES_IN_LEN))) {
            QSTR_EXIT();
            mp_raise_msg(&mp_type_RuntimeError, MP_ERROR_TEXT("Name too long"));
        }

        // compute number of bytes needed to intern this string
        size_t n_bytes = len + 1;

        if (MP_STATE_VM(qstr_last_chunk) != NULL && MP_STATE_VM(qstr_last_used) + n_bytes > MP_STATE_VM(qstr_last_alloc)) {
            // not enough room at end of previously interned string so try to grow
            char *new_p = m_renew_maybe(char, MP_STATE_VM(qstr_last_chunk), MP_STATE_VM(qstr_last_alloc), MP_STATE_VM(qstr_last_alloc) + n_bytes, false);
            if (new_p == NULL) {
                // could not grow existing memory; shrink it to fit previous
                (void)m_renew_maybe(char, MP_STATE_VM(qstr_last_chunk), MP_STATE_VM(qstr_last_alloc), MP_STATE_VM(qstr_last_used), false);
                MP_STATE_VM(qstr_last_chunk) = NULL;
            } else {
                // could grow existing memory
                MP_STATE_VM(qstr_last_alloc) += n_bytes;
            }
        }

        if (MP_STATE_VM(qstr_last_chunk) == NULL) {
            // no existing memory for the interned string so allocate a new chunk
            size_t al = n_bytes;
            if (al < MICROPY_ALLOC_QSTR_CHUNK_INIT) {
                al = MICROPY_ALLOC_QSTR_CHUNK_INIT;
            }
            MP_STATE_VM(qstr_last_chunk) = m_new_maybe(char, al);
            if (MP_STATE_VM(qstr_last_chunk) == NULL) {
                // failed to allocate a large chunk so try with exact size
                MP_STATE_VM(qstr_last_chunk) = m_new_maybe(char, n_bytes);
                if (MP_STATE_VM(qstr_last_chunk) == NULL) {
                    QSTR_EXIT();
                    m_malloc_fail(n_bytes);
                }
                al = n_bytes;
            }
            MP_STATE_VM(qstr_last_alloc) = al;
            MP_STATE_VM(qstr_last_used) = 0;
        }

        // allocate memory from the chunk for this new interned string's data
        char *q_ptr = MP_STATE_VM(qstr_last_chunk) + MP_STATE_VM(qstr_last_used);
        MP_STATE_VM(qstr_last_used) += n_bytes;

        // store the interned strings' data
        size_t hash = qstr_compute_hash((const byte *)str, len);
        memcpy(q_ptr, str, len);
        q_ptr[len] = '\0';
        q = qstr_add(hash, len, q_ptr);
    }
    QSTR_EXIT();
    return q;
}

mp_uint_t qstr_hash(qstr q) {
    const qstr_pool_t *pool = find_qstr(&q);
    return pool->hashes[q];
}

size_t qstr_len(qstr q) {
    const qstr_pool_t *pool = find_qstr(&q);
    return pool->lengths[q];
}

const char *qstr_str(qstr q) {
    const qstr_pool_t *pool = find_qstr(&q);
    return pool->qstrs[q];
}

const byte *qstr_data(qstr q, size_t *len) {
    const qstr_pool_t *pool = find_qstr(&q);
    *len = pool->lengths[q];
    return (byte *)pool->qstrs[q];
}

void qstr_pool_info(size_t *n_pool, size_t *n_qstr, size_t *n_str_data_bytes, size_t *n_total_bytes) {
    QSTR_ENTER();
    *n_pool = 0;
    *n_qstr = 0;
    *n_str_data_bytes = 0;
    *n_total_bytes = 0;
    for (const qstr_pool_t *pool = MP_STATE_VM(last_pool); pool != NULL && pool != &CONST_POOL; pool = pool->prev) {
        *n_pool += 1;
        *n_qstr += pool->len;
        for (qstr_len_t *l = pool->lengths, *l_top = pool->lengths + pool->len; l < l_top; l++) {
            *n_str_data_bytes += *l + 1;
        }
        #if MICROPY_ENABLE_GC
        *n_total_bytes += gc_nbytes(pool); // this counts actual bytes used in heap
        #else
        *n_total_bytes += sizeof(qstr_pool_t)
            + (sizeof(const char *) + sizeof(qstr_hash_t) + sizeof(qstr_len_t)) * pool->alloc;
        #endif
    }
    *n_total_bytes += *n_str_data_bytes;
    QSTR_EXIT();
}

#if MICROPY_PY_MICROPYTHON_MEM_INFO
void qstr_dump_data(void) {
    QSTR_ENTER();
    for (const qstr_pool_t *pool = MP_STATE_VM(last_pool); pool != NULL && pool != &CONST_POOL; pool = pool->prev) {
        for (const char *const *q = pool->qstrs, *const *q_top = pool->qstrs + pool->len; q < q_top; q++) {
            mp_printf(&mp_plat_print, "Q(%s)\n", *q);
        }
    }
    QSTR_EXIT();
}
#endif

#if MICROPY_ROM_TEXT_COMPRESSION

#ifdef NO_QSTR

// If NO_QSTR is set, it means we're doing QSTR extraction.
// So we won't yet have "genhdr/compressed.data.h"

#else

// Emit the compressed_string_data string.
#define MP_COMPRESSED_DATA(x) STATIC const char *compressed_string_data = x;
#define MP_MATCH_COMPRESSED(a, b)
#include "genhdr/compressed.data.h"
#undef MP_COMPRESSED_DATA
#undef MP_MATCH_COMPRESSED

#endif // NO_QSTR

// This implements the "common word" compression scheme (see makecompresseddata.py) where the most
// common 128 words in error messages are replaced by their index into the list of common words.

// The compressed string data is delimited by setting high bit in the final char of each word.
// e.g. aaaa<0x80|a>bbbbbb<0x80|b>....
// This method finds the n'th string.
STATIC const byte *find_uncompressed_string(uint8_t n) {
    const byte *c = (byte *)compressed_string_data;
    while (n > 0) {
        while ((*c & 0x80) == 0) {
            ++c;
        }
        ++c;
        --n;
    }
    return c;
}

// Given a compressed string in src, decompresses it into dst.
// dst must be large enough (use MP_MAX_UNCOMPRESSED_TEXT_LEN+1).
void mp_decompress_rom_string(byte *dst, mp_rom_error_text_t src_chr) {
    // Skip past the 0xff marker.
    const byte *src = (byte *)src_chr + 1;
    // Need to add spaces around compressed words, except for the first (i.e. transition from 1<->2).
    // 0 = start, 1 = compressed, 2 = regular.
    int state = 0;
    while (*src) {
        if ((byte) * src >= 128) {
            if (state != 0) {
                *dst++ = ' ';
            }
            state = 1;

            // High bit set, replace with common word.
            const byte *word = find_uncompressed_string(*src & 0x7f);
            // The word is terminated by the final char having its high bit set.
            while ((*word & 0x80) == 0) {
                *dst++ = *word++;
            }
            *dst++ = (*word & 0x7f);
        } else {
            // Otherwise just copy one char.
            if (state == 1) {
                *dst++ = ' ';
            }
            state = 2;

            *dst++ = *src;
        }
        ++src;
    }
    // Add null-terminator.
    *dst = 0;
}

#endif // MICROPY_ROM_TEXT_COMPRESSION<|MERGE_RESOLUTION|>--- conflicted
+++ resolved
@@ -33,14 +33,6 @@
 #include "py/gc.h"
 #include "py/runtime.h"
 
-<<<<<<< HEAD
-// CIRCUITPY-CHANGE: changes for TRANSLATION
-
-// NOTE: we are using linear arrays to store and search for qstr's (unique strings, interned strings)
-// ultimately we will replace this with a static hash table of some kind
-
-=======
->>>>>>> 8cd15829
 #if MICROPY_DEBUG_VERBOSE // print debugging info
 #define DEBUG_printf DEBUG_printf
 #else // don't print debugging info
@@ -89,9 +81,13 @@
     #ifndef NO_QSTR
 #define QDEF0(id, hash, len, str) hash,
 #define QDEF1(id, hash, len, str)
+// CIRCUITPY-CHANGE: translations
+#define TRANSLATION(id, length, compressed ...)
     #include "genhdr/qstrdefs.generated.h"
 #undef QDEF0
 #undef QDEF1
+// CIRCUITPY-CHANGE: translations
+#undef TRANSLATION
     #endif
 };
 
@@ -99,10 +95,13 @@
     #ifndef NO_QSTR
 #define QDEF0(id, hash, len, str) len,
 #define QDEF1(id, hash, len, str)
+// CIRCUITPY-CHANGE: translations
+#define TRANSLATION(id, length, compressed ...)
     #include "genhdr/qstrdefs.generated.h"
 #undef QDEF0
 #undef QDEF1
-    #endif
+// CIRCUITPY-CHANGE: translations
+#undef TRANSLATION    #endif
 };
 
 const qstr_pool_t mp_qstr_const_pool_static = {
@@ -117,9 +116,13 @@
         #ifndef NO_QSTR
 #define QDEF0(id, hash, len, str) str,
 #define QDEF1(id, hash, len, str)
+// CIRCUITPY-CHANGE: translations
+#define TRANSLATION(id, length, compressed ...)
         #include "genhdr/qstrdefs.generated.h"
 #undef QDEF0
 #undef QDEF1
+// CIRCUITPY-CHANGE: translations
+#undef TRANSLATION
         #endif
     },
 };
@@ -128,37 +131,29 @@
 // is sorted.
 const qstr_hash_t mp_qstr_const_hashes[] = {
     #ifndef NO_QSTR
-<<<<<<< HEAD
-#define QDEF(id, hash, len, str) hash,
-#define TRANSLATION(id, length, compressed ...)
-    #include "genhdr/qstrdefs.generated.h"
-#undef TRANSLATION
-#undef QDEF
-=======
 #define QDEF0(id, hash, len, str)
 #define QDEF1(id, hash, len, str) hash,
+// CIRCUITPY-CHANGE: translations
+#define TRANSLATION(id, length, compressed ...)
     #include "genhdr/qstrdefs.generated.h"
 #undef QDEF0
 #undef QDEF1
->>>>>>> 8cd15829
+// CIRCUITPY-CHANGE: translations
+#undef TRANSLATION
     #endif
 };
 
 const qstr_len_t mp_qstr_const_lengths[] = {
     #ifndef NO_QSTR
-<<<<<<< HEAD
-#define QDEF(id, hash, len, str) len,
-#define TRANSLATION(id, length, compressed ...)
-    #include "genhdr/qstrdefs.generated.h"
-#undef TRANSLATION
-#undef QDEF
-=======
 #define QDEF0(id, hash, len, str)
 #define QDEF1(id, hash, len, str) len,
+// CIRCUITPY-CHANGE: translations
+#define TRANSLATION(id, length, compressed ...)
     #include "genhdr/qstrdefs.generated.h"
 #undef QDEF0
 #undef QDEF1
->>>>>>> 8cd15829
+// CIRCUITPY-CHANGE: translations
+#undef TRANSLATION
     #endif
 };
 
@@ -172,25 +167,19 @@
     (qstr_len_t *)mp_qstr_const_lengths,
     {
         #ifndef NO_QSTR
-<<<<<<< HEAD
-#define QDEF(id, hash, len, str) str,
-#define TRANSLATION(id, length, compressed ...)
-        #include "genhdr/qstrdefs.generated.h"
-#undef TRANSLATION
-#undef QDEF
-=======
 #define QDEF0(id, hash, len, str)
 #define QDEF1(id, hash, len, str) str,
+// CIRCUITPY-CHANGE: translations
+#define TRANSLATION(id, length, compressed ...)
         #include "genhdr/qstrdefs.generated.h"
 #undef QDEF0
 #undef QDEF1
->>>>>>> 8cd15829
+// CIRCUITPY-CHANGE: translations
+#undef TRANSLATION
         #endif
     },
 };
 
-// If frozen code is enabled, then there is an additional, sorted, ROM pool
-// containing additional qstrs required by the frozen code.
 #ifdef MICROPY_QSTR_EXTRA_POOL
 extern const qstr_pool_t MICROPY_QSTR_EXTRA_POOL;
 #define CONST_POOL MICROPY_QSTR_EXTRA_POOL
@@ -198,7 +187,7 @@
 #define CONST_POOL mp_qstr_const_pool
 #endif
 
-// CIRCUITPY-CHANGE
+// CIRCUITPY-CHANGE: provide separate reset function
 void qstr_reset(void) {
     MP_STATE_VM(last_pool) = (qstr_pool_t *)&CONST_POOL; // we won't modify the const_pool since it has no allocated room left
     MP_STATE_VM(qstr_last_chunk) = NULL;
@@ -212,7 +201,7 @@
     #endif
 }
 
-STATIC const qstr_pool_t *PLACE_IN_ITCM(find_qstr)(qstr *q) {
+STATIC const qstr_pool_t *find_qstr(qstr *q) {
     // search pool for this qstr
     // total_prev_len==0 in the final pool, so the loop will always terminate
     const qstr_pool_t *pool = MP_STATE_VM(last_pool);
@@ -322,7 +311,7 @@
         // check that len is not too big
         if (len >= (1 << (8 * MICROPY_QSTR_BYTES_IN_LEN))) {
             QSTR_EXIT();
-            mp_raise_msg(&mp_type_RuntimeError, MP_ERROR_TEXT("Name too long"));
+            mp_raise_msg(&mp_type_RuntimeError, MP_ERROR_TEXT("name too long"));
         }
 
         // compute number of bytes needed to intern this string
@@ -469,7 +458,7 @@
 
 // Given a compressed string in src, decompresses it into dst.
 // dst must be large enough (use MP_MAX_UNCOMPRESSED_TEXT_LEN+1).
-void mp_decompress_rom_string(byte *dst, mp_rom_error_text_t src_chr) {
+void mp_decompress_rom_string(byte *dst, const mp_rom_error_text_t src_chr) {
     // Skip past the 0xff marker.
     const byte *src = (byte *)src_chr + 1;
     // Need to add spaces around compressed words, except for the first (i.e. transition from 1<->2).
