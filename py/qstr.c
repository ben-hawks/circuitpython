--- conflicted
+++ resolved
@@ -3,7 +3,7 @@
  *
  * The MIT License (MIT)
  *
- * SPDX-FileCopyrightText: Copyright (c) 2013, 2014 Damien P. George
+ * Copyright (c) 2013, 2014 Damien P. George
  *
  * Permission is hereby granted, free of charge, to any person obtaining a copy
  * of this software and associated documentation files (the "Software"), to deal
@@ -28,7 +28,6 @@
 #include <string.h>
 #include <stdio.h>
 
-#include "py/gc.h"
 #include "py/mpstate.h"
 #include "py/qstr.h"
 #include "py/gc.h"
@@ -82,17 +81,6 @@
 #endif
 #if CIRCUITPY_PRECOMPUTE_QSTR_ATTR == 1
 const qstr_attr_t mp_qstr_const_attr[MP_QSTRnumber_of] = {
-    #ifndef NO_QSTR
-#define QDEF(id, hash, len, str) { hash, len },
-#define TRANSLATION(id, length, compressed ...)
-    #include "genhdr/qstrdefs.generated.h"
-#undef TRANSLATION
-#undef QDEF
-    #endif
-};
-#else
-qstr_attr_t mp_qstr_const_attr[MP_QSTRnumber_of];
-#endif
 
 const qstr_hash_t mp_qstr_const_hashes[] = {
     #ifndef NO_QSTR
@@ -101,6 +89,9 @@
 #undef QDEF
     #endif
 };
+#else
+qstr_attr_t mp_qstr_const_attr[MP_QSTRnumber_of];
+#endif
 
 const qstr_len_t mp_qstr_const_lengths[] = {
     #ifndef NO_QSTR
@@ -115,19 +106,12 @@
     0,                  // no previous pool
     MICROPY_ALLOC_QSTR_ENTRIES_INIT,
     MP_QSTRnumber_of,   // corresponds to number of strings in array just below
-<<<<<<< HEAD
-    (qstr_attr_t *)mp_qstr_const_attr,
-    {
-        #ifndef NO_QSTR
-#define QDEF(id, hash, len, str) str,
-#define TRANSLATION(id, length, compressed ...)
-=======
     (qstr_hash_t *)mp_qstr_const_hashes,
     (qstr_len_t *)mp_qstr_const_lengths,
     {
         #ifndef NO_QSTR
 #define QDEF(id, hash, len, str) str,
->>>>>>> 9b486340
+#define TRANSLATION(id, length, compressed ...)
         #include "genhdr/qstrdefs.generated.h"
 #undef TRANSLATION
 #undef QDEF
@@ -161,20 +145,7 @@
     #endif
 }
 
-<<<<<<< HEAD
-STATIC const char *PLACE_IN_ITCM(find_qstr)(qstr q, qstr_attr_t *attr) {
-    // search pool for this qstr
-    // total_prev_len==0 in the final pool, so the loop will always terminate
-    const qstr_pool_t *pool = MP_STATE_VM(last_pool);
-    while (q < pool->total_prev_len) {
-        pool = pool->prev;
-    }
-    q -= pool->total_prev_len;
-    assert(q < pool->len);
-    *attr = pool->attrs[q];
-    return pool->qstrs[q];
-=======
-STATIC const qstr_pool_t *find_qstr(qstr *q) {
+STATIC const qstr_pool_t *PLACE_IN_ITCM(find_qstr)(qstr *q) {
     // search pool for this qstr
     // total_prev_len==0 in the final pool, so the loop will always terminate
     const qstr_pool_t *pool = MP_STATE_VM(last_pool);
@@ -184,7 +155,6 @@
     *q -= pool->total_prev_len;
     assert(*q < pool->len);
     return pool;
->>>>>>> 9b486340
 }
 
 // qstr_mutex must be taken while in this function
@@ -193,24 +163,14 @@
 
     // make sure we have room in the pool for a new qstr
     if (MP_STATE_VM(last_pool)->len >= MP_STATE_VM(last_pool)->alloc) {
-        uint32_t new_pool_length = MP_STATE_VM(last_pool)->alloc * 2;
-        if (new_pool_length > MICROPY_QSTR_POOL_MAX_ENTRIES) {
-            new_pool_length = MICROPY_QSTR_POOL_MAX_ENTRIES;
-        }
+        size_t new_alloc = MP_STATE_VM(last_pool)->alloc * 2;
         #ifdef MICROPY_QSTR_EXTRA_POOL
         // Put a lower bound on the allocation size in case the extra qstr pool has few entries
-        if (new_pool_length < MICROPY_ALLOC_QSTR_ENTRIES_INIT) {
-            new_pool_length = MICROPY_ALLOC_QSTR_ENTRIES_INIT;
-        }
+        new_alloc = MAX(MICROPY_ALLOC_QSTR_ENTRIES_INIT, new_alloc);
         #endif
         mp_uint_t pool_size = sizeof(qstr_pool_t)
-<<<<<<< HEAD
-            + (sizeof(const char *) + sizeof(qstr_attr_t)) * new_pool_length;
-        qstr_pool_t *pool = (qstr_pool_t *)m_malloc_maybe(pool_size, true);
-=======
             + (sizeof(const char *) + sizeof(qstr_hash_t) + sizeof(qstr_len_t)) * new_alloc;
         qstr_pool_t *pool = (qstr_pool_t *)m_malloc_maybe(pool_size);
->>>>>>> 9b486340
         if (pool == NULL) {
             // Keep qstr_last_chunk consistent with qstr_pool_t: qstr_last_chunk is not scanned
             // at garbage collection since it's reachable from a qstr_pool_t.  And the caller of
@@ -219,17 +179,13 @@
             // NULL'd.  Otherwise it may become a dangling pointer at the next garbage collection.
             MP_STATE_VM(qstr_last_chunk) = NULL;
             QSTR_EXIT();
-            m_malloc_fail(new_pool_length);
-        }
-<<<<<<< HEAD
-        pool->attrs = (qstr_attr_t *)(pool->qstrs + new_pool_length);
-=======
+            m_malloc_fail(new_alloc);
+        }
         pool->hashes = (qstr_hash_t *)(pool->qstrs + new_alloc);
         pool->lengths = (qstr_len_t *)(pool->hashes + new_alloc);
->>>>>>> 9b486340
         pool->prev = MP_STATE_VM(last_pool);
         pool->total_prev_len = MP_STATE_VM(last_pool)->total_prev_len + MP_STATE_VM(last_pool)->len;
-        pool->alloc = new_pool_length;
+        pool->alloc = new_alloc;
         pool->len = 0;
         MP_STATE_VM(last_pool) = pool;
         DEBUG_printf("QSTR: allocate new pool of size %d\n", MP_STATE_VM(last_pool)->alloc);
@@ -237,13 +193,8 @@
 
     // add the new qstr
     mp_uint_t at = MP_STATE_VM(last_pool)->len;
-<<<<<<< HEAD
-    MP_STATE_VM(last_pool)->attrs[at].hash = hash;
-    MP_STATE_VM(last_pool)->attrs[at].len = len;
-=======
     MP_STATE_VM(last_pool)->hashes[at] = hash;
     MP_STATE_VM(last_pool)->lengths[at] = len;
->>>>>>> 9b486340
     MP_STATE_VM(last_pool)->qstrs[at] = q_ptr;
     MP_STATE_VM(last_pool)->len++;
 
@@ -257,15 +208,9 @@
 
     // search pools for the data
     for (const qstr_pool_t *pool = MP_STATE_VM(last_pool); pool != NULL; pool = pool->prev) {
-<<<<<<< HEAD
-        qstr_attr_t *attrs = pool->attrs;
-        for (mp_uint_t at = 0, top = pool->len; at < top; at++) {
-            if (attrs[at].hash == str_hash && attrs[at].len == str_len && memcmp(pool->qstrs[at], str, str_len) == 0) {
-=======
         for (mp_uint_t at = 0, top = pool->len; at < top; at++) {
             if (pool->hashes[at] == str_hash && pool->lengths[at] == str_len
                 && memcmp(pool->qstrs[at], str, str_len) == 0) {
->>>>>>> 9b486340
                 return pool->total_prev_len + at;
             }
         }
@@ -313,17 +258,10 @@
             if (al < MICROPY_ALLOC_QSTR_CHUNK_INIT) {
                 al = MICROPY_ALLOC_QSTR_CHUNK_INIT;
             }
-<<<<<<< HEAD
             MP_STATE_VM(qstr_last_chunk) = m_new_ll_maybe(char, al);
             if (MP_STATE_VM(qstr_last_chunk) == NULL) {
                 // failed to allocate a large chunk so try with exact size
                 MP_STATE_VM(qstr_last_chunk) = m_new_ll_maybe(char, n_bytes);
-=======
-            MP_STATE_VM(qstr_last_chunk) = m_new_maybe(char, al);
-            if (MP_STATE_VM(qstr_last_chunk) == NULL) {
-                // failed to allocate a large chunk so try with exact size
-                MP_STATE_VM(qstr_last_chunk) = m_new_maybe(char, n_bytes);
->>>>>>> 9b486340
                 if (MP_STATE_VM(qstr_last_chunk) == NULL) {
                     QSTR_EXIT();
                     m_malloc_fail(n_bytes);
@@ -348,30 +286,6 @@
     return q;
 }
 
-<<<<<<< HEAD
-mp_uint_t PLACE_IN_ITCM(qstr_hash)(qstr q) {
-    qstr_attr_t attr;
-    find_qstr(q, &attr);
-    return attr.hash;
-}
-
-size_t qstr_len(qstr q) {
-    qstr_attr_t attr;
-    find_qstr(q, &attr);
-    return attr.len;
-}
-
-const char *qstr_str(qstr q) {
-    qstr_attr_t attr;
-    return find_qstr(q, &attr);
-}
-
-const byte *qstr_data(qstr q, size_t *len) {
-    qstr_attr_t attr;
-    const char *qd = find_qstr(q, &attr);
-    *len = attr.len;
-    return (byte *)qd;
-=======
 mp_uint_t qstr_hash(qstr q) {
     const qstr_pool_t *pool = find_qstr(&q);
     return pool->hashes[q];
@@ -391,7 +305,6 @@
     const qstr_pool_t *pool = find_qstr(&q);
     *len = pool->lengths[q];
     return (byte *)pool->qstrs[q];
->>>>>>> 9b486340
 }
 
 void qstr_pool_info(size_t *n_pool, size_t *n_qstr, size_t *n_str_data_bytes, size_t *n_total_bytes) {
@@ -403,24 +316,14 @@
     for (const qstr_pool_t *pool = MP_STATE_VM(last_pool); pool != NULL && pool != &CONST_POOL; pool = pool->prev) {
         *n_pool += 1;
         *n_qstr += pool->len;
-<<<<<<< HEAD
-        for (const qstr_attr_t *q = pool->attrs, *q_top = pool->attrs + pool->len; q < q_top; q++) {
-            *n_str_data_bytes += sizeof(*q) + q->len + 1;
-=======
         for (qstr_len_t *l = pool->lengths, *l_top = pool->lengths + pool->len; l < l_top; l++) {
             *n_str_data_bytes += *l + 1;
->>>>>>> 9b486340
         }
         #if MICROPY_ENABLE_GC
-        // this counts actual bytes used in heap
-        *n_total_bytes += gc_nbytes(pool) - sizeof(qstr_attr_t) * pool->alloc;
+        *n_total_bytes += gc_nbytes(pool); // this counts actual bytes used in heap
         #else
-<<<<<<< HEAD
-        *n_total_bytes += sizeof(qstr_pool_t) + sizeof(const char *) * pool->alloc;
-=======
         *n_total_bytes += sizeof(qstr_pool_t)
             + (sizeof(const char *) + sizeof(qstr_hash_t) + sizeof(qstr_len_t)) * pool->alloc;
->>>>>>> 9b486340
         #endif
     }
     *n_total_bytes += *n_str_data_bytes;
@@ -437,4 +340,79 @@
     }
     QSTR_EXIT();
 }
-#endif+#endif
+
+#if MICROPY_ROM_TEXT_COMPRESSION
+
+#ifdef NO_QSTR
+
+// If NO_QSTR is set, it means we're doing QSTR extraction.
+// So we won't yet have "genhdr/compressed.data.h"
+
+#else
+
+// Emit the compressed_string_data string.
+#define MP_COMPRESSED_DATA(x) STATIC const char *compressed_string_data = x;
+#define MP_MATCH_COMPRESSED(a, b)
+#include "genhdr/compressed.data.h"
+#undef MP_COMPRESSED_DATA
+#undef MP_MATCH_COMPRESSED
+
+#endif // NO_QSTR
+
+// This implements the "common word" compression scheme (see makecompresseddata.py) where the most
+// common 128 words in error messages are replaced by their index into the list of common words.
+
+// The compressed string data is delimited by setting high bit in the final char of each word.
+// e.g. aaaa<0x80|a>bbbbbb<0x80|b>....
+// This method finds the n'th string.
+STATIC const byte *find_uncompressed_string(uint8_t n) {
+    const byte *c = (byte *)compressed_string_data;
+    while (n > 0) {
+        while ((*c & 0x80) == 0) {
+            ++c;
+        }
+        ++c;
+        --n;
+    }
+    return c;
+}
+
+// Given a compressed string in src, decompresses it into dst.
+// dst must be large enough (use MP_MAX_UNCOMPRESSED_TEXT_LEN+1).
+void mp_decompress_rom_string(byte *dst, const mp_rom_error_text_t src_chr) {
+    // Skip past the 0xff marker.
+    const byte *src = (byte *)src_chr + 1;
+    // Need to add spaces around compressed words, except for the first (i.e. transition from 1<->2).
+    // 0 = start, 1 = compressed, 2 = regular.
+    int state = 0;
+    while (*src) {
+        if ((byte) * src >= 128) {
+            if (state != 0) {
+                *dst++ = ' ';
+            }
+            state = 1;
+
+            // High bit set, replace with common word.
+            const byte *word = find_uncompressed_string(*src & 0x7f);
+            // The word is terminated by the final char having its high bit set.
+            while ((*word & 0x80) == 0) {
+                *dst++ = *word++;
+            }
+            *dst++ = (*word & 0x7f);
+        } else {
+            // Otherwise just copy one char.
+            if (state == 1) {
+                *dst++ = ' ';
+            }
+            state = 2;
+
+            *dst++ = *src;
+        }
+        ++src;
+    }
+    // Add null-terminator.
+    *dst = 0;
+}
+
+#endif // MICROPY_ROM_TEXT_COMPRESSION