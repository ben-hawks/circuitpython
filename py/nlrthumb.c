--- conflicted
+++ resolved
@@ -77,23 +77,12 @@
         ".align 2                   \n"
         "nlr_push_tail_var: .word nlr_push_tail \n"
         #else
-<<<<<<< HEAD
-        "b      nlr_push_tail       \n" // do the rest in C
-        #endif
-        :                           // output operands
-        : "r" (nlr)                 // input operands
-        // Do not use r1, r2, r3 as temporary saving registers.
-        // gcc 7.2.1 started doing this, and r3 got clobbered in nlr_push_tail.
-        // See https://github.com/adafruit/circuitpython/issues/500 for details.
-        : "r1", "r2", "r3"          // clobbers
-=======
         #if defined(__APPLE__) || defined(__MACH__)
         "b      _nlr_push_tail      \n" // do the rest in C
         #else
         "b      nlr_push_tail       \n" // do the rest in C
         #endif
         #endif
->>>>>>> b0932fcf
         );
 
     #if !defined(__clang__) && defined(__GNUC__) && (__GNUC__ < 4 || (__GNUC__ == 4 && __GNUC_MINOR__ < 8))
