--- conflicted
+++ resolved
@@ -3,7 +3,7 @@
  *
  * The MIT License (MIT)
  *
- * SPDX-FileCopyrightText: Copyright (c) 2013, 2014 Damien P. George
+ * Copyright (c) 2013, 2014 Damien P. George
  *
  * Permission is hereby granted, free of charge, to any person obtaining a copy
  * of this software and associated documentation files (the "Software"), to deal
@@ -29,45 +29,28 @@
 
 STATIC mp_obj_t op_getitem(mp_obj_t self_in, mp_obj_t key_in) {
     const mp_obj_type_t *type = mp_obj_get_type(self_in);
-<<<<<<< HEAD
-    return type->ext[0].subscr(self_in, key_in, MP_OBJ_SENTINEL);
-=======
     // Note: assumes type must have subscr (only used by dict).
     return MP_OBJ_TYPE_GET_SLOT(type, subscr)(self_in, key_in, MP_OBJ_SENTINEL);
->>>>>>> 294baf52
 }
 MP_DEFINE_CONST_FUN_OBJ_2(mp_op_getitem_obj, op_getitem);
 
 STATIC mp_obj_t op_setitem(mp_obj_t self_in, mp_obj_t key_in, mp_obj_t value_in) {
     const mp_obj_type_t *type = mp_obj_get_type(self_in);
-<<<<<<< HEAD
-    return type->ext[0].subscr(self_in, key_in, value_in);
-=======
     // Note: assumes type must have subscr (only used by dict).
     return MP_OBJ_TYPE_GET_SLOT(type, subscr)(self_in, key_in, value_in);
->>>>>>> 294baf52
 }
 MP_DEFINE_CONST_FUN_OBJ_3(mp_op_setitem_obj, op_setitem);
 
 STATIC mp_obj_t op_delitem(mp_obj_t self_in, mp_obj_t key_in) {
     const mp_obj_type_t *type = mp_obj_get_type(self_in);
-<<<<<<< HEAD
-    return type->ext[0].subscr(self_in, key_in, MP_OBJ_NULL);
-=======
     // Note: assumes type must have subscr (only used by dict).
     return MP_OBJ_TYPE_GET_SLOT(type, subscr)(self_in, key_in, MP_OBJ_NULL);
->>>>>>> 294baf52
 }
 MP_DEFINE_CONST_FUN_OBJ_2(mp_op_delitem_obj, op_delitem);
 
 STATIC mp_obj_t op_contains(mp_obj_t lhs_in, mp_obj_t rhs_in) {
     const mp_obj_type_t *type = mp_obj_get_type(lhs_in);
-<<<<<<< HEAD
-    mp_binary_op_fun_t binary_op = mp_type_get_binary_op_slot(type);
-    return binary_op(MP_BINARY_OP_CONTAINS, lhs_in, rhs_in);
-=======
     // Note: assumes type must have binary_op (only used by set/frozenset).
     return MP_OBJ_TYPE_GET_SLOT(type, binary_op)(MP_BINARY_OP_CONTAINS, lhs_in, rhs_in);
->>>>>>> 294baf52
 }
 MP_DEFINE_CONST_FUN_OBJ_2(mp_op_contains_obj, op_contains);