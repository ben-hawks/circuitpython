/*
 * This file is part of the MicroPython project, http://micropython.org/
 *
 * The MIT License (MIT)
 *
 * Copyright (c) 2013-2019 Damien P. George
 * Copyright (c) 2014-2017 Paul Sokolovsky
 *
 * Permission is hereby granted, free of charge, to any person obtaining a copy
 * of this software and associated documentation files (the "Software"), to deal
 * in the Software without restriction, including without limitation the rights
 * to use, copy, modify, merge, publish, distribute, sublicense, and/or sell
 * copies of the Software, and to permit persons to whom the Software is
 * furnished to do so, subject to the following conditions:
 *
 * The above copyright notice and this permission notice shall be included in
 * all copies or substantial portions of the Software.
 *
 * THE SOFTWARE IS PROVIDED "AS IS", WITHOUT WARRANTY OF ANY KIND, EXPRESS OR
 * IMPLIED, INCLUDING BUT NOT LIMITED TO THE WARRANTIES OF MERCHANTABILITY,
 * FITNESS FOR A PARTICULAR PURPOSE AND NONINFRINGEMENT. IN NO EVENT SHALL THE
 * AUTHORS OR COPYRIGHT HOLDERS BE LIABLE FOR ANY CLAIM, DAMAGES OR OTHER
 * LIABILITY, WHETHER IN AN ACTION OF CONTRACT, TORT OR OTHERWISE, ARISING FROM,
 * OUT OF OR IN CONNECTION WITH THE SOFTWARE OR THE USE OR OTHER DEALINGS IN
 * THE SOFTWARE.
 */

#include <stdlib.h>
#include <assert.h>

#include "py/runtime.h"
#include "py/bc.h"
#include "py/objstr.h"
#include "py/objgenerator.h"
#include "py/objfun.h"
#include "py/cstack.h"

// Instance of GeneratorExit exception - needed by generator.close()
// CIRCUITPY-CHANGE: https://github.com/adafruit/circuitpython/pull/7069 fix
#if MICROPY_CONST_GENERATOREXIT_OBJ
const
mp_obj_exception_t mp_const_GeneratorExit_obj = {{&mp_type_GeneratorExit}, (mp_obj_tuple_t *)&mp_const_empty_tuple_obj, (mp_obj_traceback_t *)&mp_const_empty_traceback_obj};
#else
static
mp_obj_exception_t mp_static_GeneratorExit_obj;
#endif

/******************************************************************************/
/* generator wrapper                                                          */

typedef struct _mp_obj_gen_instance_t {
    mp_obj_base_t base;
    // mp_const_none: Not-running, no exception.
    // MP_OBJ_NULL: Running, no exception.
    // other: Not running, pending exception.
    mp_obj_t pend_exc;
    mp_code_state_t code_state;
} mp_obj_gen_instance_t;

static mp_obj_t gen_wrap_call(mp_obj_t self_in, size_t n_args, size_t n_kw, const mp_obj_t *args) {
    // CIRCUITPY-CHANGE
    // A generating or coroutine function is just a bytecode function
    // with type mp_type_gen_wrap or mp_type_coro_wrap.
    mp_obj_fun_bc_t *self_fun = MP_OBJ_TO_PTR(self_in);

    // bytecode prelude: get state size and exception stack size
    const uint8_t *ip = self_fun->bytecode;
    MP_BC_PRELUDE_SIG_DECODE(ip);

    // CIRCUITPY-CHANGE
    // allocate the generator or coroutine object, with room for local stack and exception stack
    mp_obj_gen_instance_t *o = mp_obj_malloc_var(mp_obj_gen_instance_t, code_state.state, byte,
        n_state * sizeof(mp_obj_t) + n_exc_stack * sizeof(mp_exc_stack_t),
        // CIRCUITPY-CHANGE
        #if MICROPY_PY_ASYNC_AWAIT
        self_fun->base.type == &mp_type_gen_wrap ? &mp_type_gen_instance : &mp_type_coro_instance
        #else
        &mp_type_gen_instance
        #endif
        );

    o->pend_exc = mp_const_none;
    o->code_state.fun_bc = self_fun;
    o->code_state.n_state = n_state;
    mp_setup_code_state(&o->code_state, n_args, n_kw, args);
    return MP_OBJ_FROM_PTR(o);
}

#if MICROPY_PY_FUNCTION_ATTRS
#define GEN_WRAP_TYPE_ATTR attr, mp_obj_fun_bc_attr,
#else
#define GEN_WRAP_TYPE_ATTR
#endif

MP_DEFINE_CONST_OBJ_TYPE(
    mp_type_gen_wrap,
    MP_QSTR_generator,
    MP_TYPE_FLAG_BINDS_SELF,
    GEN_WRAP_TYPE_ATTR
    call, gen_wrap_call
    );

// CIRCUITPY-CHANGE
#if MICROPY_PY_ASYNC_AWAIT
MP_DEFINE_CONST_OBJ_TYPE(
    mp_type_coro_wrap,
    MP_QSTR_coroutine,
    MP_TYPE_FLAG_BINDS_SELF,
    GEN_WRAP_TYPE_ATTR
    call, gen_wrap_call
    );
#endif

/******************************************************************************/
// native generator wrapper

#if MICROPY_EMIT_NATIVE

// Based on mp_obj_gen_instance_t.
typedef struct _mp_obj_gen_instance_native_t {
    mp_obj_base_t base;
    mp_obj_t pend_exc;
    mp_code_state_native_t code_state;
} mp_obj_gen_instance_native_t;

static mp_obj_t native_gen_wrap_call(mp_obj_t self_in, size_t n_args, size_t n_kw, const mp_obj_t *args) {
    // The state for a native generating function is held in the same struct as a bytecode function
    mp_obj_fun_bc_t *self_fun = MP_OBJ_TO_PTR(self_in);

    // Determine start of prelude.
    const uint8_t *prelude_ptr = mp_obj_fun_native_get_prelude_ptr(self_fun);

    // Extract n_state from the prelude.
    const uint8_t *ip = prelude_ptr;
    MP_BC_PRELUDE_SIG_DECODE(ip);

    // Allocate the generator object, with room for local stack (exception stack not needed).
    mp_obj_gen_instance_native_t *o = mp_obj_malloc_var(mp_obj_gen_instance_native_t, code_state.state, byte, n_state * sizeof(mp_obj_t),
        // CIRCUITPY-CHANGE
        #if MICROPY_PY_ASYNC_AWAIT
        (self_fun->base.type == &mp_type_native_gen_wrap) ? &mp_type_gen_instance : &mp_type_coro_instance
        #else
        &mp_type_gen_instance
        #endif
        );

    // Parse the input arguments and set up the code state
    o->pend_exc = mp_const_none;
    o->code_state.fun_bc = self_fun;
    o->code_state.n_state = n_state;
    mp_setup_code_state_native(&o->code_state, n_args, n_kw, args);

    // Indicate we are a native function, which doesn't use this variable
    o->code_state.exc_sp_idx = MP_CODE_STATE_EXC_SP_IDX_SENTINEL;

    // Prepare the generator instance for execution
    o->code_state.ip = mp_obj_fun_native_get_generator_start(self_fun);

    return MP_OBJ_FROM_PTR(o);
}

#if MICROPY_PY_FUNCTION_ATTRS
#define NATIVE_GEN_WRAP_TYPE_ATTR , attr, mp_obj_fun_bc_attr
#else
#define NATIVE_GEN_WRAP_TYPE_ATTR
#endif

MP_DEFINE_CONST_OBJ_TYPE(
    mp_type_native_gen_wrap,
    MP_QSTR_generator,
    MP_TYPE_FLAG_BINDS_SELF,
    call, native_gen_wrap_call
    NATIVE_GEN_WRAP_TYPE_ATTR
    );

// CIRCUITPY-CHANGE
#if MICROPY_PY_ASYNC_AWAIT
MP_DEFINE_CONST_OBJ_TYPE(
    mp_type_native_coro_wrap,
    MP_QSTR_coroutine,
    MP_TYPE_FLAG_BINDS_SELF,
    GEN_WRAP_TYPE_ATTR
    call, native_gen_wrap_call
    );
#endif

#endif // MICROPY_EMIT_NATIVE

/******************************************************************************/
/* generator instance                                                         */

static void gen_instance_print(const mp_print_t *print, mp_obj_t self_in, mp_print_kind_t kind) {
    (void)kind;
    mp_obj_gen_instance_t *self = MP_OBJ_TO_PTR(self_in);
    mp_printf(print, "<generator object '%q' at %p>", mp_obj_fun_get_name(MP_OBJ_FROM_PTR(self->code_state.fun_bc)), self);
}

// CIRCUITPY-CHANGE
#if MICROPY_PY_ASYNC_AWAIT
static void coro_instance_print(const mp_print_t *print, mp_obj_t self_in, mp_print_kind_t kind) {
    (void)kind;
    mp_obj_gen_instance_t *self = MP_OBJ_TO_PTR(self_in);
    mp_printf(print, "<coroutine object '%q' at %p>", mp_obj_fun_get_name(MP_OBJ_FROM_PTR(self->code_state.fun_bc)), self);
}
#endif

mp_vm_return_kind_t mp_obj_gen_resume(mp_obj_t self_in, mp_obj_t send_value, mp_obj_t throw_value, mp_obj_t *ret_val) {
<<<<<<< HEAD
    MP_STACK_CHECK();
    // CIRCUITPY-CHANGE
    // note that self may have as its type either gen or coro,
    // both of which are stored as an mp_obj_gen_instance_t .
    mp_check_self(
        mp_obj_is_type(self_in, &mp_type_gen_instance)
        #if MICROPY_PY_ASYNC_AWAIT
        || mp_obj_is_type(self_in, &mp_type_coro_instance)
        #endif
        );
=======
    mp_cstack_check();
    mp_check_self(mp_obj_is_type(self_in, &mp_type_gen_instance));
>>>>>>> ecfdd5d6
    mp_obj_gen_instance_t *self = MP_OBJ_TO_PTR(self_in);
    if (self->code_state.ip == 0) {
        // Trying to resume an already stopped generator.
        // This is an optimised "raise StopIteration(None)".
        *ret_val = mp_const_none;
        return MP_VM_RETURN_NORMAL;
    }

    // Ensure the generator cannot be reentered during execution
    if (self->pend_exc == MP_OBJ_NULL) {
        mp_raise_ValueError(MP_ERROR_TEXT("generator already executing"));
    }

    #if MICROPY_PY_GENERATOR_PEND_THROW
    // If exception is pending (set using .pend_throw()), process it now.
    if (self->pend_exc != mp_const_none) {
        throw_value = self->pend_exc;
    }
    #endif

    // If the generator is started, allow sending a value.
    void *state_start = self->code_state.state - 1;
    #if MICROPY_EMIT_NATIVE
    if (self->code_state.exc_sp_idx == MP_CODE_STATE_EXC_SP_IDX_SENTINEL) {
        state_start = ((mp_obj_gen_instance_native_t *)self)->code_state.state - 1;
    }
    #endif
    if (self->code_state.sp == state_start) {
        if (send_value != mp_const_none) {
            mp_raise_TypeError(MP_ERROR_TEXT("can't send non-None value to a just-started generator"));
        }
    } else {
        *self->code_state.sp = send_value;
    }

    // Mark as running
    self->pend_exc = MP_OBJ_NULL;

    // Set up the correct globals context for the generator and execute it
    self->code_state.old_globals = mp_globals_get();
    mp_globals_set(self->code_state.fun_bc->context->module.globals);

    mp_vm_return_kind_t ret_kind;

    #if MICROPY_EMIT_NATIVE
    if (self->code_state.exc_sp_idx == MP_CODE_STATE_EXC_SP_IDX_SENTINEL) {
        // A native generator.
        typedef uintptr_t (*mp_fun_native_gen_t)(void *, mp_obj_t);
        mp_fun_native_gen_t fun = mp_obj_fun_native_get_generator_resume(self->code_state.fun_bc);
        ret_kind = fun((void *)&self->code_state, throw_value);
    } else
    #endif
    {
        // A bytecode generator
        ret_kind = mp_execute_bytecode(&self->code_state, throw_value);
    }

    mp_globals_set(self->code_state.old_globals);

    // Mark as not running
    self->pend_exc = mp_const_none;

    switch (ret_kind) {
        case MP_VM_RETURN_NORMAL:
        default:
            // Explicitly mark generator as completed. If we don't do this,
            // subsequent next() may re-execute statements after last yield
            // again and again, leading to side effects.
            self->code_state.ip = 0;
            // This is an optimised "raise StopIteration(*ret_val)".
            *ret_val = *self->code_state.sp;
            break;

        case MP_VM_RETURN_YIELD:
            *ret_val = *self->code_state.sp;
            #if MICROPY_PY_GENERATOR_PEND_THROW
            *self->code_state.sp = mp_const_none;
            #endif
            break;

        case MP_VM_RETURN_EXCEPTION: {
            self->code_state.ip = 0;
            #if MICROPY_EMIT_NATIVE
            if (self->code_state.exc_sp_idx == MP_CODE_STATE_EXC_SP_IDX_SENTINEL) {
                *ret_val = ((mp_obj_gen_instance_native_t *)self)->code_state.state[0];
            } else
            #endif
            {
                *ret_val = self->code_state.state[0];
            }
            // PEP479: if StopIteration is raised inside a generator it is replaced with RuntimeError
            if (mp_obj_is_subclass_fast(MP_OBJ_FROM_PTR(mp_obj_get_type(*ret_val)), MP_OBJ_FROM_PTR(&mp_type_StopIteration))) {
                *ret_val = mp_obj_new_exception_msg(&mp_type_RuntimeError, MP_ERROR_TEXT("generator raised StopIteration"));
            }
            break;
        }
    }

    return ret_kind;
}

static mp_obj_t gen_resume_and_raise(mp_obj_t self_in, mp_obj_t send_value, mp_obj_t throw_value, bool raise_stop_iteration) {
    mp_obj_t ret;
    switch (mp_obj_gen_resume(self_in, send_value, throw_value, &ret)) {
        case MP_VM_RETURN_NORMAL:
        default:
            // A normal return is a StopIteration, either raise it or return
            // MP_OBJ_STOP_ITERATION as an optimisation.
            if (ret == mp_const_none) {
                ret = MP_OBJ_NULL;
            }
            if (raise_stop_iteration) {
                mp_raise_StopIteration(ret);
            } else {
                return mp_make_stop_iteration(ret);
            }

        case MP_VM_RETURN_YIELD:
            return ret;

        case MP_VM_RETURN_EXCEPTION:
            nlr_raise(ret);
    }
}

static mp_obj_t gen_instance_iternext(mp_obj_t self_in) {
    return gen_resume_and_raise(self_in, mp_const_none, MP_OBJ_NULL, false);
}

static mp_obj_t gen_instance_send(mp_obj_t self_in, mp_obj_t send_value) {
    return gen_resume_and_raise(self_in, send_value, MP_OBJ_NULL, true);
}
static MP_DEFINE_CONST_FUN_OBJ_2(gen_instance_send_obj, gen_instance_send);

// CIRCUITPY-CHANGE
#if MICROPY_PY_ASYNC_AWAIT
static mp_obj_t coro_instance_await(mp_obj_t self_in) {
    return self_in;
}
static MP_DEFINE_CONST_FUN_OBJ_1(coro_instance_await_obj, coro_instance_await);
#endif

static mp_obj_t gen_instance_throw(size_t n_args, const mp_obj_t *args) {
    // The signature of this function is: throw(type[, value[, traceback]])
    // CPython will pass all given arguments through the call chain and process them
    // at the point they are used (native generators will handle them differently to
    // user-defined generators with a throw() method).  To save passing multiple
    // values, MicroPython instead does partial processing here to reduce it down to
    // one argument and passes that through:
    // - if only args[1] is given, or args[2] is given but is None, args[1] is
    //   passed through (in the standard case it is an exception class or instance)
    // - if args[2] is given and not None it is passed through (in the standard
    //   case it would be an exception instance and args[1] its corresponding class)
    // - args[3] is always ignored

    mp_obj_t exc = args[1];
    if (n_args > 2 && args[2] != mp_const_none) {
        exc = args[2];
    }

    return gen_resume_and_raise(args[0], mp_const_none, exc, true);
}
static MP_DEFINE_CONST_FUN_OBJ_VAR_BETWEEN(gen_instance_throw_obj, 2, 4, gen_instance_throw);

// CIRCUITPY-CHANGE
static mp_obj_t generatorexit(void) {
    #if MICROPY_CPYTHON_EXCEPTION_CHAIN
    MP_STATIC_ASSERT(!MICROPY_CONST_GENERATOREXIT_OBJ);
    mp_obj_exception_initialize0(&mp_static_GeneratorExit_obj, &mp_type_GeneratorExit);
    return MP_OBJ_FROM_PTR(&mp_static_GeneratorExit_obj);
    #else
    return MP_OBJ_FROM_PTR(&mp_const_GeneratorExit_obj);
    #endif
}

static mp_obj_t gen_instance_close(mp_obj_t self_in) {
    mp_obj_t ret;
    // CIRCUITPY-CHANGE
    switch (mp_obj_gen_resume(self_in, mp_const_none, generatorexit(), &ret)) {
        case MP_VM_RETURN_YIELD:
            mp_raise_msg(&mp_type_RuntimeError, MP_ERROR_TEXT("generator ignored GeneratorExit"));

        // Swallow GeneratorExit (== successful close), and re-raise any other
        case MP_VM_RETURN_EXCEPTION:
            // ret should always be an instance of an exception class
            if (mp_obj_is_subclass_fast(MP_OBJ_FROM_PTR(mp_obj_get_type(ret)), MP_OBJ_FROM_PTR(&mp_type_GeneratorExit))) {
                return mp_const_none;
            }
            nlr_raise(ret);

        default:
            // The only choice left is MP_VM_RETURN_NORMAL which is successful close
            return mp_const_none;
    }
}
static MP_DEFINE_CONST_FUN_OBJ_1(gen_instance_close_obj, gen_instance_close);

#if MICROPY_PY_GENERATOR_PEND_THROW
static mp_obj_t gen_instance_pend_throw(mp_obj_t self_in, mp_obj_t exc_in) {
    mp_obj_gen_instance_t *self = MP_OBJ_TO_PTR(self_in);
    if (self->pend_exc == MP_OBJ_NULL) {
        mp_raise_ValueError(MP_ERROR_TEXT("generator already executing"));
    }
    mp_obj_t prev = self->pend_exc;
    self->pend_exc = exc_in;
    return prev;
}
static MP_DEFINE_CONST_FUN_OBJ_2(gen_instance_pend_throw_obj, gen_instance_pend_throw);
#endif

static const mp_rom_map_elem_t gen_instance_locals_dict_table[] = {
    { MP_ROM_QSTR(MP_QSTR_close), MP_ROM_PTR(&gen_instance_close_obj) },
    { MP_ROM_QSTR(MP_QSTR_send), MP_ROM_PTR(&gen_instance_send_obj) },
    { MP_ROM_QSTR(MP_QSTR_throw), MP_ROM_PTR(&gen_instance_throw_obj) },
    #if MICROPY_PY_GENERATOR_PEND_THROW
    { MP_ROM_QSTR(MP_QSTR_pend_throw), MP_ROM_PTR(&gen_instance_pend_throw_obj) },
    #endif
};

static MP_DEFINE_CONST_DICT(gen_instance_locals_dict, gen_instance_locals_dict_table);

MP_DEFINE_CONST_OBJ_TYPE(
    mp_type_gen_instance,
    MP_QSTR_generator,
    MP_TYPE_FLAG_ITER_IS_ITERNEXT,
    print, gen_instance_print,
    iter, gen_instance_iternext,
    locals_dict, &gen_instance_locals_dict
    );

// CIRCUITPY-CHANGE: additions for coroutines
#if MICROPY_PY_ASYNC_AWAIT
// coroutine instance locals dict and type
// same as generator, but with addition of __await()__.
static const mp_rom_map_elem_t coro_instance_locals_dict_table[] = {
    { MP_ROM_QSTR(MP_QSTR_close), MP_ROM_PTR(&gen_instance_close_obj) },
    { MP_ROM_QSTR(MP_QSTR_send), MP_ROM_PTR(&gen_instance_send_obj) },
    { MP_ROM_QSTR(MP_QSTR_throw), MP_ROM_PTR(&gen_instance_throw_obj) },
    #if MICROPY_PY_GENERATOR_PEND_THROW
    { MP_ROM_QSTR(MP_QSTR_pend_throw), MP_ROM_PTR(&gen_instance_pend_throw_obj) },
    #endif
    { MP_ROM_QSTR(MP_QSTR___await__), MP_ROM_PTR(&coro_instance_await_obj) },
};

static MP_DEFINE_CONST_DICT(coro_instance_locals_dict, coro_instance_locals_dict_table);

MP_DEFINE_CONST_OBJ_TYPE(
    mp_type_coro_instance,
    MP_QSTR_coroutine,
    MP_TYPE_FLAG_ITER_IS_ITERNEXT,
    print, coro_instance_print,
    iter, gen_instance_iternext,
    locals_dict, &coro_instance_locals_dict
    );
#endif<|MERGE_RESOLUTION|>--- conflicted
+++ resolved
@@ -205,8 +205,7 @@
 #endif
 
 mp_vm_return_kind_t mp_obj_gen_resume(mp_obj_t self_in, mp_obj_t send_value, mp_obj_t throw_value, mp_obj_t *ret_val) {
-<<<<<<< HEAD
-    MP_STACK_CHECK();
+    mp_cstack_check();
     // CIRCUITPY-CHANGE
     // note that self may have as its type either gen or coro,
     // both of which are stored as an mp_obj_gen_instance_t .
@@ -216,10 +215,6 @@
         || mp_obj_is_type(self_in, &mp_type_coro_instance)
         #endif
         );
-=======
-    mp_cstack_check();
-    mp_check_self(mp_obj_is_type(self_in, &mp_type_gen_instance));
->>>>>>> ecfdd5d6
     mp_obj_gen_instance_t *self = MP_OBJ_TO_PTR(self_in);
     if (self->code_state.ip == 0) {
         // Trying to resume an already stopped generator.
