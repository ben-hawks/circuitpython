--- conflicted
+++ resolved
@@ -364,11 +364,7 @@
     mp_obj_set_t *self = MP_OBJ_TO_PTR(self_in);
     mp_obj_t obj = mp_set_remove_first(&self->set);
     if (obj == MP_OBJ_NULL) {
-<<<<<<< HEAD
-        mp_raise_msg_varg(&mp_type_KeyError, translate("pop from empty %q"), MP_QSTR_set);
-=======
-        mp_raise_msg(&mp_type_KeyError, MP_ERROR_TEXT("pop from an empty set"));
->>>>>>> b0932fcf
+        mp_raise_msg_varg(&mp_type_KeyError, MP_ERROR_TEXT("pop from empty %q"), MP_QSTR_set);
     }
     return obj;
 }
@@ -452,10 +448,7 @@
                 return MP_OBJ_NEW_SMALL_INT(hash);
             }
         #endif
-<<<<<<< HEAD
         /* FALLTHROUGH */
-=======
->>>>>>> b0932fcf
         default:
             return MP_OBJ_NULL;      // op not supported
     }
