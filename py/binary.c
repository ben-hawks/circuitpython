--- conflicted
+++ resolved
@@ -3,13 +3,8 @@
  *
  * The MIT License (MIT)
  *
-<<<<<<< HEAD
  * SPDX-FileCopyrightText: Copyright (c) 2014-2017 Paul Sokolovsky
  * SPDX-FileCopyrightText: Copyright (c) 2014-2019 Damien P. George
-=======
- * Copyright (c) 2014-2017 Paul Sokolovsky
- * Copyright (c) 2014-2019 Damien P. George
->>>>>>> b0932fcf
  *
  * Permission is hereby granted, free of charge, to any person obtaining a copy
  * of this software and associated documentation files (the "Software"), to deal
@@ -58,10 +53,7 @@
             switch (val_type) {
                 case 'b':
                 case 'B':
-<<<<<<< HEAD
                 case 'x':
-=======
->>>>>>> b0932fcf
                     size = 1;
                     break;
                 case 'h':
@@ -80,19 +72,13 @@
                 case 'Q':
                     size = 8;
                     break;
-<<<<<<< HEAD
                 #if MICROPY_NONSTANDARD_TYPECODES
-=======
->>>>>>> b0932fcf
                 case 'P':
                 case 'O':
                 case 'S':
                     size = sizeof(void *);
                     break;
-<<<<<<< HEAD
                 #endif
-=======
->>>>>>> b0932fcf
                 case 'f':
                     size = sizeof(float);
                     break;
@@ -113,10 +99,7 @@
                 case BYTEARRAY_TYPECODE:
                 case 'b':
                 case 'B':
-<<<<<<< HEAD
                 case 'x':
-=======
->>>>>>> b0932fcf
                     align = size = 1;
                     break;
                 case 'h':
@@ -139,20 +122,14 @@
                     align = alignof(long long);
                     size = sizeof(long long);
                     break;
-<<<<<<< HEAD
                 #if MICROPY_NONSTANDARD_TYPECODES
-=======
->>>>>>> b0932fcf
                 case 'P':
                 case 'O':
                 case 'S':
                     align = alignof(void *);
                     size = sizeof(void *);
                     break;
-<<<<<<< HEAD
                 #endif
-=======
->>>>>>> b0932fcf
                 case 'f':
                     align = alignof(float);
                     size = sizeof(float);
@@ -166,11 +143,7 @@
     }
 
     if (size == 0) {
-<<<<<<< HEAD
-        mp_raise_ValueError(translate("bad typecode"));
-=======
         mp_raise_ValueError(MP_ERROR_TEXT("bad typecode"));
->>>>>>> b0932fcf
     }
 
     if (palign != NULL) {
@@ -211,28 +184,18 @@
         #endif
         #if MICROPY_PY_BUILTINS_FLOAT
         case 'f':
-<<<<<<< HEAD
-            return mp_obj_new_float(((float *)p)[index]);
-        case 'd':
-            return mp_obj_new_float(((double *)p)[index]);
-        #endif
-            #if MICROPY_NONSTANDARD_TYPECODES
-=======
             return mp_obj_new_float_from_f(((float *)p)[index]);
         case 'd':
             return mp_obj_new_float_from_d(((double *)p)[index]);
         #endif
->>>>>>> b0932fcf
+            #if MICROPY_NONSTANDARD_TYPECODES
         // Extension to CPython: array of objects
         case 'O':
             return ((mp_obj_t *)p)[index];
         // Extension to CPython: array of pointers
         case 'P':
             return mp_obj_new_int((mp_int_t)(uintptr_t)((void **)p)[index]);
-<<<<<<< HEAD
             #endif
-=======
->>>>>>> b0932fcf
     }
     return MP_OBJ_NEW_SMALL_INT(val);
 }
@@ -287,29 +250,18 @@
     } else if (val_type == 'S') {
         const char *s_val = (const char *)(uintptr_t)(mp_uint_t)val;
         return mp_obj_new_str(s_val, strlen(s_val));
-<<<<<<< HEAD
     #endif
-=======
->>>>>>> b0932fcf
     #if MICROPY_PY_BUILTINS_FLOAT
     } else if (val_type == 'f') {
         union { uint32_t i;
                 float f;
         } fpu = {val};
-<<<<<<< HEAD
-        return mp_obj_new_float((mp_float_t)fpu.f);
-=======
         return mp_obj_new_float_from_f(fpu.f);
->>>>>>> b0932fcf
     } else if (val_type == 'd') {
         union { uint64_t i;
                 double f;
         } fpu = {val};
-<<<<<<< HEAD
-        return mp_obj_new_float(fpu.f);
-=======
         return mp_obj_new_float_from_d(fpu.f);
->>>>>>> b0932fcf
     #endif
     } else if (is_signed(val_type)) {
         if ((long long)MP_SMALL_INT_MIN <= val && val <= (long long)MP_SMALL_INT_MAX) {
@@ -367,20 +319,13 @@
         case 'O':
             val = (mp_uint_t)val_in;
             break;
-<<<<<<< HEAD
-        #endif
-=======
->>>>>>> b0932fcf
+        #endif
         #if MICROPY_PY_BUILTINS_FLOAT
         case 'f': {
             union { uint32_t i;
                     float f;
             } fp_sp;
-<<<<<<< HEAD
-            fp_sp.f = mp_obj_get_float(val_in);
-=======
             fp_sp.f = mp_obj_get_float_to_f(val_in);
->>>>>>> b0932fcf
             val = fp_sp.i;
             break;
         }
@@ -389,11 +334,7 @@
                     uint32_t i32[2];
                     double f;
             } fp_dp;
-<<<<<<< HEAD
-            fp_dp.f = mp_obj_get_float(val_in);
-=======
             fp_dp.f = mp_obj_get_float_to_d(val_in);
->>>>>>> b0932fcf
             if (BYTES_PER_WORD == 8) {
                 val = fp_dp.i64;
             } else {
@@ -405,23 +346,16 @@
             break;
         }
         #endif
-<<<<<<< HEAD
         default: {
             bool signed_type = is_signed(val_type);
             #if MICROPY_LONGINT_IMPL != MICROPY_LONGINT_IMPL_NONE
             if (mp_obj_is_type(val_in, &mp_type_int)) {
                 // It's a longint.
                 mp_obj_int_buffer_overflow_check(val_in, size, signed_type);
-=======
-        default:
-            #if MICROPY_LONGINT_IMPL != MICROPY_LONGINT_IMPL_NONE
-            if (mp_obj_is_type(val_in, &mp_type_int)) {
->>>>>>> b0932fcf
                 mp_obj_int_to_bytes_impl(val_in, struct_type == '>', size, p);
                 return;
             }
             #endif
-<<<<<<< HEAD
             {
                 val = mp_obj_get_int(val_in);
                 // Small int checking is separate, to be fast.
@@ -434,21 +368,9 @@
                         p += size - sizeof(val);
                     }
                 }
-            }
-        }
-=======
-
-            val = mp_obj_get_int(val_in);
-            // zero/sign extend if needed
-            if (BYTES_PER_WORD < 8 && size > sizeof(val)) {
-                int c = (is_signed(val_type) && (mp_int_t)val < 0) ? 0xff : 0x00;
-                memset(p, c, size);
-                if (struct_type == '>') {
-                    p += size - sizeof(val);
-                }
-            }
-            break;
->>>>>>> b0932fcf
+                break;
+            }
+        }
     }
 
     mp_binary_set_int(MIN((size_t)size, sizeof(val)), struct_type == '>', p, val);
@@ -458,22 +380,13 @@
     switch (typecode) {
         #if MICROPY_PY_BUILTINS_FLOAT
         case 'f':
-<<<<<<< HEAD
-            ((float *)p)[index] = mp_obj_get_float(val_in);
-            break;
-        case 'd':
-            ((double *)p)[index] = mp_obj_get_float(val_in);
-            break;
-        #endif
-        #if MICROPY_NONSTANDARD_TYPECODES
-=======
             ((float *)p)[index] = mp_obj_get_float_to_f(val_in);
             break;
         case 'd':
             ((double *)p)[index] = mp_obj_get_float_to_d(val_in);
             break;
         #endif
->>>>>>> b0932fcf
+        #if MICROPY_NONSTANDARD_TYPECODES
         // Extension to CPython: array of objects
         case 'O':
             ((mp_obj_t *)p)[index] = val_in;
@@ -485,12 +398,8 @@
 
             #if MICROPY_LONGINT_IMPL != MICROPY_LONGINT_IMPL_NONE
             if (mp_obj_is_type(val_in, &mp_type_int)) {
-<<<<<<< HEAD
                 // It's a long int.
                 mp_obj_int_buffer_overflow_check(val_in, size, signed_type);
-=======
-                size_t size = mp_binary_get_size('@', typecode, NULL);
->>>>>>> b0932fcf
                 mp_obj_int_to_bytes_impl(val_in, MP_ENDIANNESS_BIG,
                     size, (uint8_t *)p + index * size);
                 return;
@@ -541,22 +450,13 @@
         #endif
         #if MICROPY_PY_BUILTINS_FLOAT
         case 'f':
-<<<<<<< HEAD
-            ((float *)p)[index] = val;
-            break;
-        case 'd':
-            ((double *)p)[index] = val;
-            break;
-        #endif
-            #if MICROPY_NONSTANDARD_TYPECODES
-=======
             ((float *)p)[index] = (float)val;
             break;
         case 'd':
             ((double *)p)[index] = (double)val;
             break;
         #endif
->>>>>>> b0932fcf
+            #if MICROPY_NONSTANDARD_TYPECODES
         // Extension to CPython: array of pointers
         case 'P':
             ((void **)p)[index] = (void *)(uintptr_t)val;
