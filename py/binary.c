/*
 * This file is part of the MicroPython project, http://micropython.org/
 *
 * The MIT License (MIT)
 *
 * Copyright (c) 2014-2017 Paul Sokolovsky
 * Copyright (c) 2014-2019 Damien P. George
 *
 * Permission is hereby granted, free of charge, to any person obtaining a copy
 * of this software and associated documentation files (the "Software"), to deal
 * in the Software without restriction, including without limitation the rights
 * to use, copy, modify, merge, publish, distribute, sublicense, and/or sell
 * copies of the Software, and to permit persons to whom the Software is
 * furnished to do so, subject to the following conditions:
 *
 * The above copyright notice and this permission notice shall be included in
 * all copies or substantial portions of the Software.
 *
 * THE SOFTWARE IS PROVIDED "AS IS", WITHOUT WARRANTY OF ANY KIND, EXPRESS OR
 * IMPLIED, INCLUDING BUT NOT LIMITED TO THE WARRANTIES OF MERCHANTABILITY,
 * FITNESS FOR A PARTICULAR PURPOSE AND NONINFRINGEMENT. IN NO EVENT SHALL THE
 * AUTHORS OR COPYRIGHT HOLDERS BE LIABLE FOR ANY CLAIM, DAMAGES OR OTHER
 * LIABILITY, WHETHER IN AN ACTION OF CONTRACT, TORT OR OTHERWISE, ARISING FROM,
 * OUT OF OR IN CONNECTION WITH THE SOFTWARE OR THE USE OR OTHER DEALINGS IN
 * THE SOFTWARE.
 */

#include <stdint.h>
#include <stdlib.h>
#include <stddef.h>
#include <string.h>
#include <assert.h>

#include "py/binary.h"
#include "py/smallint.h"
#include "py/objint.h"
#include "py/runtime.h"

// Helpers to work with binary-encoded data

#ifndef alignof
#define alignof(type) offsetof(struct { char c; type t; }, t)
#endif

size_t mp_binary_get_size(char struct_type, char val_type, size_t *palign) {
    size_t size = 0;
    int align = 1;
    switch (struct_type) {
        case '<':
        case '>':
            switch (val_type) {
                case 'b':
                case 'B':
                // CIRCUITPY-CHANGE: x code: padding
                case 'x':
                    size = 1;
                    break;
                case 'h':
                case 'H':
                    size = 2;
                    break;
                case 'i':
                case 'I':
                    size = 4;
                    break;
                case 'l':
                case 'L':
                    size = 4;
                    break;
                case 'q':
                case 'Q':
                    size = 8;
                    break;
                    // CIRCUITPY-CHANGE: non-standard typecodes can be turned off
                #if MICROPY_NONSTANDARD_TYPECODES
                case 'P':
                case 'O':
                case 'S':
                    size = sizeof(void *);
                    break;
<<<<<<< HEAD
                #endif
=======
                case 'e':
                    size = 2;
                    break;
>>>>>>> a61c446c
                case 'f':
                    size = 4;
                    break;
                case 'd':
                    size = 8;
                    break;
            }
            break;
        case '@': {
            // TODO:
            // The simplest heuristic for alignment is to align by value
            // size, but that doesn't work for "bigger than int" types,
            // for example, long long may very well have long alignment
            // So, we introduce separate alignment handling, but having
            // formal support for that is different from actually supporting
            // particular (or any) ABI.
            switch (val_type) {
                case BYTEARRAY_TYPECODE:
                case 'b':
                case 'B':
                // CIRCUITPY-CHANGE: x code: padding
                case 'x':
                    align = size = 1;
                    break;
                case 'h':
                case 'H':
                    align = alignof(short);
                    size = sizeof(short);
                    break;
                case 'i':
                case 'I':
                    align = alignof(int);
                    size = sizeof(int);
                    break;
                case 'l':
                case 'L':
                    align = alignof(long);
                    size = sizeof(long);
                    break;
                case 'q':
                case 'Q':
                    align = alignof(long long);
                    size = sizeof(long long);
                    break;
                    // CIRCUITPY-CHANGE: non-standard typecodes can be turned off
                #if MICROPY_NONSTANDARD_TYPECODES
                case 'P':
                case 'O':
                case 'S':
                    align = alignof(void *);
                    size = sizeof(void *);
                    break;
<<<<<<< HEAD
                #endif
=======
                case 'e':
                    align = 2;
                    size = 2;
                    break;
>>>>>>> a61c446c
                case 'f':
                    align = alignof(float);
                    size = sizeof(float);
                    break;
                case 'd':
                    align = alignof(double);
                    size = sizeof(double);
                    break;
            }
        }
    }

    if (size == 0) {
        mp_raise_ValueError(MP_ERROR_TEXT("bad typecode"));
    }

    if (palign != NULL) {
        *palign = align;
    }
    return size;
}

#if MICROPY_PY_BUILTINS_FLOAT && MICROPY_FLOAT_USE_NATIVE_FLT16

static inline float mp_decode_half_float(uint16_t hf) {
    union {
        uint16_t i;
        _Float16 f;
    } fpu = { .i = hf };
    return fpu.f;
}

static inline uint16_t mp_encode_half_float(float x) {
    union {
        uint16_t i;
        _Float16 f;
    } fp_sp = { .f = (_Float16)x };
    return fp_sp.i;
}

#elif MICROPY_PY_BUILTINS_FLOAT

static float mp_decode_half_float(uint16_t hf) {
    union {
        uint32_t i;
        float f;
    } fpu;

    uint16_t m = hf & 0x3ff;
    int e = (hf >> 10) & 0x1f;
    if (e == 0x1f) {
        // Half-float is infinity.
        e = 0xff;
    } else if (e) {
        // Half-float is normal.
        e += 127 - 15;
    } else if (m) {
        // Half-float is subnormal, make it normal.
        e = 127 - 15;
        while (!(m & 0x400)) {
            m <<= 1;
            --e;
        }
        m -= 0x400;
        ++e;
    }

    fpu.i = ((hf & 0x8000) << 16) | (e << 23) | (m << 13);
    return fpu.f;
}

static uint16_t mp_encode_half_float(float x) {
    union {
        uint32_t i;
        float f;
    } fpu = { .f = x };

    uint16_t m = (fpu.i >> 13) & 0x3ff;
    if (fpu.i & (1 << 12)) {
        // Round up.
        ++m;
    }
    int e = (fpu.i >> 23) & 0xff;

    if (e == 0xff) {
        // Infinity.
        e = 0x1f;
    } else if (e != 0) {
        e -= 127 - 15;
        if (e < 0) {
            // Underflow: denormalized, or zero.
            if (e >= -11) {
                m = (m | 0x400) >> -e;
                if (m & 1) {
                    m = (m >> 1) + 1;
                } else {
                    m >>= 1;
                }
            } else {
                m = 0;
            }
            e = 0;
        } else if (e > 0x3f) {
            // Overflow: infinity.
            e = 0x1f;
            m = 0;
        }
    }

    uint16_t bits = ((fpu.i >> 16) & 0x8000) | (e << 10) | m;
    return bits;
}

#endif

mp_obj_t mp_binary_get_val_array(char typecode, void *p, size_t index) {
    mp_int_t val = 0;
    switch (typecode) {
        case 'b':
            val = ((signed char *)p)[index];
            break;
        case BYTEARRAY_TYPECODE:
        case 'B':
            val = ((unsigned char *)p)[index];
            break;
        case 'h':
            val = ((short *)p)[index];
            break;
        case 'H':
            val = ((unsigned short *)p)[index];
            break;
        case 'i':
            return mp_obj_new_int(((int *)p)[index]);
        case 'I':
            return mp_obj_new_int_from_uint(((unsigned int *)p)[index]);
        case 'l':
            return mp_obj_new_int(((long *)p)[index]);
        case 'L':
            return mp_obj_new_int_from_uint(((unsigned long *)p)[index]);
        #if MICROPY_LONGINT_IMPL != MICROPY_LONGINT_IMPL_NONE
        case 'q':
            return mp_obj_new_int_from_ll(((long long *)p)[index]);
        case 'Q':
            return mp_obj_new_int_from_ull(((unsigned long long *)p)[index]);
        #endif
        #if MICROPY_PY_BUILTINS_FLOAT
        case 'f':
            return mp_obj_new_float_from_f(((float *)p)[index]);
        case 'd':
            return mp_obj_new_float_from_d(((double *)p)[index]);
        #endif
            // CIRCUITPY-CHANGE: non-standard typecodes can be turned off
            #if MICROPY_NONSTANDARD_TYPECODES
        // Extension to CPython: array of objects
        case 'O':
            return ((mp_obj_t *)p)[index];
        // Extension to CPython: array of pointers
        case 'P':
            return mp_obj_new_int((mp_int_t)(uintptr_t)((void **)p)[index]);
            #endif
    }
    return MP_OBJ_NEW_SMALL_INT(val);
}

// The long long type is guaranteed to hold at least 64 bits, and size is at
// most 8 (for q and Q), so we will always be able to parse the given data
// and fit it into a long long.
long long mp_binary_get_int(size_t size, bool is_signed, bool big_endian, const byte *src) {
    int delta;
    if (!big_endian) {
        delta = -1;
        src += size - 1;
    } else {
        delta = 1;
    }

    unsigned long long val = 0;
    if (is_signed && *src & 0x80) {
        val = -1;
    }
    for (uint i = 0; i < size; i++) {
        // CIRCUITPY-CHANGE: fix for undefined behavior on left shift
        val *= 256;
        val |= *src;
        src += delta;
    }

    return val;
}

#define is_signed(typecode) (typecode > 'Z')
mp_obj_t mp_binary_get_val(char struct_type, char val_type, byte *p_base, byte **ptr) {
    byte *p = *ptr;
    size_t align;

    size_t size = mp_binary_get_size(struct_type, val_type, &align);
    if (struct_type == '@') {
        // Align p relative to p_base
        p = p_base + (uintptr_t)MP_ALIGN(p - p_base, align);
        #if MP_ENDIANNESS_LITTLE
        struct_type = '<';
        #else
        struct_type = '>';
        #endif
    }
    *ptr = p + size;

    long long val = mp_binary_get_int(size, is_signed(val_type), (struct_type == '>'), p);

    // CIRCUITPY-CHANGE: non-standard typecodes can be turned off
    if (MICROPY_NONSTANDARD_TYPECODES && (val_type == 'O')) {
        return (mp_obj_t)(mp_uint_t)val;
    #if MICROPY_NONSTANDARD_TYPECODES
    } else if (val_type == 'S') {
        const char *s_val = (const char *)(uintptr_t)(mp_uint_t)val;
        return mp_obj_new_str(s_val, strlen(s_val));
    #endif
    #if MICROPY_PY_BUILTINS_FLOAT
    } else if (val_type == 'e') {
        return mp_obj_new_float_from_f(mp_decode_half_float(val));
    } else if (val_type == 'f') {
        union {
            uint32_t i;
            float f;
        } fpu = {val};
        return mp_obj_new_float_from_f(fpu.f);
    } else if (val_type == 'd') {
        union {
            uint64_t i;
            double f;
        } fpu = {val};
        return mp_obj_new_float_from_d(fpu.f);
    #endif
    } else if (is_signed(val_type)) {
        if ((long long)MP_SMALL_INT_MIN <= val && val <= (long long)MP_SMALL_INT_MAX) {
            return mp_obj_new_int((mp_int_t)val);
        } else {
            return mp_obj_new_int_from_ll(val);
        }
    } else {
        if ((unsigned long long)val <= (unsigned long long)MP_SMALL_INT_MAX) {
            return mp_obj_new_int_from_uint((mp_uint_t)val);
        } else {
            return mp_obj_new_int_from_ull(val);
        }
    }
}

void mp_binary_set_int(size_t val_sz, bool big_endian, byte *dest, mp_uint_t val) {
    if (MP_ENDIANNESS_LITTLE && !big_endian) {
        memcpy(dest, &val, val_sz);
    } else if (MP_ENDIANNESS_BIG && big_endian) {
        // only copy the least-significant val_sz bytes
        memcpy(dest, (byte *)&val + sizeof(mp_uint_t) - val_sz, val_sz);
    } else {
        const byte *src;
        if (MP_ENDIANNESS_LITTLE) {
            src = (const byte *)&val + val_sz;
        } else {
            src = (const byte *)&val + sizeof(mp_uint_t);
        }
        while (val_sz--) {
            *dest++ = *--src;
        }
    }
}

void mp_binary_set_val(char struct_type, char val_type, mp_obj_t val_in, byte *p_base, byte **ptr) {
    byte *p = *ptr;
    size_t align;

    size_t size = mp_binary_get_size(struct_type, val_type, &align);
    if (struct_type == '@') {
        // Align p relative to p_base
        p = p_base + (uintptr_t)MP_ALIGN(p - p_base, align);
        if (MP_ENDIANNESS_LITTLE) {
            struct_type = '<';
        } else {
            struct_type = '>';
        }
    }
    *ptr = p + size;

    mp_uint_t val;
    switch (val_type) {
        // CIRCUITPY-CHANGE: non-standard typecodes can be turned off
        #if MICROPY_NONSTANDARD_TYPECODES
        case 'O':
            val = (mp_uint_t)val_in;
            break;
        #endif
        #if MICROPY_PY_BUILTINS_FLOAT
        case 'e':
            val = mp_encode_half_float(mp_obj_get_float_to_f(val_in));
            break;
        case 'f': {
            union {
                uint32_t i;
                float f;
            } fp_sp;
            fp_sp.f = mp_obj_get_float_to_f(val_in);
            val = fp_sp.i;
            break;
        }
        case 'd': {
            union {
                uint64_t i64;
                uint32_t i32[2];
                double f;
            } fp_dp;
            fp_dp.f = mp_obj_get_float_to_d(val_in);
            if (MP_BYTES_PER_OBJ_WORD == 8) {
                val = fp_dp.i64;
            } else {
                int be = struct_type == '>';
                mp_binary_set_int(sizeof(uint32_t), be, p, fp_dp.i32[MP_ENDIANNESS_BIG ^ be]);
                p += sizeof(uint32_t);
                val = fp_dp.i32[MP_ENDIANNESS_LITTLE ^ be];
            }
            break;
        }
        #endif
        default: {
            // CIRCUITPY-CHANGE: add overflow checks
            bool signed_type = is_signed(val_type);
            #if MICROPY_LONGINT_IMPL != MICROPY_LONGINT_IMPL_NONE
            if (mp_obj_is_exact_type(val_in, &mp_type_int)) {
                // It's a longint.
                mp_obj_int_buffer_overflow_check(val_in, size, signed_type);
                mp_obj_int_to_bytes_impl(val_in, struct_type == '>', size, p);
                return;
            }
            #endif
            {
                val = mp_obj_get_int(val_in);
                // Small int checking is separate, to be fast.
                mp_small_int_buffer_overflow_check(val, size, signed_type);
                // zero/sign extend if needed
                if (MP_BYTES_PER_OBJ_WORD < 8 && size > sizeof(val)) {
                    int c = (is_signed(val_type) && (mp_int_t)val < 0) ? 0xff : 0x00;
                    memset(p, c, size);
                    if (struct_type == '>') {
                        p += size - sizeof(val);
                    }
                }
                break;
            }
        }
    }

    mp_binary_set_int(MIN((size_t)size, sizeof(val)), struct_type == '>', p, val);
}

void mp_binary_set_val_array(char typecode, void *p, size_t index, mp_obj_t val_in) {
    switch (typecode) {
        #if MICROPY_PY_BUILTINS_FLOAT
        case 'f':
            ((float *)p)[index] = mp_obj_get_float_to_f(val_in);
            break;
        case 'd':
            ((double *)p)[index] = mp_obj_get_float_to_d(val_in);
            break;
        #endif
        // CIRCUITPY-CHANGE: non-standard typecodes can be turned off
        #if MICROPY_NONSTANDARD_TYPECODES
        // Extension to CPython: array of objects
        case 'O':
            ((mp_obj_t *)p)[index] = val_in;
            break;
        #endif
        default: {
            // CIRCUITPY-CHANGE: add overflow checks
            size_t size = mp_binary_get_size('@', typecode, NULL);
            bool signed_type = is_signed(typecode);

            #if MICROPY_LONGINT_IMPL != MICROPY_LONGINT_IMPL_NONE
            if (mp_obj_is_exact_type(val_in, &mp_type_int)) {
                // It's a long int.
                mp_obj_int_buffer_overflow_check(val_in, size, signed_type);
                mp_obj_int_to_bytes_impl(val_in, MP_ENDIANNESS_BIG,
                    size, (uint8_t *)p + index * size);
                return;
            }
            #endif
            mp_int_t val = mp_obj_get_int(val_in);
            // Small int checking is separate, to be fast.
            mp_small_int_buffer_overflow_check(val, size, signed_type);
            mp_binary_set_val_array_from_int(typecode, p, index, val);
        }
    }
}

void mp_binary_set_val_array_from_int(char typecode, void *p, size_t index, mp_int_t val) {
    switch (typecode) {
        case 'b':
            ((signed char *)p)[index] = val;
            break;
        case BYTEARRAY_TYPECODE:
        case 'B':
            ((unsigned char *)p)[index] = val;
            break;
        case 'h':
            ((short *)p)[index] = val;
            break;
        case 'H':
            ((unsigned short *)p)[index] = val;
            break;
        case 'i':
            ((int *)p)[index] = val;
            break;
        case 'I':
            ((unsigned int *)p)[index] = val;
            break;
        case 'l':
            ((long *)p)[index] = val;
            break;
        case 'L':
            ((unsigned long *)p)[index] = val;
            break;
        #if MICROPY_LONGINT_IMPL != MICROPY_LONGINT_IMPL_NONE
        case 'q':
            ((long long *)p)[index] = val;
            break;
        case 'Q':
            ((unsigned long long *)p)[index] = val;
            break;
        #endif
        #if MICROPY_PY_BUILTINS_FLOAT
        case 'f':
            ((float *)p)[index] = (float)val;
            break;
        case 'd':
            ((double *)p)[index] = (double)val;
            break;
        #endif
            // CIRCUITPY-CHANGE: non-standard typecodes can be turned off
            #if MICROPY_NONSTANDARD_TYPECODES
        // Extension to CPython: array of pointers
        case 'P':
            ((void **)p)[index] = (void *)(uintptr_t)val;
            break;
            #endif
    }
}<|MERGE_RESOLUTION|>--- conflicted
+++ resolved
@@ -78,18 +78,20 @@
                 case 'S':
                     size = sizeof(void *);
                     break;
-<<<<<<< HEAD
                 #endif
-=======
+                    // CIRCUITPY-CHANGE: half-float can be turned off
+                #if MICROPY_PY_BUILTINS_FLOAT && MICROPY_FLOAT_USE_NATIVE_FLT16
                 case 'e':
                     size = 2;
                     break;
->>>>>>> a61c446c
+                #endif
                 case 'f':
-                    size = 4;
+                    // CIRCUITPY-CHANGE: compiler determines size
+                    size = sizeof(float);
                     break;
                 case 'd':
-                    size = 8;
+                    // CIRCUITPY-CHANGE: compiler determines size
+                    size = sizeof(double);
                     break;
             }
             break;
@@ -137,14 +139,14 @@
                     align = alignof(void *);
                     size = sizeof(void *);
                     break;
-<<<<<<< HEAD
                 #endif
-=======
+                    // CIRCUITPY-CHANGE: half-float can be turned off
+                #if MICROPY_PY_BUILTINS_FLOAT && MICROPY_FLOAT_USE_NATIVE_FLT16
                 case 'e':
                     align = 2;
                     size = 2;
                     break;
->>>>>>> a61c446c
+                #endif
                 case 'f':
                     align = alignof(float);
                     size = sizeof(float);
@@ -362,9 +364,12 @@
         const char *s_val = (const char *)(uintptr_t)(mp_uint_t)val;
         return mp_obj_new_str(s_val, strlen(s_val));
     #endif
-    #if MICROPY_PY_BUILTINS_FLOAT
+        #if MICROPY_PY_BUILTINS_FLOAT
+        // CIRCUITPY-CHANGE: half-float can be turned off
+    #if MICROPY_PY_BUILTINS_FLOAT && MICROPY_FLOAT_USE_NATIVE_FLT16
     } else if (val_type == 'e') {
         return mp_obj_new_float_from_f(mp_decode_half_float(val));
+    #endif
     } else if (val_type == 'f') {
         union {
             uint32_t i;
@@ -377,7 +382,7 @@
             double f;
         } fpu = {val};
         return mp_obj_new_float_from_d(fpu.f);
-    #endif
+        #endif
     } else if (is_signed(val_type)) {
         if ((long long)MP_SMALL_INT_MIN <= val && val <= (long long)MP_SMALL_INT_MAX) {
             return mp_obj_new_int((mp_int_t)val);
@@ -437,9 +442,12 @@
             break;
         #endif
         #if MICROPY_PY_BUILTINS_FLOAT
+        // CIRCUITPY-CHANGE: half-float can be turned off
+        #if MICROPY_PY_BUILTINS_FLOAT && MICROPY_FLOAT_USE_NATIVE_FLT16
         case 'e':
             val = mp_encode_half_float(mp_obj_get_float_to_f(val_in));
             break;
+        #endif
         case 'f': {
             union {
                 uint32_t i;
@@ -478,6 +486,7 @@
                 return;
             }
             #endif
+            // CIRCUITPY-CHANGE: add overflow checks
             {
                 val = mp_obj_get_int(val_in);
                 // Small int checking is separate, to be fast.
@@ -529,6 +538,7 @@
                 return;
             }
             #endif
+            // CIRCUITPY-CHANGE: add overflow checks
             mp_int_t val = mp_obj_get_int(val_in);
             // Small int checking is separate, to be fast.
             mp_small_int_buffer_overflow_check(val, size, signed_type);
