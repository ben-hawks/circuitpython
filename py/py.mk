--- conflicted
+++ resolved
@@ -27,29 +27,8 @@
 ifeq ($(MICROPY_PY_USSL),1)
 CFLAGS_MOD += -DMICROPY_PY_USSL=1
 ifeq ($(MICROPY_SSL_AXTLS),1)
-<<<<<<< HEAD
 CFLAGS_MOD += -DMICROPY_SSL_AXTLS=1 -I$(TOP)/lib/axtls/ssl -I$(TOP)/lib/axtls/crypto -I$(TOP)/lib/axtls/config
 LDFLAGS_MOD += -L$(BUILD) -laxtls
-=======
-CFLAGS_MOD += -DMICROPY_SSL_AXTLS=1 -I$(TOP)/lib/axtls/ssl -I$(TOP)/lib/axtls/crypto -I$(TOP)/extmod/axtls-include
-AXTLS_DIR = lib/axtls
-$(BUILD)/$(AXTLS_DIR)/%.o: CFLAGS += -Wno-all -Wno-unused-parameter -Wno-uninitialized -Wno-sign-compare -Wno-old-style-definition $(AXTLS_DEFS_EXTRA)
-SRC_MOD += $(addprefix $(AXTLS_DIR)/,\
-	ssl/asn1.c \
-	ssl/loader.c \
-	ssl/tls1.c \
-	ssl/tls1_svr.c \
-	ssl/tls1_clnt.c \
-	ssl/x509.c \
-	crypto/aes.c \
-	crypto/bigint.c \
-	crypto/crypto_misc.c \
-	crypto/hmac.c \
-	crypto/md5.c \
-	crypto/rsa.c \
-	crypto/sha1.c \
-	)
->>>>>>> b057fb8a
 else ifeq ($(MICROPY_SSL_MBEDTLS),1)
 # Can be overridden by ports which have "builtin" mbedTLS
 MICROPY_SSL_MBEDTLS_INCLUDE ?= $(TOP)/lib/mbedtls/include
@@ -280,15 +259,10 @@
 	extmod/moduheapq.o \
 	extmod/modutimeq.o \
 	extmod/moduhashlib.o \
-	extmod/moducryptolib.o \
 	extmod/modubinascii.o \
 	extmod/virtpin.o \
-	extmod/modussl_axtls.o \
-	extmod/modussl_mbedtls.o \
 	extmod/modurandom.o \
 	extmod/moduselect.o \
-	extmod/modwebsocket.o \
-	extmod/modwebrepl.o \
 	extmod/modframebuf.o \
 	extmod/vfs.o \
 	extmod/vfs_reader.o \
