--- conflicted
+++ resolved
@@ -43,23 +43,11 @@
     mp_printf(print, "%q", self->name);
 }
 
-<<<<<<< HEAD
-const mp_obj_type_t mp_type_singleton = {
-    { &mp_type_type },
-    .flags = MP_TYPE_FLAG_EXTENDED,
-    .name = MP_QSTR_,
-    .print = singleton_print,
-    MP_TYPE_EXTENDED_FIELDS(
-        .unary_op = mp_generic_unary_op,
-        ),
-};
-=======
 MP_DEFINE_CONST_OBJ_TYPE(
     mp_type_singleton, MP_QSTR_, MP_TYPE_FLAG_NONE,
     print, singleton_print,
     unary_op, mp_generic_unary_op
     );
->>>>>>> 294baf52
 
 const mp_obj_singleton_t mp_const_ellipsis_obj = {{&mp_type_singleton}, MP_QSTR_Ellipsis};
 #if MICROPY_PY_BUILTINS_NOTIMPLEMENTED
