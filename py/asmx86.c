/*
 * This file is part of the MicroPython project, http://micropython.org/
 *
 * The MIT License (MIT)
 *
 * SPDX-FileCopyrightText: Copyright (c) 2014 Damien P. George
 *
 * Permission is hereby granted, free of charge, to any person obtaining a copy
 * of this software and associated documentation files (the "Software"), to deal
 * in the Software without restriction, including without limitation the rights
 * to use, copy, modify, merge, publish, distribute, sublicense, and/or sell
 * copies of the Software, and to permit persons to whom the Software is
 * furnished to do so, subject to the following conditions:
 *
 * The above copyright notice and this permission notice shall be included in
 * all copies or substantial portions of the Software.
 *
 * THE SOFTWARE IS PROVIDED "AS IS", WITHOUT WARRANTY OF ANY KIND, EXPRESS OR
 * IMPLIED, INCLUDING BUT NOT LIMITED TO THE WARRANTIES OF MERCHANTABILITY,
 * FITNESS FOR A PARTICULAR PURPOSE AND NONINFRINGEMENT. IN NO EVENT SHALL THE
 * AUTHORS OR COPYRIGHT HOLDERS BE LIABLE FOR ANY CLAIM, DAMAGES OR OTHER
 * LIABILITY, WHETHER IN AN ACTION OF CONTRACT, TORT OR OTHERWISE, ARISING FROM,
 * OUT OF OR IN CONNECTION WITH THE SOFTWARE OR THE USE OR OTHER DEALINGS IN
 * THE SOFTWARE.
 */

#include <stdint.h>
#include <stdio.h>
#include <assert.h>
#include <string.h>

#include "py/mpconfig.h"

// wrapper around everything in this file
#if MICROPY_EMIT_X86

#include "py/asmx86.h"

/* all offsets are measured in multiples of 4 bytes */
#define WORD_SIZE                (4)

#define OPCODE_NOP               (0x90)
#define OPCODE_PUSH_R32          (0x50)
// #define OPCODE_PUSH_I32          (0x68)
// #define OPCODE_PUSH_M32          (0xff) /* /6 */
#define OPCODE_POP_R32           (0x58)
#define OPCODE_RET               (0xc3)
// #define OPCODE_MOV_I8_TO_R8      (0xb0) /* +rb */
#define OPCODE_MOV_I32_TO_R32    (0xb8)
// #define OPCODE_MOV_I32_TO_RM32   (0xc7)
#define OPCODE_MOV_R8_TO_RM8     (0x88) /* /r */
#define OPCODE_MOV_R32_TO_RM32   (0x89) /* /r */
#define OPCODE_MOV_RM32_TO_R32   (0x8b) /* /r */
#define OPCODE_MOVZX_RM8_TO_R32  (0xb6) /* 0x0f 0xb6/r */
#define OPCODE_MOVZX_RM16_TO_R32 (0xb7) /* 0x0f 0xb7/r */
#define OPCODE_LEA_MEM_TO_R32    (0x8d) /* /r */
#define OPCODE_AND_R32_TO_RM32   (0x21) /* /r */
#define OPCODE_OR_R32_TO_RM32    (0x09) /* /r */
#define OPCODE_XOR_R32_TO_RM32   (0x31) /* /r */
#define OPCODE_ADD_R32_TO_RM32   (0x01)
#define OPCODE_ADD_I32_TO_RM32   (0x81) /* /0 */
#define OPCODE_ADD_I8_TO_RM32    (0x83) /* /0 */
#define OPCODE_SUB_R32_FROM_RM32 (0x29)
#define OPCODE_SUB_I32_FROM_RM32 (0x81) /* /5 */
#define OPCODE_SUB_I8_FROM_RM32  (0x83) /* /5 */
// #define OPCODE_SHL_RM32_BY_I8    (0xc1) /* /4 */
// #define OPCODE_SHR_RM32_BY_I8    (0xc1) /* /5 */
// #define OPCODE_SAR_RM32_BY_I8    (0xc1) /* /7 */
#define OPCODE_SHL_RM32_CL       (0xd3) /* /4 */
#define OPCODE_SAR_RM32_CL       (0xd3) /* /7 */
// #define OPCODE_CMP_I32_WITH_RM32 (0x81) /* /7 */
// #define OPCODE_CMP_I8_WITH_RM32  (0x83) /* /7 */
#define OPCODE_CMP_R32_WITH_RM32 (0x39)
// #define OPCODE_CMP_RM32_WITH_R32 (0x3b)
#define OPCODE_TEST_R8_WITH_RM8  (0x84) /* /r */
#define OPCODE_TEST_R32_WITH_RM32 (0x85) /* /r */
#define OPCODE_JMP_REL8          (0xeb)
#define OPCODE_JMP_REL32         (0xe9)
#define OPCODE_JMP_RM32          (0xff) /* /4 */
#define OPCODE_JCC_REL8          (0x70) /* | jcc type */
#define OPCODE_JCC_REL32_A       (0x0f)
#define OPCODE_JCC_REL32_B       (0x80) /* | jcc type */
#define OPCODE_SETCC_RM8_A       (0x0f)
#define OPCODE_SETCC_RM8_B       (0x90) /* | jcc type, /0 */
#define OPCODE_CALL_REL32        (0xe8)
#define OPCODE_CALL_RM32         (0xff) /* /2 */
#define OPCODE_LEAVE             (0xc9)

#define MODRM_R32(x)    ((x) << 3)
#define MODRM_RM_DISP0  (0x00)
#define MODRM_RM_DISP8  (0x40)
#define MODRM_RM_DISP32 (0x80)
#define MODRM_RM_REG    (0xc0)
#define MODRM_RM_R32(x) (x)

#define OP_SIZE_PREFIX (0x66)

#define IMM32_L0(x) ((x) & 0xff)
#define IMM32_L1(x) (((x) >> 8) & 0xff)
#define IMM32_L2(x) (((x) >> 16) & 0xff)
#define IMM32_L3(x) (((x) >> 24) & 0xff)

#define SIGNED_FIT8(x) (((x) & 0xffffff80) == 0) || (((x) & 0xffffff80) == 0xffffff80)

STATIC void asm_x86_write_byte_1(asm_x86_t *as, byte b1) {
    byte *c = mp_asm_base_get_cur_to_write_bytes(&as->base, 1);
    if (c != NULL) {
        c[0] = b1;
    }
}

STATIC void asm_x86_write_byte_2(asm_x86_t *as, byte b1, byte b2) {
    byte *c = mp_asm_base_get_cur_to_write_bytes(&as->base, 2);
    if (c != NULL) {
        c[0] = b1;
        c[1] = b2;
    }
}

STATIC void asm_x86_write_byte_3(asm_x86_t *as, byte b1, byte b2, byte b3) {
    byte *c = mp_asm_base_get_cur_to_write_bytes(&as->base, 3);
    if (c != NULL) {
        c[0] = b1;
        c[1] = b2;
        c[2] = b3;
    }
}

STATIC void asm_x86_write_word32(asm_x86_t *as, int w32) {
    byte *c = mp_asm_base_get_cur_to_write_bytes(&as->base, 4);
    if (c != NULL) {
        c[0] = IMM32_L0(w32);
        c[1] = IMM32_L1(w32);
        c[2] = IMM32_L2(w32);
        c[3] = IMM32_L3(w32);
    }
}

STATIC void asm_x86_write_r32_disp(asm_x86_t *as, int r32, int disp_r32, int disp_offset) {
    uint8_t rm_disp;
    if (disp_offset == 0 && disp_r32 != ASM_X86_REG_EBP) {
        rm_disp = MODRM_RM_DISP0;
    } else if (SIGNED_FIT8(disp_offset)) {
        rm_disp = MODRM_RM_DISP8;
    } else {
        rm_disp = MODRM_RM_DISP32;
    }
    asm_x86_write_byte_1(as, MODRM_R32(r32) | rm_disp | MODRM_RM_R32(disp_r32));
    if (disp_r32 == ASM_X86_REG_ESP) {
        // Special case for esp, it needs a SIB byte
        asm_x86_write_byte_1(as, 0x24);
    }
    if (rm_disp == MODRM_RM_DISP8) {
        asm_x86_write_byte_1(as, IMM32_L0(disp_offset));
    } else if (rm_disp == MODRM_RM_DISP32) {
        asm_x86_write_word32(as, disp_offset);
    }
}

STATIC void asm_x86_generic_r32_r32(asm_x86_t *as, int dest_r32, int src_r32, int op) {
    asm_x86_write_byte_2(as, op, MODRM_R32(src_r32) | MODRM_RM_REG | MODRM_RM_R32(dest_r32));
}

#if 0
STATIC void asm_x86_nop(asm_x86_t *as) {
    asm_x86_write_byte_1(as, OPCODE_NOP);
}
#endif

STATIC void asm_x86_push_r32(asm_x86_t *as, int src_r32) {
    asm_x86_write_byte_1(as, OPCODE_PUSH_R32 | src_r32);
}

#if 0
void asm_x86_push_i32(asm_x86_t *as, int src_i32) {
    asm_x86_write_byte_1(as, OPCODE_PUSH_I32);
    asm_x86_write_word32(as, src_i32);
}

void asm_x86_push_disp(asm_x86_t *as, int src_r32, int src_offset) {
    asm_x86_write_byte_1(as, OPCODE_PUSH_M32);
    asm_x86_write_r32_disp(as, 6, src_r32, src_offset);
}
#endif

STATIC void asm_x86_pop_r32(asm_x86_t *as, int dest_r32) {
    asm_x86_write_byte_1(as, OPCODE_POP_R32 | dest_r32);
}

STATIC void asm_x86_ret(asm_x86_t *as) {
    asm_x86_write_byte_1(as, OPCODE_RET);
}

void asm_x86_mov_r32_r32(asm_x86_t *as, int dest_r32, int src_r32) {
    asm_x86_generic_r32_r32(as, dest_r32, src_r32, OPCODE_MOV_R32_TO_RM32);
}

void asm_x86_mov_r8_to_mem8(asm_x86_t *as, int src_r32, int dest_r32, int dest_disp) {
    asm_x86_write_byte_1(as, OPCODE_MOV_R8_TO_RM8);
    asm_x86_write_r32_disp(as, src_r32, dest_r32, dest_disp);
}

void asm_x86_mov_r16_to_mem16(asm_x86_t *as, int src_r32, int dest_r32, int dest_disp) {
    asm_x86_write_byte_2(as, OP_SIZE_PREFIX, OPCODE_MOV_R32_TO_RM32);
    asm_x86_write_r32_disp(as, src_r32, dest_r32, dest_disp);
}

void asm_x86_mov_r32_to_mem32(asm_x86_t *as, int src_r32, int dest_r32, int dest_disp) {
    asm_x86_write_byte_1(as, OPCODE_MOV_R32_TO_RM32);
    asm_x86_write_r32_disp(as, src_r32, dest_r32, dest_disp);
}

void asm_x86_mov_mem8_to_r32zx(asm_x86_t *as, int src_r32, int src_disp, int dest_r32) {
    asm_x86_write_byte_2(as, 0x0f, OPCODE_MOVZX_RM8_TO_R32);
    asm_x86_write_r32_disp(as, dest_r32, src_r32, src_disp);
}

void asm_x86_mov_mem16_to_r32zx(asm_x86_t *as, int src_r32, int src_disp, int dest_r32) {
    asm_x86_write_byte_2(as, 0x0f, OPCODE_MOVZX_RM16_TO_R32);
    asm_x86_write_r32_disp(as, dest_r32, src_r32, src_disp);
}

void asm_x86_mov_mem32_to_r32(asm_x86_t *as, int src_r32, int src_disp, int dest_r32) {
    asm_x86_write_byte_1(as, OPCODE_MOV_RM32_TO_R32);
    asm_x86_write_r32_disp(as, dest_r32, src_r32, src_disp);
}

STATIC void asm_x86_lea_disp_to_r32(asm_x86_t *as, int src_r32, int src_disp, int dest_r32) {
    asm_x86_write_byte_1(as, OPCODE_LEA_MEM_TO_R32);
    asm_x86_write_r32_disp(as, dest_r32, src_r32, src_disp);
}

#if 0
void asm_x86_mov_i8_to_r8(asm_x86_t *as, int src_i8, int dest_r32) {
    asm_x86_write_byte_2(as, OPCODE_MOV_I8_TO_R8 | dest_r32, src_i8);
}
#endif

void asm_x86_mov_i32_to_r32(asm_x86_t *as, int32_t src_i32, int dest_r32) {
    asm_x86_write_byte_1(as, OPCODE_MOV_I32_TO_R32 | dest_r32);
    asm_x86_write_word32(as, src_i32);
}

void asm_x86_and_r32_r32(asm_x86_t *as, int dest_r32, int src_r32) {
    asm_x86_generic_r32_r32(as, dest_r32, src_r32, OPCODE_AND_R32_TO_RM32);
}

void asm_x86_or_r32_r32(asm_x86_t *as, int dest_r32, int src_r32) {
    asm_x86_generic_r32_r32(as, dest_r32, src_r32, OPCODE_OR_R32_TO_RM32);
}

void asm_x86_xor_r32_r32(asm_x86_t *as, int dest_r32, int src_r32) {
    asm_x86_generic_r32_r32(as, dest_r32, src_r32, OPCODE_XOR_R32_TO_RM32);
}

void asm_x86_shl_r32_cl(asm_x86_t *as, int dest_r32) {
    asm_x86_generic_r32_r32(as, dest_r32, 4, OPCODE_SHL_RM32_CL);
}

void asm_x86_sar_r32_cl(asm_x86_t *as, int dest_r32) {
    asm_x86_generic_r32_r32(as, dest_r32, 7, OPCODE_SAR_RM32_CL);
}

void asm_x86_add_r32_r32(asm_x86_t *as, int dest_r32, int src_r32) {
    asm_x86_generic_r32_r32(as, dest_r32, src_r32, OPCODE_ADD_R32_TO_RM32);
}

STATIC void asm_x86_add_i32_to_r32(asm_x86_t *as, int src_i32, int dest_r32) {
    if (SIGNED_FIT8(src_i32)) {
        asm_x86_write_byte_2(as, OPCODE_ADD_I8_TO_RM32, MODRM_R32(0) | MODRM_RM_REG | MODRM_RM_R32(dest_r32));
        asm_x86_write_byte_1(as, src_i32 & 0xff);
    } else {
        asm_x86_write_byte_2(as, OPCODE_ADD_I32_TO_RM32, MODRM_R32(0) | MODRM_RM_REG | MODRM_RM_R32(dest_r32));
        asm_x86_write_word32(as, src_i32);
    }
}

void asm_x86_sub_r32_r32(asm_x86_t *as, int dest_r32, int src_r32) {
    asm_x86_generic_r32_r32(as, dest_r32, src_r32, OPCODE_SUB_R32_FROM_RM32);
}

STATIC void asm_x86_sub_r32_i32(asm_x86_t *as, int dest_r32, int src_i32) {
    if (SIGNED_FIT8(src_i32)) {
        // defaults to 32 bit operation
        asm_x86_write_byte_2(as, OPCODE_SUB_I8_FROM_RM32, MODRM_R32(5) | MODRM_RM_REG | MODRM_RM_R32(dest_r32));
        asm_x86_write_byte_1(as, src_i32 & 0xff);
    } else {
        // defaults to 32 bit operation
        asm_x86_write_byte_2(as, OPCODE_SUB_I32_FROM_RM32, MODRM_R32(5) | MODRM_RM_REG | MODRM_RM_R32(dest_r32));
        asm_x86_write_word32(as, src_i32);
    }
}

void asm_x86_mul_r32_r32(asm_x86_t *as, int dest_r32, int src_r32) {
    // imul reg32, reg/mem32 -- 0x0f 0xaf /r
    asm_x86_write_byte_3(as, 0x0f, 0xaf, MODRM_R32(dest_r32) | MODRM_RM_REG | MODRM_RM_R32(src_r32));
}

#if 0
/* shifts not tested */
void asm_x86_shl_r32_by_imm(asm_x86_t *as, int r32, int imm) {
    asm_x86_write_byte_2(as, OPCODE_SHL_RM32_BY_I8, MODRM_R32(4) | MODRM_RM_REG | MODRM_RM_R32(r32));
    asm_x86_write_byte_1(as, imm);
}

void asm_x86_shr_r32_by_imm(asm_x86_t *as, int r32, int imm) {
    asm_x86_write_byte_2(as, OPCODE_SHR_RM32_BY_I8, MODRM_R32(5) | MODRM_RM_REG | MODRM_RM_R32(r32));
    asm_x86_write_byte_1(as, imm);
}

void asm_x86_sar_r32_by_imm(asm_x86_t *as, int r32, int imm) {
    asm_x86_write_byte_2(as, OPCODE_SAR_RM32_BY_I8, MODRM_R32(7) | MODRM_RM_REG | MODRM_RM_R32(r32));
    asm_x86_write_byte_1(as, imm);
}
#endif

void asm_x86_cmp_r32_with_r32(asm_x86_t *as, int src_r32_a, int src_r32_b) {
    asm_x86_generic_r32_r32(as, src_r32_b, src_r32_a, OPCODE_CMP_R32_WITH_RM32);
}

#if 0
void asm_x86_cmp_i32_with_r32(asm_x86_t *as, int src_i32, int src_r32) {
    if (SIGNED_FIT8(src_i32)) {
        asm_x86_write_byte_2(as, OPCODE_CMP_I8_WITH_RM32, MODRM_R32(7) | MODRM_RM_REG | MODRM_RM_R32(src_r32));
        asm_x86_write_byte_1(as, src_i32 & 0xff);
    } else {
        asm_x86_write_byte_2(as, OPCODE_CMP_I32_WITH_RM32, MODRM_R32(7) | MODRM_RM_REG | MODRM_RM_R32(src_r32));
        asm_x86_write_word32(as, src_i32);
    }
}
#endif

void asm_x86_test_r8_with_r8(asm_x86_t *as, int src_r32_a, int src_r32_b) {
    asm_x86_write_byte_2(as, OPCODE_TEST_R8_WITH_RM8, MODRM_R32(src_r32_a) | MODRM_RM_REG | MODRM_RM_R32(src_r32_b));
}

void asm_x86_test_r32_with_r32(asm_x86_t *as, int src_r32_a, int src_r32_b) {
    asm_x86_generic_r32_r32(as, src_r32_b, src_r32_a, OPCODE_TEST_R32_WITH_RM32);
}

void asm_x86_setcc_r8(asm_x86_t *as, mp_uint_t jcc_type, int dest_r8) {
    asm_x86_write_byte_3(as, OPCODE_SETCC_RM8_A, OPCODE_SETCC_RM8_B | jcc_type, MODRM_R32(0) | MODRM_RM_REG | MODRM_RM_R32(dest_r8));
}

void asm_x86_jmp_reg(asm_x86_t *as, int src_r32) {
    asm_x86_write_byte_2(as, OPCODE_JMP_RM32, MODRM_R32(4) | MODRM_RM_REG | MODRM_RM_R32(src_r32));
}

STATIC mp_uint_t get_label_dest(asm_x86_t *as, mp_uint_t label) {
    assert(label < as->base.max_num_labels);
    return as->base.label_offsets[label];
}

void asm_x86_jmp_label(asm_x86_t *as, mp_uint_t label) {
    mp_uint_t dest = get_label_dest(as, label);
    mp_int_t rel = dest - as->base.code_offset;
    if (dest != (mp_uint_t)-1 && rel < 0) {
        // is a backwards jump, so we know the size of the jump on the first pass
        // calculate rel assuming 8 bit relative jump
        rel -= 2;
        if (SIGNED_FIT8(rel)) {
            asm_x86_write_byte_2(as, OPCODE_JMP_REL8, rel & 0xff);
        } else {
            rel += 2;
            goto large_jump;
        }
    } else {
        // is a forwards jump, so need to assume it's large
    large_jump:
        rel -= 5;
        asm_x86_write_byte_1(as, OPCODE_JMP_REL32);
        asm_x86_write_word32(as, rel);
    }
}

void asm_x86_jcc_label(asm_x86_t *as, mp_uint_t jcc_type, mp_uint_t label) {
    mp_uint_t dest = get_label_dest(as, label);
    mp_int_t rel = dest - as->base.code_offset;
    if (dest != (mp_uint_t)-1 && rel < 0) {
        // is a backwards jump, so we know the size of the jump on the first pass
        // calculate rel assuming 8 bit relative jump
        rel -= 2;
        if (SIGNED_FIT8(rel)) {
            asm_x86_write_byte_2(as, OPCODE_JCC_REL8 | jcc_type, rel & 0xff);
        } else {
            rel += 2;
            goto large_jump;
        }
    } else {
        // is a forwards jump, so need to assume it's large
    large_jump:
        rel -= 6;
        asm_x86_write_byte_2(as, OPCODE_JCC_REL32_A, OPCODE_JCC_REL32_B | jcc_type);
        asm_x86_write_word32(as, rel);
    }
}

void asm_x86_entry(asm_x86_t *as, int num_locals) {
    assert(num_locals >= 0);
    asm_x86_push_r32(as, ASM_X86_REG_EBP);
    asm_x86_push_r32(as, ASM_X86_REG_EBX);
    asm_x86_push_r32(as, ASM_X86_REG_ESI);
    asm_x86_push_r32(as, ASM_X86_REG_EDI);
    num_locals |= 1; // make it odd so stack is aligned on 16 byte boundary
    asm_x86_sub_r32_i32(as, ASM_X86_REG_ESP, num_locals * WORD_SIZE);
    as->num_locals = num_locals;
}

void asm_x86_exit(asm_x86_t *as) {
    asm_x86_sub_r32_i32(as, ASM_X86_REG_ESP, -as->num_locals * WORD_SIZE);
    asm_x86_pop_r32(as, ASM_X86_REG_EDI);
    asm_x86_pop_r32(as, ASM_X86_REG_ESI);
    asm_x86_pop_r32(as, ASM_X86_REG_EBX);
    asm_x86_pop_r32(as, ASM_X86_REG_EBP);
    asm_x86_ret(as);
}

STATIC int asm_x86_arg_offset_from_esp(asm_x86_t *as, size_t arg_num) {
    // Above esp are: locals, 4 saved registers, return eip, arguments
    return (as->num_locals + 4 + 1 + arg_num) * WORD_SIZE;
}

#if 0
void asm_x86_push_arg(asm_x86_t *as, int src_arg_num) {
    asm_x86_push_disp(as, ASM_X86_REG_ESP, asm_x86_arg_offset_from_esp(as, src_arg_num));
}
#endif

void asm_x86_mov_arg_to_r32(asm_x86_t *as, int src_arg_num, int dest_r32) {
    asm_x86_mov_mem32_to_r32(as, ASM_X86_REG_ESP, asm_x86_arg_offset_from_esp(as, src_arg_num), dest_r32);
}

#if 0
void asm_x86_mov_r32_to_arg(asm_x86_t *as, int src_r32, int dest_arg_num) {
    asm_x86_mov_r32_to_mem32(as, src_r32, ASM_X86_REG_ESP, asm_x86_arg_offset_from_esp(as, dest_arg_num));
}
#endif

// locals:
//  - stored on the stack in ascending order
//  - numbered 0 through as->num_locals-1
//  - ESP points to the first local
//
//  | ESP
//  v
//  l0  l1  l2  ...  l(n-1)
//  ^                ^
//  | low address    | high address in RAM
//
STATIC int asm_x86_local_offset_from_esp(asm_x86_t *as, int local_num) {
    (void)as;
    // Stack is full descending, ESP points to local0
    return local_num * WORD_SIZE;
}

void asm_x86_mov_local_to_r32(asm_x86_t *as, int src_local_num, int dest_r32) {
    asm_x86_mov_mem32_to_r32(as, ASM_X86_REG_ESP, asm_x86_local_offset_from_esp(as, src_local_num), dest_r32);
}

void asm_x86_mov_r32_to_local(asm_x86_t *as, int src_r32, int dest_local_num) {
    asm_x86_mov_r32_to_mem32(as, src_r32, ASM_X86_REG_ESP, asm_x86_local_offset_from_esp(as, dest_local_num));
}

void asm_x86_mov_local_addr_to_r32(asm_x86_t *as, int local_num, int dest_r32) {
    int offset = asm_x86_local_offset_from_esp(as, local_num);
    if (offset == 0) {
        asm_x86_mov_r32_r32(as, dest_r32, ASM_X86_REG_ESP);
    } else {
        asm_x86_lea_disp_to_r32(as, ASM_X86_REG_ESP, offset, dest_r32);
    }
}

void asm_x86_mov_reg_pcrel(asm_x86_t *as, int dest_r32, mp_uint_t label) {
    asm_x86_write_byte_1(as, OPCODE_CALL_REL32);
    asm_x86_write_word32(as, 0);
    mp_uint_t dest = get_label_dest(as, label);
    mp_int_t rel = dest - as->base.code_offset;
    asm_x86_pop_r32(as, dest_r32);
    // PC rel is usually a forward reference, so need to assume it's large
    asm_x86_write_byte_2(as, OPCODE_ADD_I32_TO_RM32, MODRM_R32(0) | MODRM_RM_REG | MODRM_RM_R32(dest_r32));
    asm_x86_write_word32(as, rel);
}

#if 0
void asm_x86_push_local(asm_x86_t *as, int local_num) {
    asm_x86_push_disp(as, ASM_X86_REG_ESP, asm_x86_local_offset_from_esp(as, local_num));
}

void asm_x86_push_local_addr(asm_x86_t *as, int local_num, int temp_r32) {
<<<<<<< HEAD
    asm_x86_mov_r32_r32(as, temp_r32, ASM_X86_REG_EBP);
    asm_x86_add_i32_to_r32(as, asm_x86_local_offset_from_ebp(as, local_num), temp_r32);
=======
    asm_x86_mov_r32_r32(as, temp_r32, ASM_X86_REG_ESP);
    asm_x86_add_i32_to_r32(as, asm_x86_local_offset_from_esp(as, local_num), temp_r32);
>>>>>>> b057fb8a
    asm_x86_push_r32(as, temp_r32);
}
#endif

void asm_x86_call_ind(asm_x86_t *as, size_t fun_id, mp_uint_t n_args, int temp_r32) {
    // TODO align stack on 16-byte boundary before the call
    assert(n_args <= 5);
    if (n_args > 4) {
        asm_x86_push_r32(as, ASM_X86_REG_ARG_5);
    }
    if (n_args > 3) {
        asm_x86_push_r32(as, ASM_X86_REG_ARG_4);
    }
    if (n_args > 2) {
        asm_x86_push_r32(as, ASM_X86_REG_ARG_3);
    }
    if (n_args > 1) {
        asm_x86_push_r32(as, ASM_X86_REG_ARG_2);
    }
    if (n_args > 0) {
        asm_x86_push_r32(as, ASM_X86_REG_ARG_1);
    }
<<<<<<< HEAD
    #ifdef __LP64__
    // We wouldn't run x86 code on an x64 machine.  This is here to enable
    // testing of the x86 emitter only.
    asm_x86_mov_i32_to_r32(as, (int32_t)(int64_t)ptr, temp_r32);
    #else
    // If we get here, sizeof(int) == sizeof(void*).
    asm_x86_mov_i32_to_r32(as, (int32_t)ptr, temp_r32);
    #endif
=======

    // Load the pointer to the function and make the call
    asm_x86_mov_mem32_to_r32(as, ASM_X86_REG_FUN_TABLE, fun_id * WORD_SIZE, temp_r32);
>>>>>>> b057fb8a
    asm_x86_write_byte_2(as, OPCODE_CALL_RM32, MODRM_R32(2) | MODRM_RM_REG | MODRM_RM_R32(temp_r32));

    // the caller must clean up the stack
    if (n_args > 0) {
        asm_x86_add_i32_to_r32(as, WORD_SIZE * n_args, ASM_X86_REG_ESP);
    }
}

#endif // MICROPY_EMIT_X86<|MERGE_RESOLUTION|>--- conflicted
+++ resolved
@@ -487,13 +487,8 @@
 }
 
 void asm_x86_push_local_addr(asm_x86_t *as, int local_num, int temp_r32) {
-<<<<<<< HEAD
-    asm_x86_mov_r32_r32(as, temp_r32, ASM_X86_REG_EBP);
-    asm_x86_add_i32_to_r32(as, asm_x86_local_offset_from_ebp(as, local_num), temp_r32);
-=======
     asm_x86_mov_r32_r32(as, temp_r32, ASM_X86_REG_ESP);
     asm_x86_add_i32_to_r32(as, asm_x86_local_offset_from_esp(as, local_num), temp_r32);
->>>>>>> b057fb8a
     asm_x86_push_r32(as, temp_r32);
 }
 #endif
@@ -516,20 +511,9 @@
     if (n_args > 0) {
         asm_x86_push_r32(as, ASM_X86_REG_ARG_1);
     }
-<<<<<<< HEAD
-    #ifdef __LP64__
-    // We wouldn't run x86 code on an x64 machine.  This is here to enable
-    // testing of the x86 emitter only.
-    asm_x86_mov_i32_to_r32(as, (int32_t)(int64_t)ptr, temp_r32);
-    #else
-    // If we get here, sizeof(int) == sizeof(void*).
-    asm_x86_mov_i32_to_r32(as, (int32_t)ptr, temp_r32);
-    #endif
-=======
 
     // Load the pointer to the function and make the call
     asm_x86_mov_mem32_to_r32(as, ASM_X86_REG_FUN_TABLE, fun_id * WORD_SIZE, temp_r32);
->>>>>>> b057fb8a
     asm_x86_write_byte_2(as, OPCODE_CALL_RM32, MODRM_R32(2) | MODRM_RM_REG | MODRM_RM_R32(temp_r32));
 
     // the caller must clean up the stack
