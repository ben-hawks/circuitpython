/*
 * This file is part of the MicroPython project, http://micropython.org/
 *
 * The MIT License (MIT)
 *
 * Copyright (c) 2013, 2014 Damien P. George
 *
 * Permission is hereby granted, free of charge, to any person obtaining a copy
 * of this software and associated documentation files (the "Software"), to deal
 * in the Software without restriction, including without limitation the rights
 * to use, copy, modify, merge, publish, distribute, sublicense, and/or sell
 * copies of the Software, and to permit persons to whom the Software is
 * furnished to do so, subject to the following conditions:
 *
 * The above copyright notice and this permission notice shall be included in
 * all copies or substantial portions of the Software.
 *
 * THE SOFTWARE IS PROVIDED "AS IS", WITHOUT WARRANTY OF ANY KIND, EXPRESS OR
 * IMPLIED, INCLUDING BUT NOT LIMITED TO THE WARRANTIES OF MERCHANTABILITY,
 * FITNESS FOR A PARTICULAR PURPOSE AND NONINFRINGEMENT. IN NO EVENT SHALL THE
 * AUTHORS OR COPYRIGHT HOLDERS BE LIABLE FOR ANY CLAIM, DAMAGES OR OTHER
 * LIABILITY, WHETHER IN AN ACTION OF CONTRACT, TORT OR OTHERWISE, ARISING FROM,
 * OUT OF OR IN CONNECTION WITH THE SOFTWARE OR THE USE OR OTHER DEALINGS IN
 * THE SOFTWARE.
 */

#include <stdlib.h>

#include "py/runtime.h"

#include "supervisor/shared/translate/translate.h"

/******************************************************************************/
/* range iterator                                                             */

typedef struct _mp_obj_range_it_t {
    mp_obj_base_t base;
    // TODO make these values generic objects or something
    mp_int_t cur;
    mp_int_t stop;
    mp_int_t step;
} mp_obj_range_it_t;

STATIC mp_obj_t range_it_iternext(mp_obj_t o_in) {
    mp_obj_range_it_t *o = MP_OBJ_TO_PTR(o_in);
    if ((o->step > 0 && o->cur < o->stop) || (o->step < 0 && o->cur > o->stop)) {
        mp_obj_t o_out = MP_OBJ_NEW_SMALL_INT(o->cur);
        o->cur += o->step;
        return o_out;
    } else {
        return MP_OBJ_STOP_ITERATION;
    }
}

<<<<<<< HEAD
STATIC const mp_obj_type_t mp_type_range_it = {
    { &mp_type_type },
    .flags = MP_TYPE_FLAG_EXTENDED,
    .name = MP_QSTR_iterator,
    MP_TYPE_EXTENDED_FIELDS(
        .getiter = mp_identity_getiter,
        .iternext = range_it_iternext,
        ),
};
=======
STATIC MP_DEFINE_CONST_OBJ_TYPE(
    mp_type_range_it,
    MP_QSTR_iterator,
    MP_TYPE_FLAG_ITER_IS_ITERNEXT,
    iter, range_it_iternext
    );
>>>>>>> 294baf52

STATIC mp_obj_t mp_obj_new_range_iterator(mp_int_t cur, mp_int_t stop, mp_int_t step, mp_obj_iter_buf_t *iter_buf) {
    assert(sizeof(mp_obj_range_it_t) <= sizeof(mp_obj_iter_buf_t));
    mp_obj_range_it_t *o = (mp_obj_range_it_t *)iter_buf;
    o->base.type = &mp_type_range_it;
    o->cur = cur;
    o->stop = stop;
    o->step = step;
    return MP_OBJ_FROM_PTR(o);
}

/******************************************************************************/
/* range                                                                      */

typedef struct _mp_obj_range_t {
    mp_obj_base_t base;
    // TODO make these values generic objects or something
    mp_int_t start;
    mp_int_t stop;
    mp_int_t step;
} mp_obj_range_t;

STATIC void range_print(const mp_print_t *print, mp_obj_t self_in, mp_print_kind_t kind) {
    (void)kind;
    mp_obj_range_t *self = MP_OBJ_TO_PTR(self_in);
    mp_printf(print, "range(" INT_FMT ", " INT_FMT "", self->start, self->stop);
    if (self->step == 1) {
        mp_print_str(print, ")");
    } else {
        mp_printf(print, ", " INT_FMT ")", self->step);
    }
}

STATIC mp_obj_t range_make_new(const mp_obj_type_t *type, size_t n_args, size_t n_kw, const mp_obj_t *args) {
    mp_arg_check_num(n_args, n_kw, 1, 3, false);

    mp_obj_range_t *o = mp_obj_malloc(mp_obj_range_t, type);
    o->start = 0;
    o->step = 1;

    if (n_args == 1) {
        o->stop = mp_obj_get_int(args[0]);
    } else {
        o->start = mp_obj_get_int(args[0]);
        o->stop = mp_obj_get_int(args[1]);
        if (n_args == 3) {
            o->step = mp_obj_get_int(args[2]);
            if (o->step == 0) {
                mp_raise_ValueError_varg(MP_ERROR_TEXT("%q step cannot be zero"), MP_QSTR_range);
            }
        }
    }

    return MP_OBJ_FROM_PTR(o);
}

STATIC mp_int_t range_len(mp_obj_range_t *self) {
    // When computing length, need to take into account step!=1 and step<0.
    mp_int_t len = self->stop - self->start + self->step;
    if (self->step > 0) {
        len -= 1;
    } else {
        len += 1;
    }
    len = len / self->step;
    if (len < 0) {
        len = 0;
    }
    return len;
}

STATIC mp_obj_t range_unary_op(mp_unary_op_t op, mp_obj_t self_in) {
    mp_obj_range_t *self = MP_OBJ_TO_PTR(self_in);
    mp_int_t len = range_len(self);
    switch (op) {
        case MP_UNARY_OP_BOOL:
            return mp_obj_new_bool(len > 0);
        case MP_UNARY_OP_LEN:
            return MP_OBJ_NEW_SMALL_INT(len);
        default:
            return MP_OBJ_NULL;      // op not supported
    }
}

#if MICROPY_PY_BUILTINS_RANGE_BINOP
STATIC mp_obj_t range_binary_op(mp_binary_op_t op, mp_obj_t lhs_in, mp_obj_t rhs_in) {
    if (!mp_obj_is_type(rhs_in, &mp_type_range) || op != MP_BINARY_OP_EQUAL) {
        return MP_OBJ_NULL; // op not supported
    }
    mp_obj_range_t *lhs = MP_OBJ_TO_PTR(lhs_in);
    mp_obj_range_t *rhs = MP_OBJ_TO_PTR(rhs_in);
    mp_int_t lhs_len = range_len(lhs);
    mp_int_t rhs_len = range_len(rhs);
    return mp_obj_new_bool(
        lhs_len == rhs_len
        && (lhs_len == 0
            || (lhs->start == rhs->start
                && (lhs_len == 1 || lhs->step == rhs->step)))
        );
}
#endif

STATIC mp_obj_t range_subscr(mp_obj_t self_in, mp_obj_t index, mp_obj_t value) {
    if (value == MP_OBJ_SENTINEL) {
        // load
        mp_obj_range_t *self = MP_OBJ_TO_PTR(self_in);
        mp_int_t len = range_len(self);
        #if MICROPY_PY_BUILTINS_SLICE
        if (mp_obj_is_type(index, &mp_type_slice)) {
            mp_bound_slice_t slice;
            mp_seq_get_fast_slice_indexes(len, index, &slice);
            mp_obj_range_t *o = mp_obj_malloc(mp_obj_range_t, &mp_type_range);
            o->start = self->start + slice.start * self->step;
            o->stop = self->start + slice.stop * self->step;
            o->step = slice.step * self->step;
            if (slice.step < 0) {
                // Negative slice steps have inclusive stop, so adjust for exclusive
                o->stop -= self->step;
            }
            return MP_OBJ_FROM_PTR(o);
        }
        #endif
        size_t index_val = mp_get_index(self->base.type, len, index, false);
        return MP_OBJ_NEW_SMALL_INT(self->start + index_val * self->step);
    } else {
        return MP_OBJ_NULL; // op not supported
    }
}

STATIC mp_obj_t range_getiter(mp_obj_t o_in, mp_obj_iter_buf_t *iter_buf) {
    mp_obj_range_t *o = MP_OBJ_TO_PTR(o_in);
    return mp_obj_new_range_iterator(o->start, o->stop, o->step, iter_buf);
}


#if MICROPY_PY_BUILTINS_RANGE_ATTRS
STATIC void range_attr(mp_obj_t o_in, qstr attr, mp_obj_t *dest) {
    if (dest[0] != MP_OBJ_NULL) {
        // not load attribute
        return;
    }
    mp_obj_range_t *o = MP_OBJ_TO_PTR(o_in);
    if (attr == MP_QSTR_start) {
        dest[0] = mp_obj_new_int(o->start);
    } else if (attr == MP_QSTR_stop) {
        dest[0] = mp_obj_new_int(o->stop);
    } else if (attr == MP_QSTR_step) {
        dest[0] = mp_obj_new_int(o->step);
    }
}
#endif

<<<<<<< HEAD
const mp_obj_type_t mp_type_range = {
    { &mp_type_type },
    .flags = MP_TYPE_FLAG_EXTENDED,
    .name = MP_QSTR_range,
    .print = range_print,
    .make_new = range_make_new,
    #if MICROPY_PY_BUILTINS_RANGE_ATTRS
    .attr = range_attr,
    #endif
    MP_TYPE_EXTENDED_FIELDS(
        .unary_op = range_unary_op,
        #if MICROPY_PY_BUILTINS_RANGE_BINOP
        .binary_op = range_binary_op,
        #endif
        .subscr = range_subscr,
        .getiter = range_getiter,
        ),
};
=======
#if MICROPY_PY_BUILTINS_RANGE_BINOP
#define RANGE_TYPE_BINOP binary_op, range_binary_op,
#else
#define RANGE_TYPE_BINOP
#endif

#if MICROPY_PY_BUILTINS_RANGE_ATTRS
#define RANGE_TYPE_ATTR attr, range_attr,
#else
#define RANGE_TYPE_ATTR
#endif

MP_DEFINE_CONST_OBJ_TYPE(
    mp_type_range,
    MP_QSTR_range,
    MP_TYPE_FLAG_NONE,
    make_new, range_make_new,
    RANGE_TYPE_BINOP
    RANGE_TYPE_ATTR
    print, range_print,
    unary_op, range_unary_op,
    subscr, range_subscr,
    iter, range_getiter
    );
>>>>>>> 294baf52
<|MERGE_RESOLUTION|>--- conflicted
+++ resolved
@@ -28,8 +28,6 @@
 
 #include "py/runtime.h"
 
-#include "supervisor/shared/translate/translate.h"
-
 /******************************************************************************/
 /* range iterator                                                             */
 
@@ -52,24 +50,12 @@
     }
 }
 
-<<<<<<< HEAD
-STATIC const mp_obj_type_t mp_type_range_it = {
-    { &mp_type_type },
-    .flags = MP_TYPE_FLAG_EXTENDED,
-    .name = MP_QSTR_iterator,
-    MP_TYPE_EXTENDED_FIELDS(
-        .getiter = mp_identity_getiter,
-        .iternext = range_it_iternext,
-        ),
-};
-=======
 STATIC MP_DEFINE_CONST_OBJ_TYPE(
     mp_type_range_it,
     MP_QSTR_iterator,
     MP_TYPE_FLAG_ITER_IS_ITERNEXT,
     iter, range_it_iternext
     );
->>>>>>> 294baf52
 
 STATIC mp_obj_t mp_obj_new_range_iterator(mp_int_t cur, mp_int_t stop, mp_int_t step, mp_obj_iter_buf_t *iter_buf) {
     assert(sizeof(mp_obj_range_it_t) <= sizeof(mp_obj_iter_buf_t));
@@ -222,26 +208,6 @@
 }
 #endif
 
-<<<<<<< HEAD
-const mp_obj_type_t mp_type_range = {
-    { &mp_type_type },
-    .flags = MP_TYPE_FLAG_EXTENDED,
-    .name = MP_QSTR_range,
-    .print = range_print,
-    .make_new = range_make_new,
-    #if MICROPY_PY_BUILTINS_RANGE_ATTRS
-    .attr = range_attr,
-    #endif
-    MP_TYPE_EXTENDED_FIELDS(
-        .unary_op = range_unary_op,
-        #if MICROPY_PY_BUILTINS_RANGE_BINOP
-        .binary_op = range_binary_op,
-        #endif
-        .subscr = range_subscr,
-        .getiter = range_getiter,
-        ),
-};
-=======
 #if MICROPY_PY_BUILTINS_RANGE_BINOP
 #define RANGE_TYPE_BINOP binary_op, range_binary_op,
 #else
@@ -265,5 +231,4 @@
     unary_op, range_unary_op,
     subscr, range_subscr,
     iter, range_getiter
-    );
->>>>>>> 294baf52
+    );