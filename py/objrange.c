--- conflicted
+++ resolved
@@ -107,11 +107,7 @@
         if (n_args == 3) {
             o->step = mp_obj_get_int(args[2]);
             if (o->step == 0) {
-<<<<<<< HEAD
-                mp_raise_ValueError(translate("zero step"));
-=======
                 mp_raise_ValueError(MP_ERROR_TEXT("zero step"));
->>>>>>> b0932fcf
             }
         }
     }
