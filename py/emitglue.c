/*
 * This file is part of the MicroPython project, http://micropython.org/
 *
 * The MIT License (MIT)
 *
 * Copyright (c) 2013, 2014 Damien P. George
 *
 * Permission is hereby granted, free of charge, to any person obtaining a copy
 * of this software and associated documentation files (the "Software"), to deal
 * in the Software without restriction, including without limitation the rights
 * to use, copy, modify, merge, publish, distribute, sublicense, and/or sell
 * copies of the Software, and to permit persons to whom the Software is
 * furnished to do so, subject to the following conditions:
 *
 * The above copyright notice and this permission notice shall be included in
 * all copies or substantial portions of the Software.
 *
 * THE SOFTWARE IS PROVIDED "AS IS", WITHOUT WARRANTY OF ANY KIND, EXPRESS OR
 * IMPLIED, INCLUDING BUT NOT LIMITED TO THE WARRANTIES OF MERCHANTABILITY,
 * FITNESS FOR A PARTICULAR PURPOSE AND NONINFRINGEMENT. IN NO EVENT SHALL THE
 * AUTHORS OR COPYRIGHT HOLDERS BE LIABLE FOR ANY CLAIM, DAMAGES OR OTHER
 * LIABILITY, WHETHER IN AN ACTION OF CONTRACT, TORT OR OTHERWISE, ARISING FROM,
 * OUT OF OR IN CONNECTION WITH THE SOFTWARE OR THE USE OR OTHER DEALINGS IN
 * THE SOFTWARE.
 */

// This code glues the code emitters to the runtime.

#include <stdint.h>
#include <stdio.h>
#include <string.h>
#include <assert.h>

#include "py/emitglue.h"
#include "py/runtime0.h"
#include "py/bc.h"
#include "py/objfun.h"
#include "py/profile.h"

#if MICROPY_DEBUG_VERBOSE // print debugging info
#define DEBUG_PRINT (1)
#define WRITE_CODE (1)
#define DEBUG_printf DEBUG_printf
#define DEBUG_OP_printf(...) DEBUG_printf(__VA_ARGS__)
#else // don't print debugging info
// CIRCUITPY-CHANGE: prevent warnings
#define DEBUG_PRINT (0)
#define DEBUG_printf(...) (void)0
#define DEBUG_OP_printf(...) (void)0
#endif

#if MICROPY_DEBUG_PRINTERS
mp_uint_t mp_verbose_flag = 0;
#endif

mp_raw_code_t *mp_emit_glue_new_raw_code(void) {
    mp_raw_code_t *rc = m_new0(mp_raw_code_t, 1);
    rc->kind = MP_CODE_RESERVED;
    #if MICROPY_PY_SYS_SETTRACE
    rc->line_of_definition = 0;
    #endif
    return rc;
}

void mp_emit_glue_assign_bytecode(mp_raw_code_t *rc, const byte *code,
    mp_raw_code_t **children,
    #if MICROPY_PERSISTENT_CODE_SAVE
    size_t len,
    uint16_t n_children,
    #endif
    uint16_t scope_flags) {

    rc->kind = MP_CODE_BYTECODE;
    rc->is_generator = (scope_flags & MP_SCOPE_FLAG_GENERATOR) != 0;
    rc->fun_data = code;
    rc->children = children;

    #if MICROPY_PERSISTENT_CODE_SAVE
    rc->fun_data_len = len;
    rc->n_children = n_children;
    #endif

    #if MICROPY_PY_SYS_SETTRACE
    mp_bytecode_prelude_t *prelude = &rc->prelude;
    mp_prof_extract_prelude(code, prelude);
    #endif

<<<<<<< HEAD
    // CIRCUITPY-CHANGE: prevent warning
    #if defined(DEBUG_PRINT) && DEBUG_PRINT
    #if !(MICROPY_PERSISTENT_CODE_SAVE || MICROPY_DEBUG_PRINTERS)
=======
    #if DEBUG_PRINT
    #if !MICROPY_PERSISTENT_CODE_SAVE
>>>>>>> a61c446c
    const size_t len = 0;
    #endif
    DEBUG_printf("assign byte code: code=%p len=" UINT_FMT " flags=%x\n", code, len, (uint)scope_flags);
    #endif
}

#if MICROPY_EMIT_MACHINE_CODE
void mp_emit_glue_assign_native(mp_raw_code_t *rc, mp_raw_code_kind_t kind, const void *fun_data, mp_uint_t fun_len,
    mp_raw_code_t **children,
    #if MICROPY_PERSISTENT_CODE_SAVE
    uint16_t n_children,
    uint16_t prelude_offset,
    #endif
    uint16_t scope_flags, uint32_t asm_n_pos_args, uint32_t asm_type_sig
    ) {

    assert(kind == MP_CODE_NATIVE_PY || kind == MP_CODE_NATIVE_VIPER || kind == MP_CODE_NATIVE_ASM);

    // Some architectures require flushing/invalidation of the I/D caches,
    // so that the generated native code which was created in data RAM will
    // be available for execution from instruction RAM.
    #if MICROPY_EMIT_THUMB || MICROPY_EMIT_INLINE_THUMB
    // CIRCUITPY-CHANGE: prevent warning
    #if defined(__ICACHE_PRESENT) && __ICACHE_PRESENT == 1
    // Flush D-cache, so the code emitted is stored in RAM.
    MP_HAL_CLEAN_DCACHE(fun_data, fun_len);
    // Invalidate I-cache, so the newly-created code is reloaded from RAM.
    SCB_InvalidateICache();
    #endif
    #elif MICROPY_EMIT_ARM
    #if (defined(__linux__) && defined(__GNUC__)) || __ARM_ARCH == 7
    __builtin___clear_cache((void *)fun_data, (uint8_t *)fun_data + fun_len);
    #elif defined(__arm__)
    // Flush I-cache and D-cache.
    asm volatile (
        "0:"
        "mrc p15, 0, r15, c7, c10, 3\n" // test and clean D-cache
        "bne 0b\n"
        "mov r0, #0\n"
        "mcr p15, 0, r0, c7, c7, 0\n" // invalidate I-cache and D-cache
        : : : "r0", "cc");
    #endif
    #endif

    rc->kind = kind;
    rc->is_generator = (scope_flags & MP_SCOPE_FLAG_GENERATOR) != 0;
    rc->fun_data = fun_data;

    #if MICROPY_PERSISTENT_CODE_SAVE
    rc->fun_data_len = fun_len;
    #endif
    rc->children = children;

    #if MICROPY_PERSISTENT_CODE_SAVE
    rc->n_children = n_children;
    rc->prelude_offset = prelude_offset;
    #endif

    #if MICROPY_EMIT_INLINE_ASM
    // These two entries are only needed for MP_CODE_NATIVE_ASM.
    rc->asm_n_pos_args = asm_n_pos_args;
    rc->asm_type_sig = asm_type_sig;
    #endif

    #if DEBUG_PRINT
    DEBUG_printf("assign native: kind=%d fun=%p len=" UINT_FMT " flags=%x\n", kind, fun_data, fun_len, (uint)scope_flags);
    for (mp_uint_t i = 0; i < fun_len; i++) {
        if (i > 0 && i % 16 == 0) {
            DEBUG_printf("\n");
        }
        DEBUG_printf(" %02x", ((const byte *)fun_data)[i]);
    }
    DEBUG_printf("\n");

    #ifdef WRITE_CODE
    FILE *fp_write_code = fopen("out-code", "wb");
    fwrite(fun_data, fun_len, 1, fp_write_code);
    fclose(fp_write_code);
    #endif
    #else
    (void)fun_len;
    #endif
}
#endif

mp_obj_t mp_make_function_from_proto_fun(mp_proto_fun_t proto_fun, const mp_module_context_t *context, const mp_obj_t *def_args) {
    DEBUG_OP_printf("make_function_from_proto_fun %p\n", proto_fun);
    assert(proto_fun != NULL);

    // def_args must be MP_OBJ_NULL or a tuple
    assert(def_args == NULL || def_args[0] == MP_OBJ_NULL || mp_obj_is_type(def_args[0], &mp_type_tuple));

    // def_kw_args must be MP_OBJ_NULL or a dict
    assert(def_args == NULL || def_args[1] == MP_OBJ_NULL || mp_obj_is_type(def_args[1], &mp_type_dict));

    #if MICROPY_MODULE_FROZEN_MPY
    if (mp_proto_fun_is_bytecode(proto_fun)) {
        const uint8_t *bc = proto_fun;
        mp_obj_t fun = mp_obj_new_fun_bc(def_args, bc, context, NULL);
        MP_BC_PRELUDE_SIG_DECODE(bc);
        if (scope_flags & MP_SCOPE_FLAG_GENERATOR) {
            ((mp_obj_base_t *)MP_OBJ_TO_PTR(fun))->type = &mp_type_gen_wrap;
        }
        return fun;
    }
    #endif

    // the proto-function is a mp_raw_code_t
    const mp_raw_code_t *rc = proto_fun;

    // make the function, depending on the raw code kind
    mp_obj_t fun;
    switch (rc->kind) {
        #if MICROPY_EMIT_NATIVE
        case MP_CODE_NATIVE_PY:
            fun = mp_obj_new_fun_native(def_args, rc->fun_data, context, rc->children);
            // Check for a generator function, and if so change the type of the object
<<<<<<< HEAD
            // CIRCUITPY-CHANGE: distinguish generators and async
            if ((rc->scope_flags & MP_SCOPE_FLAG_ASYNC) != 0) {
                ((mp_obj_base_t *)MP_OBJ_TO_PTR(fun))->type = &mp_type_native_coro_wrap;
            } else if ((rc->scope_flags & MP_SCOPE_FLAG_GENERATOR) != 0) {
=======
            if (rc->is_generator) {
>>>>>>> a61c446c
                ((mp_obj_base_t *)MP_OBJ_TO_PTR(fun))->type = &mp_type_native_gen_wrap;
            }
            break;
        case MP_CODE_NATIVE_VIPER:
            fun = mp_obj_new_fun_viper(rc->fun_data, context, rc->children);
            break;
        #endif
        #if MICROPY_EMIT_INLINE_ASM
        case MP_CODE_NATIVE_ASM:
            fun = mp_obj_new_fun_asm(rc->asm_n_pos_args, rc->fun_data, rc->asm_type_sig);
            break;
        #endif
        default:
            // rc->kind should always be set and BYTECODE is the only remaining case
            assert(rc->kind == MP_CODE_BYTECODE);
            fun = mp_obj_new_fun_bc(def_args, rc->fun_data, context, rc->children);
            // check for generator functions and if so change the type of the object
<<<<<<< HEAD
            // CIRCUITPY-CHANGE: distinguish generators and async
            // A generator is MP_SCOPE_FLAG_ASYNC | MP_SCOPE_FLAG_GENERATOR,
            // so check for ASYNC first.
            #if MICROPY_PY_ASYNC_AWAIT
            if ((rc->scope_flags & MP_SCOPE_FLAG_ASYNC) != 0) {
                ((mp_obj_base_t *)MP_OBJ_TO_PTR(fun))->type = &mp_type_coro_wrap;
            } else
            #endif
            if ((rc->scope_flags & MP_SCOPE_FLAG_GENERATOR) != 0) {
=======
            if (rc->is_generator) {
>>>>>>> a61c446c
                ((mp_obj_base_t *)MP_OBJ_TO_PTR(fun))->type = &mp_type_gen_wrap;
            }

            #if MICROPY_PY_SYS_SETTRACE
            mp_obj_fun_bc_t *self_fun = (mp_obj_fun_bc_t *)MP_OBJ_TO_PTR(fun);
            self_fun->rc = rc;
            #endif

            break;
    }

    return fun;
}

mp_obj_t mp_make_closure_from_proto_fun(mp_proto_fun_t proto_fun, const mp_module_context_t *context, mp_uint_t n_closed_over, const mp_obj_t *args) {
    DEBUG_OP_printf("make_closure_from_proto_fun %p " UINT_FMT " %p\n", proto_fun, n_closed_over, args);
    // make function object
    mp_obj_t ffun;
    if (n_closed_over & 0x100) {
        // default positional and keyword args given
        ffun = mp_make_function_from_proto_fun(proto_fun, context, args);
    } else {
        // default positional and keyword args not given
        ffun = mp_make_function_from_proto_fun(proto_fun, context, NULL);
    }
    // wrap function in closure object
    return mp_obj_new_closure(ffun, n_closed_over & 0xff, args + ((n_closed_over >> 7) & 2));
}<|MERGE_RESOLUTION|>--- conflicted
+++ resolved
@@ -85,14 +85,9 @@
     mp_prof_extract_prelude(code, prelude);
     #endif
 
-<<<<<<< HEAD
     // CIRCUITPY-CHANGE: prevent warning
     #if defined(DEBUG_PRINT) && DEBUG_PRINT
-    #if !(MICROPY_PERSISTENT_CODE_SAVE || MICROPY_DEBUG_PRINTERS)
-=======
-    #if DEBUG_PRINT
     #if !MICROPY_PERSISTENT_CODE_SAVE
->>>>>>> a61c446c
     const size_t len = 0;
     #endif
     DEBUG_printf("assign byte code: code=%p len=" UINT_FMT " flags=%x\n", code, len, (uint)scope_flags);
@@ -208,16 +203,13 @@
     switch (rc->kind) {
         #if MICROPY_EMIT_NATIVE
         case MP_CODE_NATIVE_PY:
+        case MP_CODE_NATIVE_VIPER:
             fun = mp_obj_new_fun_native(def_args, rc->fun_data, context, rc->children);
             // Check for a generator function, and if so change the type of the object
-<<<<<<< HEAD
             // CIRCUITPY-CHANGE: distinguish generators and async
             if ((rc->scope_flags & MP_SCOPE_FLAG_ASYNC) != 0) {
                 ((mp_obj_base_t *)MP_OBJ_TO_PTR(fun))->type = &mp_type_native_coro_wrap;
-            } else if ((rc->scope_flags & MP_SCOPE_FLAG_GENERATOR) != 0) {
-=======
-            if (rc->is_generator) {
->>>>>>> a61c446c
+            } else if ((rc->is_generator) != 0) {
                 ((mp_obj_base_t *)MP_OBJ_TO_PTR(fun))->type = &mp_type_native_gen_wrap;
             }
             break;
@@ -235,7 +227,6 @@
             assert(rc->kind == MP_CODE_BYTECODE);
             fun = mp_obj_new_fun_bc(def_args, rc->fun_data, context, rc->children);
             // check for generator functions and if so change the type of the object
-<<<<<<< HEAD
             // CIRCUITPY-CHANGE: distinguish generators and async
             // A generator is MP_SCOPE_FLAG_ASYNC | MP_SCOPE_FLAG_GENERATOR,
             // so check for ASYNC first.
@@ -244,10 +235,7 @@
                 ((mp_obj_base_t *)MP_OBJ_TO_PTR(fun))->type = &mp_type_coro_wrap;
             } else
             #endif
-            if ((rc->scope_flags & MP_SCOPE_FLAG_GENERATOR) != 0) {
-=======
-            if (rc->is_generator) {
->>>>>>> a61c446c
+            if ((rc->is_generator) != 0) {
                 ((mp_obj_base_t *)MP_OBJ_TO_PTR(fun))->type = &mp_type_gen_wrap;
             }
 
