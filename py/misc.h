/*
 * This file is part of the MicroPython project, http://micropython.org/
 *
 * The MIT License (MIT)
 *
 * SPDX-FileCopyrightText: Copyright (c) 2013, 2014 Damien P. George
 *
 * Permission is hereby granted, free of charge, to any person obtaining a copy
 * of this software and associated documentation files (the "Software"), to deal
 * in the Software without restriction, including without limitation the rights
 * to use, copy, modify, merge, publish, distribute, sublicense, and/or sell
 * copies of the Software, and to permit persons to whom the Software is
 * furnished to do so, subject to the following conditions:
 *
 * The above copyright notice and this permission notice shall be included in
 * all copies or substantial portions of the Software.
 *
 * THE SOFTWARE IS PROVIDED "AS IS", WITHOUT WARRANTY OF ANY KIND, EXPRESS OR
 * IMPLIED, INCLUDING BUT NOT LIMITED TO THE WARRANTIES OF MERCHANTABILITY,
 * FITNESS FOR A PARTICULAR PURPOSE AND NONINFRINGEMENT. IN NO EVENT SHALL THE
 * AUTHORS OR COPYRIGHT HOLDERS BE LIABLE FOR ANY CLAIM, DAMAGES OR OTHER
 * LIABILITY, WHETHER IN AN ACTION OF CONTRACT, TORT OR OTHERWISE, ARISING FROM,
 * OUT OF OR IN CONNECTION WITH THE SOFTWARE OR THE USE OR OTHER DEALINGS IN
 * THE SOFTWARE.
 */
#ifndef MICROPY_INCLUDED_PY_MISC_H
#define MICROPY_INCLUDED_PY_MISC_H

// a mini library of useful types and functions

/** types *******************************************************/

#include <stdbool.h>
#include <stdint.h>
#include <stddef.h>

#include "mpconfig.h"

typedef unsigned char byte;
typedef unsigned int uint;

/** generic ops *************************************************/

#ifndef MIN
#define MIN(x, y) ((x) < (y) ? (x) : (y))
#endif
#ifndef MAX
#define MAX(x, y) ((x) > (y) ? (x) : (y))
#endif

// Classical double-indirection stringification of preprocessor macro's value
#define MP_STRINGIFY_HELPER(x) #x
#define MP_STRINGIFY(x) MP_STRINGIFY_HELPER(x)

// Static assertion macro
#define MP_STATIC_ASSERT(cond) ((void)sizeof(char[1 - 2 * !(cond)]))

<<<<<<< HEAD
// Explicit fallthrough delcarations for case statements
#ifdef __GNUC__
#define FALLTHROUGH __attribute__((fallthrough))
#else
#define FALLTHROUGH ((void)0) /* FALLTHROUGH */
#endif
=======
// Round-up integer division
#define MP_CEIL_DIVIDE(a, b) (((a) + (b) - 1) / (b))
>>>>>>> 78b23c3a

/** memory allocation ******************************************/

// TODO make a lazy m_renew that can increase by a smaller amount than requested (but by at least 1 more element)

#define m_new(type, num) ((type *)(m_malloc(sizeof(type) * (num), false)))
#define m_new_ll(type, num) ((type *)(m_malloc(sizeof(type) * (num), true)))
#define m_new_maybe(type, num) ((type *)(m_malloc_maybe(sizeof(type) * (num), false)))
#define m_new_ll_maybe(type, num) ((type *)(m_malloc_maybe(sizeof(type) * (num), true)))
#define m_new0(type, num) ((type *)(m_malloc0(sizeof(type) * (num), false)))
#define m_new0_ll(type, num) ((type *)(m_malloc0(sizeof(type) * (num), true)))
#define m_new_obj(type) (m_new(type, 1))
#define m_new_ll_obj(type) (m_new_ll(type, 1))
#define m_new_obj_maybe(type) (m_new_maybe(type, 1))
#define m_new_obj_var(obj_type, var_type, var_num) ((obj_type *)m_malloc(sizeof(obj_type) + sizeof(var_type) * (var_num), false))
#define m_new_obj_var_maybe(obj_type, var_type, var_num) ((obj_type *)m_malloc_maybe(sizeof(obj_type) + sizeof(var_type) * (var_num), false))
#define m_new_ll_obj_var_maybe(obj_type, var_type, var_num) ((obj_type *)m_malloc_maybe(sizeof(obj_type) + sizeof(var_type) * (var_num), true))
#if MICROPY_ENABLE_FINALISER
#define m_new_obj_with_finaliser(type) ((type *)(m_malloc_with_finaliser(sizeof(type), false)))
#define m_new_obj_var_with_finaliser(type, var_type, var_num) ((type *)m_malloc_with_finaliser(sizeof(type) + sizeof(var_type) * (var_num), false))
#define m_new_ll_obj_with_finaliser(type) ((type *)(m_malloc_with_finaliser(sizeof(type), true)))
#else
#define m_new_obj_with_finaliser(type) m_new_obj(type)
#define m_new_obj_var_with_finaliser(type, var_type, var_num) m_new_obj_var(type, var_type, var_num)
#define m_new_ll_obj_with_finaliser(type) m_new_ll_obj(type)
#endif
#if MICROPY_MALLOC_USES_ALLOCATED_SIZE
#define m_renew(type, ptr, old_num, new_num) ((type *)(m_realloc((ptr), sizeof(type) * (old_num), sizeof(type) * (new_num))))
#define m_renew_maybe(type, ptr, old_num, new_num, allow_move) ((type *)(m_realloc_maybe((ptr), sizeof(type) * (old_num), sizeof(type) * (new_num), (allow_move))))
#define m_del(type, ptr, num) m_free(ptr, sizeof(type) * (num))
#define m_del_var(obj_type, var_type, var_num, ptr) (m_free(ptr, sizeof(obj_type) + sizeof(var_type) * (var_num)))
#else
#define m_renew(type, ptr, old_num, new_num) ((type *)(m_realloc((ptr), sizeof(type) * (new_num))))
#define m_renew_maybe(type, ptr, old_num, new_num, allow_move) ((type *)(m_realloc_maybe((ptr), sizeof(type) * (new_num), (allow_move))))
#define m_del(type, ptr, num) ((void)(num), m_free(ptr))
#define m_del_var(obj_type, var_type, var_num, ptr) ((void)(var_num), m_free(ptr))
#endif
#define m_del_obj(type, ptr) (m_del(type, ptr, 1))

void *m_malloc(size_t num_bytes, bool long_lived);
void *m_malloc_maybe(size_t num_bytes, bool long_lived);
void *m_malloc_with_finaliser(size_t num_bytes, bool long_lived);
void *m_malloc0(size_t num_bytes, bool long_lived);
#if MICROPY_MALLOC_USES_ALLOCATED_SIZE
void *m_realloc(void *ptr, size_t old_num_bytes, size_t new_num_bytes);
void *m_realloc_maybe(void *ptr, size_t old_num_bytes, size_t new_num_bytes, bool allow_move);
void m_free(void *ptr, size_t num_bytes);
#else
void *m_realloc(void *ptr, size_t new_num_bytes);
void *m_realloc_maybe(void *ptr, size_t new_num_bytes, bool allow_move);
void m_free(void *ptr);
#endif
NORETURN void m_malloc_fail(size_t num_bytes);

#if MICROPY_MEM_STATS
size_t m_get_total_bytes_allocated(void);
size_t m_get_current_bytes_allocated(void);
size_t m_get_peak_bytes_allocated(void);
#endif

/** array helpers ***********************************************/

// get the number of elements in a fixed-size array
#define MP_ARRAY_SIZE(a) (sizeof(a) / sizeof((a)[0]))

// align ptr to the nearest multiple of "alignment"
#define MP_ALIGN(ptr, alignment) (void *)(((uintptr_t)(ptr) + ((alignment) - 1)) & ~((alignment) - 1))

#define sizeof_field(TYPE, MEMBER) sizeof((((TYPE *)0)->MEMBER))

/** unichar / UTF-8 *********************************************/

#if MICROPY_PY_BUILTINS_STR_UNICODE
// with unicode enabled we need a type which can fit chars up to 0x10ffff
typedef uint32_t unichar;
#else
// without unicode enabled we can only need to fit chars up to 0xff
// (on 16-bit archs uint is 16-bits and more efficient than uint32_t)
typedef uint unichar;
#endif

#if MICROPY_PY_BUILTINS_STR_UNICODE
unichar utf8_get_char(const byte *s);
const byte *utf8_next_char(const byte *s);
size_t utf8_charlen(const byte *str, size_t len);
#else
static inline unichar utf8_get_char(const byte *s) {
    return *s;
}
static inline const byte *utf8_next_char(const byte *s) {
    return s + 1;
}
static inline size_t utf8_charlen(const byte *str, size_t len) {
    (void)str;
    return len;
}
#endif

bool unichar_isspace(unichar c);
bool unichar_isalpha(unichar c);
bool unichar_isprint(unichar c);
bool unichar_isdigit(unichar c);
bool unichar_isxdigit(unichar c);
bool unichar_isident(unichar c);
bool unichar_isalnum(unichar c);
bool unichar_isupper(unichar c);
bool unichar_islower(unichar c);
unichar unichar_tolower(unichar c);
unichar unichar_toupper(unichar c);
mp_uint_t unichar_xdigit_value(unichar c);
#define UTF8_IS_NONASCII(ch) ((ch) & 0x80)
#define UTF8_IS_CONT(ch) (((ch) & 0xC0) == 0x80)

/** variable string *********************************************/

typedef struct _vstr_t {
    size_t alloc;
    size_t len;
    char *buf;
    bool fixed_buf : 1;
} vstr_t;

// convenience macro to declare a vstr with a fixed size buffer on the stack
#define VSTR_FIXED(vstr, alloc) vstr_t vstr; char vstr##_buf[(alloc)]; vstr_init_fixed_buf(&vstr, (alloc), vstr##_buf);

void vstr_init(vstr_t *vstr, size_t alloc);
void vstr_init_len(vstr_t *vstr, size_t len);
void vstr_init_fixed_buf(vstr_t *vstr, size_t alloc, char *buf);
struct _mp_print_t;
void vstr_init_print(vstr_t *vstr, size_t alloc, struct _mp_print_t *print);
void vstr_clear(vstr_t *vstr);
vstr_t *vstr_new(size_t alloc);
void vstr_free(vstr_t *vstr);
static inline void vstr_reset(vstr_t *vstr) {
    vstr->len = 0;
}
static inline char *vstr_str(vstr_t *vstr) {
    return vstr->buf;
}
static inline size_t vstr_len(vstr_t *vstr) {
    return vstr->len;
}
void vstr_hint_size(vstr_t *vstr, size_t size);
char *vstr_extend(vstr_t *vstr, size_t size);
char *vstr_add_len(vstr_t *vstr, size_t len);
char *vstr_null_terminated_str(vstr_t *vstr);
void vstr_add_byte(vstr_t *vstr, byte v);
void vstr_add_char(vstr_t *vstr, unichar chr);
void vstr_add_str(vstr_t *vstr, const char *str);
void vstr_add_strn(vstr_t *vstr, const char *str, size_t len);
void vstr_ins_byte(vstr_t *vstr, size_t byte_pos, byte b);
void vstr_ins_char(vstr_t *vstr, size_t char_pos, unichar chr);
void vstr_cut_head_bytes(vstr_t *vstr, size_t bytes_to_cut);
void vstr_cut_tail_bytes(vstr_t *vstr, size_t bytes_to_cut);
void vstr_cut_out_bytes(vstr_t *vstr, size_t byte_pos, size_t bytes_to_cut);
void vstr_printf(vstr_t *vstr, const char *fmt, ...);

/** non-dynamic size-bounded variable buffer/string *************/

#define CHECKBUF(buf, max_size) char buf[max_size + 1]; size_t buf##_len = max_size; char *buf##_p = buf;
#define CHECKBUF_RESET(buf, max_size) buf##_len = max_size; buf##_p = buf;
#define CHECKBUF_APPEND(buf, src, src_len) \
    { size_t l = MIN(src_len, buf##_len); \
      memcpy(buf##_p, src, l); \
      buf##_len -= l; \
      buf##_p += l; }
#define CHECKBUF_APPEND_0(buf) { *buf##_p = 0; }
#define CHECKBUF_LEN(buf) (buf##_p - buf)

#ifdef va_start
void vstr_vprintf(vstr_t *vstr, const char *fmt, va_list ap);
#endif

// Debugging helpers
int DEBUG_printf(const char *fmt, ...);

extern mp_uint_t mp_verbose_flag;

/** float internals *************/

#if MICROPY_PY_BUILTINS_FLOAT

#if MICROPY_FLOAT_IMPL == MICROPY_FLOAT_IMPL_DOUBLE
#define MP_FLOAT_EXP_BITS (11)
#define MP_FLOAT_FRAC_BITS (52)
typedef uint64_t mp_float_uint_t;
#elif MICROPY_FLOAT_IMPL == MICROPY_FLOAT_IMPL_FLOAT
#define MP_FLOAT_EXP_BITS (8)
#define MP_FLOAT_FRAC_BITS (23)
typedef uint32_t mp_float_uint_t;
#endif

#define MP_FLOAT_EXP_BIAS ((1 << (MP_FLOAT_EXP_BITS - 1)) - 1)

typedef union _mp_float_union_t {
    mp_float_t f;
    #if MP_ENDIANNESS_LITTLE
    struct {
        mp_float_uint_t frc : MP_FLOAT_FRAC_BITS;
        mp_float_uint_t exp : MP_FLOAT_EXP_BITS;
        mp_float_uint_t sgn : 1;
    } p;
    #else
    struct {
        mp_float_uint_t sgn : 1;
        mp_float_uint_t exp : MP_FLOAT_EXP_BITS;
        mp_float_uint_t frc : MP_FLOAT_FRAC_BITS;
    } p;
    #endif
    mp_float_uint_t i;
} mp_float_union_t;

#endif // MICROPY_PY_BUILTINS_FLOAT

<<<<<<< HEAD
=======
/** ROM string compression *************/

#if MICROPY_ROM_TEXT_COMPRESSION

#ifdef NO_QSTR

// Compression enabled but doing QSTR extraction.
// So leave MP_COMPRESSED_ROM_TEXT in place for makeqstrdefs.py / makecompresseddata.py to find them.

#else

// Compression enabled and doing a regular build.
// Map MP_COMPRESSED_ROM_TEXT to the compressed strings.

// Force usage of the MP_ERROR_TEXT macro by requiring an opaque type.
typedef struct {
    #ifdef __clang__
    // Fix "error: empty struct has size 0 in C, size 1 in C++".
    char dummy;
    #endif
} *mp_rom_error_text_t;

#include <string.h>

inline __attribute__((always_inline)) const char *MP_COMPRESSED_ROM_TEXT(const char *msg) {
    // "genhdr/compressed.data.h" contains an invocation of the MP_MATCH_COMPRESSED macro for each compressed string.
    // The giant if(strcmp) tree is optimized by the compiler, which turns this into a direct return of the compressed data.
    #define MP_MATCH_COMPRESSED(a, b) if (strcmp(msg, a) == 0) { return b; } else

    // It also contains a single invocation of the MP_COMPRESSED_DATA macro, we don't need that here.
    #define MP_COMPRESSED_DATA(x)

    #include "genhdr/compressed.data.h"

#undef MP_COMPRESSED_DATA
#undef MP_MATCH_COMPRESSED

    return msg;
}

#endif

#else

// Compression not enabled, just make it a no-op.

typedef const char *mp_rom_error_text_t;
#define MP_COMPRESSED_ROM_TEXT(x) x

#endif // MICROPY_ROM_TEXT_COMPRESSION

// Might add more types of compressed text in the future.
// For now, forward directly to MP_COMPRESSED_ROM_TEXT.
#define MP_ERROR_TEXT(x) (mp_rom_error_text_t)MP_COMPRESSED_ROM_TEXT(x)

>>>>>>> 78b23c3a
#endif // MICROPY_INCLUDED_PY_MISC_H<|MERGE_RESOLUTION|>--- conflicted
+++ resolved
@@ -55,17 +55,8 @@
 // Static assertion macro
 #define MP_STATIC_ASSERT(cond) ((void)sizeof(char[1 - 2 * !(cond)]))
 
-<<<<<<< HEAD
-// Explicit fallthrough delcarations for case statements
-#ifdef __GNUC__
-#define FALLTHROUGH __attribute__((fallthrough))
-#else
-#define FALLTHROUGH ((void)0) /* FALLTHROUGH */
-#endif
-=======
 // Round-up integer division
 #define MP_CEIL_DIVIDE(a, b) (((a) + (b) - 1) / (b))
->>>>>>> 78b23c3a
 
 /** memory allocation ******************************************/
 
@@ -280,62 +271,4 @@
 
 #endif // MICROPY_PY_BUILTINS_FLOAT
 
-<<<<<<< HEAD
-=======
-/** ROM string compression *************/
-
-#if MICROPY_ROM_TEXT_COMPRESSION
-
-#ifdef NO_QSTR
-
-// Compression enabled but doing QSTR extraction.
-// So leave MP_COMPRESSED_ROM_TEXT in place for makeqstrdefs.py / makecompresseddata.py to find them.
-
-#else
-
-// Compression enabled and doing a regular build.
-// Map MP_COMPRESSED_ROM_TEXT to the compressed strings.
-
-// Force usage of the MP_ERROR_TEXT macro by requiring an opaque type.
-typedef struct {
-    #ifdef __clang__
-    // Fix "error: empty struct has size 0 in C, size 1 in C++".
-    char dummy;
-    #endif
-} *mp_rom_error_text_t;
-
-#include <string.h>
-
-inline __attribute__((always_inline)) const char *MP_COMPRESSED_ROM_TEXT(const char *msg) {
-    // "genhdr/compressed.data.h" contains an invocation of the MP_MATCH_COMPRESSED macro for each compressed string.
-    // The giant if(strcmp) tree is optimized by the compiler, which turns this into a direct return of the compressed data.
-    #define MP_MATCH_COMPRESSED(a, b) if (strcmp(msg, a) == 0) { return b; } else
-
-    // It also contains a single invocation of the MP_COMPRESSED_DATA macro, we don't need that here.
-    #define MP_COMPRESSED_DATA(x)
-
-    #include "genhdr/compressed.data.h"
-
-#undef MP_COMPRESSED_DATA
-#undef MP_MATCH_COMPRESSED
-
-    return msg;
-}
-
-#endif
-
-#else
-
-// Compression not enabled, just make it a no-op.
-
-typedef const char *mp_rom_error_text_t;
-#define MP_COMPRESSED_ROM_TEXT(x) x
-
-#endif // MICROPY_ROM_TEXT_COMPRESSION
-
-// Might add more types of compressed text in the future.
-// For now, forward directly to MP_COMPRESSED_ROM_TEXT.
-#define MP_ERROR_TEXT(x) (mp_rom_error_text_t)MP_COMPRESSED_ROM_TEXT(x)
-
->>>>>>> 78b23c3a
 #endif // MICROPY_INCLUDED_PY_MISC_H