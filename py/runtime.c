/*
 * This file is part of the MicroPython project, http://micropython.org/
 *
 * The MIT License (MIT)
 *
 * Copyright (c) 2013, 2014 Damien P. George
 * Copyright (c) 2014-2018 Paul Sokolovsky
 *
 * Permission is hereby granted, free of charge, to any person obtaining a copy
 * of this software and associated documentation files (the "Software"), to deal
 * in the Software without restriction, including without limitation the rights
 * to use, copy, modify, merge, publish, distribute, sublicense, and/or sell
 * copies of the Software, and to permit persons to whom the Software is
 * furnished to do so, subject to the following conditions:
 *
 * The above copyright notice and this permission notice shall be included in
 * all copies or substantial portions of the Software.
 *
 * THE SOFTWARE IS PROVIDED "AS IS", WITHOUT WARRANTY OF ANY KIND, EXPRESS OR
 * IMPLIED, INCLUDING BUT NOT LIMITED TO THE WARRANTIES OF MERCHANTABILITY,
 * FITNESS FOR A PARTICULAR PURPOSE AND NONINFRINGEMENT. IN NO EVENT SHALL THE
 * AUTHORS OR COPYRIGHT HOLDERS BE LIABLE FOR ANY CLAIM, DAMAGES OR OTHER
 * LIABILITY, WHETHER IN AN ACTION OF CONTRACT, TORT OR OTHERWISE, ARISING FROM,
 * OUT OF OR IN CONNECTION WITH THE SOFTWARE OR THE USE OR OTHER DEALINGS IN
 * THE SOFTWARE.
 */

#include <assert.h>
#include <stdarg.h>
#include <stdio.h>
#include <string.h>
#include <unistd.h>

#include "py/parsenum.h"
#include "py/compile.h"
#include "py/mperrno.h"
#include "py/objstr.h"
#include "py/objtuple.h"
#include "py/objlist.h"
#include "py/objtype.h"
#include "py/objmodule.h"
#include "py/objgenerator.h"
#include "py/smallint.h"
#include "py/runtime.h"
#include "py/builtin.h"
#include "py/stackctrl.h"
#include "py/stream.h"
#include "py/gc.h"

#if MICROPY_DEBUG_VERBOSE // print debugging info
#define DEBUG_PRINT (1)
#define DEBUG_printf DEBUG_printf
#define DEBUG_OP_printf(...) DEBUG_printf(__VA_ARGS__)
#else // don't print debugging info
#define DEBUG_printf(...) (void)0
#define DEBUG_OP_printf(...) (void)0
#endif

const mp_obj_module_t mp_module___main__ = {
    .base = { &mp_type_module },
    .globals = (mp_obj_dict_t *)&MP_STATE_VM(dict_main),
};

MP_REGISTER_MODULE(MP_QSTR___main__, mp_module___main__);

#define TYPE_HAS_ITERNEXT(type) (type->flags & (MP_TYPE_FLAG_ITER_IS_ITERNEXT | MP_TYPE_FLAG_ITER_IS_CUSTOM | MP_TYPE_FLAG_ITER_IS_STREAM))

void mp_init(void) {
    qstr_init();

    // no pending exceptions to start with
    MP_STATE_THREAD(mp_pending_exception) = MP_OBJ_NULL;
    #if MICROPY_ENABLE_SCHEDULER
    // no pending callbacks to start with
    MP_STATE_VM(sched_state) = MP_SCHED_IDLE;
    #if MICROPY_SCHEDULER_STATIC_NODES
    if (MP_STATE_VM(sched_head) != NULL) {
        // pending callbacks are on the list, eg from before a soft reset
        MP_STATE_VM(sched_state) = MP_SCHED_PENDING;
    }
    #endif
    MP_STATE_VM(sched_idx) = 0;
    MP_STATE_VM(sched_len) = 0;
    #endif

    #if MICROPY_ENABLE_EMERGENCY_EXCEPTION_BUF
    mp_init_emergency_exception_buf();
    #endif

    #if MICROPY_KBD_EXCEPTION
    // initialise the exception object for raising KeyboardInterrupt
    // CIRCUITPY chained exception support
    mp_obj_exception_initialize0(&MP_STATE_VM(mp_kbd_exception), &mp_type_KeyboardInterrupt);
    #endif

    mp_obj_exception_initialize0(&MP_STATE_VM(mp_reload_exception), &mp_type_ReloadException);

    // call port specific initialization if any
    #ifdef MICROPY_PORT_INIT_FUNC
    MICROPY_PORT_INIT_FUNC;
    #endif

    #if MICROPY_ENABLE_COMPILER
    // optimization disabled by default
    MP_STATE_VM(mp_optimise_value) = 0;
    #if MICROPY_EMIT_NATIVE
    MP_STATE_VM(default_emit_opt) = MP_EMIT_OPT_NONE;
    #endif
    #endif

    // init global module dict
    mp_obj_dict_init(&MP_STATE_VM(mp_loaded_modules_dict), MICROPY_LOADED_MODULES_DICT_SIZE);

    // initialise the __main__ module
    mp_obj_dict_init(&MP_STATE_VM(dict_main), 1);
    mp_obj_dict_store(MP_OBJ_FROM_PTR(&MP_STATE_VM(dict_main)), MP_OBJ_NEW_QSTR(MP_QSTR___name__), MP_OBJ_NEW_QSTR(MP_QSTR___main__));

    // locals = globals for outer module (see Objects/frameobject.c/PyFrame_New())
    mp_locals_set(&MP_STATE_VM(dict_main));
    mp_globals_set(&MP_STATE_VM(dict_main));

    #if MICROPY_CAN_OVERRIDE_BUILTINS
    // start with no extensions to builtins
    MP_STATE_VM(mp_module_builtins_override_dict) = NULL;
    #endif

    #if MICROPY_PERSISTENT_CODE_TRACK_RELOC_CODE
    MP_STATE_VM(track_reloc_code_list) = MP_OBJ_NULL;
    #endif

    #ifdef MICROPY_FSUSERMOUNT
    // zero out the pointers to the user-mounted devices
    memset(MP_STATE_VM(fs_user_mount) + MICROPY_FATFS_NUM_PERSISTENT, 0,
        sizeof(MP_STATE_VM(fs_user_mount)) - MICROPY_FATFS_NUM_PERSISTENT);
    #endif

    #if MICROPY_PY_OS_DUPTERM
    for (size_t i = 0; i < MICROPY_PY_OS_DUPTERM; ++i) {
        MP_STATE_VM(dupterm_objs[i]) = MP_OBJ_NULL;
    }
    #endif

    // CIRCUITPY: do not unmount /
    #if MICROPY_VFS && 0
    // initialise the VFS sub-system
    MP_STATE_VM(vfs_cur) = NULL;
    MP_STATE_VM(vfs_mount_table) = NULL;
    #endif

    #if MICROPY_PY_SYS_PATH_ARGV_DEFAULTS
    #if MICROPY_PY_SYS_PATH
    mp_sys_path = mp_obj_new_list(0, NULL);
    mp_obj_list_append(mp_sys_path, MP_OBJ_NEW_QSTR(MP_QSTR_)); // current dir (or base dir of the script)
    #if MICROPY_MODULE_FROZEN
    mp_obj_list_append(mp_sys_path, MP_OBJ_NEW_QSTR(MP_QSTR__dot_frozen));
    #endif
    #endif
    #if MICROPY_PY_SYS_ARGV
    mp_obj_list_init(MP_OBJ_TO_PTR(mp_sys_argv), 0);
    #endif
    #endif // MICROPY_PY_SYS_PATH_ARGV_DEFAULTS

    #if MICROPY_PY_SYS_ATEXIT
    MP_STATE_VM(sys_exitfunc) = mp_const_none;
    #endif

    #if MICROPY_PY_SYS_PS1_PS2
    MP_STATE_VM(sys_mutable[MP_SYS_MUTABLE_PS1]) = MP_OBJ_NEW_QSTR(MP_QSTR__gt__gt__gt__space_);
    MP_STATE_VM(sys_mutable[MP_SYS_MUTABLE_PS2]) = MP_OBJ_NEW_QSTR(MP_QSTR__dot__dot__dot__space_);
    #endif

    #if MICROPY_PY_SYS_SETTRACE
    MP_STATE_THREAD(prof_trace_callback) = MP_OBJ_NULL;
    MP_STATE_THREAD(prof_callback_is_executing) = false;
    MP_STATE_THREAD(current_code_state) = NULL;
    #endif

    #if MICROPY_PY_SYS_TRACEBACKLIMIT
    MP_STATE_VM(sys_mutable[MP_SYS_MUTABLE_TRACEBACKLIMIT]) = MP_OBJ_NEW_SMALL_INT(1000);
    #endif

    #if MICROPY_PY_BLUETOOTH
    MP_STATE_VM(bluetooth) = MP_OBJ_NULL;
    #endif

    #if MICROPY_PY_THREAD_GIL
    mp_thread_mutex_init(&MP_STATE_VM(gil_mutex));
    #endif

    // call port specific initialization if any
    #ifdef MICROPY_PORT_INIT_FUNC
    MICROPY_PORT_INIT_FUNC;
    #endif

    MP_THREAD_GIL_ENTER();
}

void mp_deinit(void) {
    MP_THREAD_GIL_EXIT();

    // call port specific deinitialization if any
    #ifdef MICROPY_PORT_DEINIT_FUNC
    MICROPY_PORT_DEINIT_FUNC;
    #endif
}

void mp_globals_locals_set_from_nlr_jump_callback(void *ctx_in) {
    nlr_jump_callback_node_globals_locals_t *ctx = ctx_in;
    mp_globals_set(ctx->globals);
    mp_locals_set(ctx->locals);
}

void mp_call_function_1_from_nlr_jump_callback(void *ctx_in) {
    nlr_jump_callback_node_call_function_1_t *ctx = ctx_in;
    ctx->func(ctx->arg);
}

mp_obj_t MICROPY_WRAP_MP_LOAD_NAME(mp_load_name)(qstr qst) {
    // logic: search locals, globals, builtins
    DEBUG_OP_printf("load name %s\n", qstr_str(qst));
    // If we're at the outer scope (locals == globals), dispatch to load_global right away
    if (mp_locals_get() != mp_globals_get()) {
        mp_map_elem_t *elem = mp_map_lookup(&mp_locals_get()->map, MP_OBJ_NEW_QSTR(qst), MP_MAP_LOOKUP);
        if (elem != NULL) {
            return elem->value;
        }
    }
    return mp_load_global(qst);
}

mp_obj_t MICROPY_WRAP_MP_LOAD_GLOBAL(mp_load_global)(qstr qst) {
    // logic: search globals, builtins
    DEBUG_OP_printf("load global %s\n", qstr_str(qst));
    mp_map_elem_t *elem = mp_map_lookup(&mp_globals_get()->map, MP_OBJ_NEW_QSTR(qst), MP_MAP_LOOKUP);
    if (elem == NULL) {
        #if MICROPY_CAN_OVERRIDE_BUILTINS
        if (MP_STATE_VM(mp_module_builtins_override_dict) != NULL) {
            // lookup in additional dynamic table of builtins first
            elem = mp_map_lookup(&MP_STATE_VM(mp_module_builtins_override_dict)->map, MP_OBJ_NEW_QSTR(qst), MP_MAP_LOOKUP);
            if (elem != NULL) {
                return elem->value;
            }
        }
        #endif
        elem = mp_map_lookup((mp_map_t *)&mp_module_builtins_globals.map, MP_OBJ_NEW_QSTR(qst), MP_MAP_LOOKUP);
        if (elem == NULL) {
            #if MICROPY_ERROR_REPORTING <= MICROPY_ERROR_REPORTING_TERSE
            mp_raise_msg(&mp_type_NameError, MP_ERROR_TEXT("name not defined"));
            #else
            mp_raise_msg_varg(&mp_type_NameError, MP_ERROR_TEXT("name '%q' is not defined"), qst);
            #endif
        }
    }
    return elem->value;
}

mp_obj_t __attribute__((noinline)) mp_load_build_class(void) {
    DEBUG_OP_printf("load_build_class\n");
    #if MICROPY_CAN_OVERRIDE_BUILTINS
    if (MP_STATE_VM(mp_module_builtins_override_dict) != NULL) {
        // lookup in additional dynamic table of builtins first
        mp_map_elem_t *elem = mp_map_lookup(&MP_STATE_VM(mp_module_builtins_override_dict)->map, MP_OBJ_NEW_QSTR(MP_QSTR___build_class__), MP_MAP_LOOKUP);
        if (elem != NULL) {
            return elem->value;
        }
    }
    #endif
    return MP_OBJ_FROM_PTR(&mp_builtin___build_class___obj);
}

void PLACE_IN_ITCM(mp_store_name)(qstr qst, mp_obj_t obj) {
    DEBUG_OP_printf("store name %s <- %p\n", qstr_str(qst), obj);
    mp_obj_dict_store(MP_OBJ_FROM_PTR(mp_locals_get()), MP_OBJ_NEW_QSTR(qst), obj);
}

void mp_delete_name(qstr qst) {
    DEBUG_OP_printf("delete name %s\n", qstr_str(qst));
    // TODO convert KeyError to NameError if qst not found
    mp_obj_dict_delete(MP_OBJ_FROM_PTR(mp_locals_get()), MP_OBJ_NEW_QSTR(qst));
}

void PLACE_IN_ITCM(mp_store_global)(qstr qst, mp_obj_t obj) {
    DEBUG_OP_printf("store global %s <- %p\n", qstr_str(qst), obj);
    mp_obj_dict_store(MP_OBJ_FROM_PTR(mp_globals_get()), MP_OBJ_NEW_QSTR(qst), obj);
}

void mp_delete_global(qstr qst) {
    DEBUG_OP_printf("delete global %s\n", qstr_str(qst));
    // TODO convert KeyError to NameError if qst not found
    mp_obj_dict_delete(MP_OBJ_FROM_PTR(mp_globals_get()), MP_OBJ_NEW_QSTR(qst));
}

mp_obj_t mp_unary_op(mp_unary_op_t op, mp_obj_t arg) {
    DEBUG_OP_printf("unary " UINT_FMT " %q %p\n", op, mp_unary_op_method_name[op], arg);

    if (op == MP_UNARY_OP_NOT) {
        // "not x" is the negative of whether "x" is true per Python semantics
        return mp_obj_new_bool(mp_obj_is_true(arg) == 0);
    } else if (mp_obj_is_small_int(arg)) {
        mp_int_t val = MP_OBJ_SMALL_INT_VALUE(arg);
        switch (op) {
            case MP_UNARY_OP_BOOL:
                return mp_obj_new_bool(val != 0);
            case MP_UNARY_OP_HASH:
                return arg;
            case MP_UNARY_OP_POSITIVE:
            case MP_UNARY_OP_INT_MAYBE:
                return arg;
            case MP_UNARY_OP_NEGATIVE:
                // check for overflow
                if (val == MP_SMALL_INT_MIN) {
                    return mp_obj_new_int(-val);
                } else {
                    return MP_OBJ_NEW_SMALL_INT(-val);
                }
            case MP_UNARY_OP_ABS:
                if (val >= 0) {
                    return arg;
                } else if (val == MP_SMALL_INT_MIN) {
                    // check for overflow
                    return mp_obj_new_int(-val);
                } else {
                    return MP_OBJ_NEW_SMALL_INT(-val);
                }
            default:
                assert(op == MP_UNARY_OP_INVERT);
                return MP_OBJ_NEW_SMALL_INT(~val);
        }
    } else if (op == MP_UNARY_OP_HASH && mp_obj_is_str_or_bytes(arg)) {
        // fast path for hashing str/bytes
        GET_STR_HASH(arg, h);
        if (h == 0) {
            GET_STR_DATA_LEN(arg, data, len);
            h = qstr_compute_hash(data, len);
        }
        return MP_OBJ_NEW_SMALL_INT(h);
    } else {
        const mp_obj_type_t *type = mp_obj_get_type(arg);
        if (MP_OBJ_TYPE_HAS_SLOT(type, unary_op)) {
            mp_obj_t result = MP_OBJ_TYPE_GET_SLOT(type, unary_op)(op, arg);
            if (result != MP_OBJ_NULL) {
                return result;
            }
        } else if (op == MP_UNARY_OP_HASH) {
            // Type doesn't have unary_op so use hash of object instance.
            return MP_OBJ_NEW_SMALL_INT((mp_uint_t)arg);
        }
        if (op == MP_UNARY_OP_BOOL) {
            // Type doesn't have unary_op (or didn't handle MP_UNARY_OP_BOOL),
            // so is implicitly True as this code path is impossible to reach
            // if arg==mp_const_none.
            return mp_const_true;
        }
        if (op == MP_UNARY_OP_INT_MAYBE
            #if MICROPY_PY_BUILTINS_FLOAT
            || op == MP_UNARY_OP_FLOAT_MAYBE
            #if MICROPY_PY_BUILTINS_COMPLEX
            || op == MP_UNARY_OP_COMPLEX_MAYBE
            #endif
            #endif
            ) {
            // These operators may return MP_OBJ_NULL if they are not supported by the type.
            return MP_OBJ_NULL;
        }
        #if MICROPY_ERROR_REPORTING <= MICROPY_ERROR_REPORTING_TERSE
        mp_raise_TypeError(MP_ERROR_TEXT("unsupported type for operator"));
        #else
<<<<<<< HEAD
        if (op == MP_UNARY_OP_INT) {
            mp_raise_TypeError_varg(MP_ERROR_TEXT("can't convert %q to %q"), mp_obj_get_type_qstr(arg), MP_QSTR_int);
        } else {
            mp_raise_TypeError_varg(MP_ERROR_TEXT("unsupported type for %q: '%q'"),
                mp_unary_op_method_name[op], mp_obj_get_type_qstr(arg));
        }
=======
        mp_raise_msg_varg(&mp_type_TypeError,
            MP_ERROR_TEXT("unsupported type for %q: '%s'"),
            mp_unary_op_method_name[op], mp_obj_get_type_str(arg));
>>>>>>> e00a1440
        #endif
    }
}

mp_obj_t MICROPY_WRAP_MP_BINARY_OP(mp_binary_op)(mp_binary_op_t op, mp_obj_t lhs, mp_obj_t rhs) {
    DEBUG_OP_printf("binary " UINT_FMT " %q %p %p\n", op, mp_binary_op_method_name[op], lhs, rhs);

    // TODO correctly distinguish inplace operators for mutable objects
    // lookup logic that CPython uses for +=:
    //   check for implemented +=
    //   then check for implemented +
    //   then check for implemented seq.inplace_concat
    //   then check for implemented seq.concat
    //   then fail
    // note that list does not implement + or +=, so that inplace_concat is reached first for +=

    // deal with is
    if (op == MP_BINARY_OP_IS) {
        return mp_obj_new_bool(lhs == rhs);
    }

    // deal with == and != for all types
    if (op == MP_BINARY_OP_EQUAL || op == MP_BINARY_OP_NOT_EQUAL) {
        // mp_obj_equal_not_equal supports a bunch of shortcuts
        return mp_obj_equal_not_equal(op, lhs, rhs);
    }

    // deal with exception_match for all types
    if (op == MP_BINARY_OP_EXCEPTION_MATCH) {
        // rhs must be issubclass(rhs, BaseException)
        if (mp_obj_is_exception_type(rhs)) {
            if (mp_obj_exception_match(lhs, rhs)) {
                return mp_const_true;
            } else {
                return mp_const_false;
            }
        } else if (mp_obj_is_type(rhs, &mp_type_tuple)) {
            mp_obj_tuple_t *tuple = MP_OBJ_TO_PTR(rhs);
            for (size_t i = 0; i < tuple->len; i++) {
                rhs = tuple->items[i];
                if (!mp_obj_is_exception_type(rhs)) {
                    goto unsupported_op;
                }
                if (mp_obj_exception_match(lhs, rhs)) {
                    return mp_const_true;
                }
            }
            return mp_const_false;
        }
        goto unsupported_op;
    }

    if (mp_obj_is_small_int(lhs)) {
        mp_int_t lhs_val = MP_OBJ_SMALL_INT_VALUE(lhs);
        if (mp_obj_is_small_int(rhs)) {
            mp_int_t rhs_val = MP_OBJ_SMALL_INT_VALUE(rhs);
            // This is a binary operation: lhs_val op rhs_val
            // We need to be careful to handle overflow; see CERT INT32-C
            // Operations that can overflow:
            //      +       result always fits in mp_int_t, then handled by SMALL_INT check
            //      -       result always fits in mp_int_t, then handled by SMALL_INT check
            //      *       checked explicitly
            //      /       if lhs=MIN and rhs=-1; result always fits in mp_int_t, then handled by SMALL_INT check
            //      %       if lhs=MIN and rhs=-1; result always fits in mp_int_t, then handled by SMALL_INT check
            //      <<      checked explicitly
            switch (op) {
                case MP_BINARY_OP_OR:
                case MP_BINARY_OP_INPLACE_OR:
                    lhs_val |= rhs_val;
                    break;
                case MP_BINARY_OP_XOR:
                case MP_BINARY_OP_INPLACE_XOR:
                    lhs_val ^= rhs_val;
                    break;
                case MP_BINARY_OP_AND:
                case MP_BINARY_OP_INPLACE_AND:
                    lhs_val &= rhs_val;
                    break;
                case MP_BINARY_OP_LSHIFT:
                case MP_BINARY_OP_INPLACE_LSHIFT: {
                    if (rhs_val < 0) {
                        // negative shift not allowed
                        mp_raise_ValueError(MP_ERROR_TEXT("negative shift count"));
                    } else if (rhs_val >= (mp_int_t)(sizeof(lhs_val) * MP_BITS_PER_BYTE)
                               || lhs_val > (MP_SMALL_INT_MAX >> rhs_val)
                               || lhs_val < (MP_SMALL_INT_MIN >> rhs_val)) {
                        // left-shift will overflow, so use higher precision integer
                        lhs = mp_obj_new_int_from_ll(lhs_val);
                        goto generic_binary_op;
                    } else {
                        // use standard precision
                        lhs_val = (mp_uint_t)lhs_val << rhs_val;
                    }
                    break;
                }
                case MP_BINARY_OP_RSHIFT:
                case MP_BINARY_OP_INPLACE_RSHIFT:
                    if (rhs_val < 0) {
                        // negative shift not allowed
                        mp_raise_ValueError(MP_ERROR_TEXT("negative shift count"));
                    } else {
                        // standard precision is enough for right-shift
                        if (rhs_val >= (mp_int_t)(sizeof(lhs_val) * MP_BITS_PER_BYTE)) {
                            // Shifting to big amounts is undefined behavior
                            // in C and is CPU-dependent; propagate sign bit.
                            rhs_val = sizeof(lhs_val) * MP_BITS_PER_BYTE - 1;
                        }
                        lhs_val >>= rhs_val;
                    }
                    break;
                case MP_BINARY_OP_ADD:
                case MP_BINARY_OP_INPLACE_ADD:
                    lhs_val += rhs_val;
                    break;
                case MP_BINARY_OP_SUBTRACT:
                case MP_BINARY_OP_INPLACE_SUBTRACT:
                    lhs_val -= rhs_val;
                    break;
                case MP_BINARY_OP_MULTIPLY:
                case MP_BINARY_OP_INPLACE_MULTIPLY: {

                    // If long long type exists and is larger than mp_int_t, then
                    // we can use the following code to perform overflow-checked multiplication.
                    // Otherwise (eg in x64 case) we must use mp_small_int_mul_overflow.
                    #if 0
                    // compute result using long long precision
                    long long res = (long long)lhs_val * (long long)rhs_val;
                    if (res > MP_SMALL_INT_MAX || res < MP_SMALL_INT_MIN) {
                        // result overflowed SMALL_INT, so return higher precision integer
                        return mp_obj_new_int_from_ll(res);
                    } else {
                        // use standard precision
                        lhs_val = (mp_int_t)res;
                    }
                    #endif

                    if (mp_small_int_mul_overflow(lhs_val, rhs_val)) {
                        // use higher precision
                        lhs = mp_obj_new_int_from_ll(lhs_val);
                        goto generic_binary_op;
                    } else {
                        // use standard precision
                        return MP_OBJ_NEW_SMALL_INT(lhs_val * rhs_val);
                    }
                }
                case MP_BINARY_OP_FLOOR_DIVIDE:
                case MP_BINARY_OP_INPLACE_FLOOR_DIVIDE:
                    if (rhs_val == 0) {
                        goto zero_division;
                    }
                    lhs_val = mp_small_int_floor_divide(lhs_val, rhs_val);
                    break;

                #if MICROPY_PY_BUILTINS_FLOAT
                case MP_BINARY_OP_TRUE_DIVIDE:
                case MP_BINARY_OP_INPLACE_TRUE_DIVIDE:
                    if (rhs_val == 0) {
                        goto zero_division;
                    }
                    return mp_obj_new_float((mp_float_t)lhs_val / (mp_float_t)rhs_val);
                #endif

                case MP_BINARY_OP_MODULO:
                case MP_BINARY_OP_INPLACE_MODULO: {
                    if (rhs_val == 0) {
                        goto zero_division;
                    }
                    lhs_val = mp_small_int_modulo(lhs_val, rhs_val);
                    break;
                }

                case MP_BINARY_OP_POWER:
                case MP_BINARY_OP_INPLACE_POWER:
                    if (rhs_val < 0) {
                        #if MICROPY_PY_BUILTINS_FLOAT
                        return mp_obj_float_binary_op(op, (mp_float_t)lhs_val, rhs);
                        #else
                        mp_raise_ValueError(MP_ERROR_TEXT("negative power with no float support"));
                        #endif
                    } else {
                        mp_int_t ans = 1;
                        while (rhs_val > 0) {
                            if (rhs_val & 1) {
                                if (mp_small_int_mul_overflow(ans, lhs_val)) {
                                    goto power_overflow;
                                }
                                ans *= lhs_val;
                            }
                            if (rhs_val == 1) {
                                break;
                            }
                            rhs_val /= 2;
                            if (mp_small_int_mul_overflow(lhs_val, lhs_val)) {
                                goto power_overflow;
                            }
                            lhs_val *= lhs_val;
                        }
                        lhs_val = ans;
                    }
                    break;

                power_overflow:
                    // use higher precision
                    lhs = mp_obj_new_int_from_ll(MP_OBJ_SMALL_INT_VALUE(lhs));
                    goto generic_binary_op;

                case MP_BINARY_OP_DIVMOD: {
                    if (rhs_val == 0) {
                        goto zero_division;
                    }
                    // to reduce stack usage we don't pass a temp array of the 2 items
                    mp_obj_tuple_t *tuple = MP_OBJ_TO_PTR(mp_obj_new_tuple(2, NULL));
                    tuple->items[0] = MP_OBJ_NEW_SMALL_INT(mp_small_int_floor_divide(lhs_val, rhs_val));
                    tuple->items[1] = MP_OBJ_NEW_SMALL_INT(mp_small_int_modulo(lhs_val, rhs_val));
                    return MP_OBJ_FROM_PTR(tuple);
                }

                case MP_BINARY_OP_LESS:
                    return mp_obj_new_bool(lhs_val < rhs_val);
                case MP_BINARY_OP_MORE:
                    return mp_obj_new_bool(lhs_val > rhs_val);
                case MP_BINARY_OP_LESS_EQUAL:
                    return mp_obj_new_bool(lhs_val <= rhs_val);
                case MP_BINARY_OP_MORE_EQUAL:
                    return mp_obj_new_bool(lhs_val >= rhs_val);

                default:
                    goto unsupported_op;
            }
            // This is an inlined version of mp_obj_new_int, for speed
            if (MP_SMALL_INT_FITS(lhs_val)) {
                return MP_OBJ_NEW_SMALL_INT(lhs_val);
            } else {
                return mp_obj_new_int_from_ll(lhs_val);
            }
        #if MICROPY_PY_BUILTINS_FLOAT
        } else if (mp_obj_is_float(rhs)) {
            mp_obj_t res = mp_obj_float_binary_op(op, (mp_float_t)lhs_val, rhs);
            if (res == MP_OBJ_NULL) {
                goto unsupported_op;
            } else {
                return res;
            }
        #endif
        #if MICROPY_PY_BUILTINS_COMPLEX
        } else if (mp_obj_is_type(rhs, &mp_type_complex)) {
            mp_obj_t res = mp_obj_complex_binary_op(op, (mp_float_t)lhs_val, 0, rhs);
            if (res == MP_OBJ_NULL) {
                goto unsupported_op;
            } else {
                return res;
            }
        #endif
        }
    }

    // Convert MP_BINARY_OP_IN to MP_BINARY_OP_CONTAINS with swapped args.
    if (op == MP_BINARY_OP_IN) {
        op = MP_BINARY_OP_CONTAINS;
        mp_obj_t temp = lhs;
        lhs = rhs;
        rhs = temp;
    }

    // generic binary_op supplied by type
    const mp_obj_type_t *type;
generic_binary_op:
    type = mp_obj_get_type(lhs);
    if (MP_OBJ_TYPE_HAS_SLOT(type, binary_op)) {
        mp_obj_t result = MP_OBJ_TYPE_GET_SLOT(type, binary_op)(op, lhs, rhs);
        if (result != MP_OBJ_NULL) {
            return result;
        }
    }

    // If this was an inplace method, fallback to the corresponding normal method.
    // https://docs.python.org/3/reference/datamodel.html#object.__iadd__ :
    // "If a specific method is not defined, the augmented assignment falls back
    // to the normal methods."
    if (op >= MP_BINARY_OP_INPLACE_OR && op <= MP_BINARY_OP_INPLACE_POWER) {
        op += MP_BINARY_OP_OR - MP_BINARY_OP_INPLACE_OR;
        goto generic_binary_op;
    }

    #if MICROPY_PY_REVERSE_SPECIAL_METHODS
    if (op >= MP_BINARY_OP_OR && op <= MP_BINARY_OP_POWER) {
        mp_obj_t t = rhs;
        rhs = lhs;
        lhs = t;
        op += MP_BINARY_OP_REVERSE_OR - MP_BINARY_OP_OR;
        goto generic_binary_op;
    } else if (op >= MP_BINARY_OP_REVERSE_OR) {
        // Convert __rop__ back to __op__ for error message
        mp_obj_t t = rhs;
        rhs = lhs;
        lhs = t;
        op -= MP_BINARY_OP_REVERSE_OR - MP_BINARY_OP_OR;
    }
    #endif

    if (op == MP_BINARY_OP_CONTAINS) {
        // If type didn't support containment then explicitly walk the iterator.
        // mp_getiter will raise the appropriate exception if lhs is not iterable.
        mp_obj_iter_buf_t iter_buf;
        mp_obj_t iter = mp_getiter(lhs, &iter_buf);
        mp_obj_t next;
        while ((next = mp_iternext(iter)) != MP_OBJ_STOP_ITERATION) {
            if (mp_obj_equal(next, rhs)) {
                return mp_const_true;
            }
        }
        return mp_const_false;
    }

unsupported_op:
    #if MICROPY_ERROR_REPORTING <= MICROPY_ERROR_REPORTING_TERSE
    mp_raise_TypeError(MP_ERROR_TEXT("unsupported type for operator"));
    #else
    mp_raise_TypeError_varg(
        MP_ERROR_TEXT("unsupported types for %q: '%q', '%q'"),
        mp_binary_op_method_name[op], mp_obj_get_type_qstr(lhs), mp_obj_get_type_qstr(rhs));
    #endif

zero_division:
    mp_raise_ZeroDivisionError();
}

mp_obj_t mp_call_function_0(mp_obj_t fun) {
    return mp_call_function_n_kw(fun, 0, 0, NULL);
}

mp_obj_t mp_call_function_1(mp_obj_t fun, mp_obj_t arg) {
    return mp_call_function_n_kw(fun, 1, 0, &arg);
}

mp_obj_t mp_call_function_2(mp_obj_t fun, mp_obj_t arg1, mp_obj_t arg2) {
    mp_obj_t args[2];
    args[0] = arg1;
    args[1] = arg2;
    return mp_call_function_n_kw(fun, 2, 0, args);
}

// args contains, eg: arg0  arg1  key0  value0  key1  value1
mp_obj_t mp_call_function_n_kw(mp_obj_t fun_in, size_t n_args, size_t n_kw, const mp_obj_t *args) {
    // TODO improve this: fun object can specify its type and we parse here the arguments,
    // passing to the function arrays of fixed and keyword arguments

    DEBUG_OP_printf("calling function %p(n_args=" UINT_FMT ", n_kw=" UINT_FMT ", args=%p)\n", fun_in, n_args, n_kw, args);

    // get the type
    const mp_obj_type_t *type = mp_obj_get_type(fun_in);

    // do the call
    if (MP_OBJ_TYPE_HAS_SLOT(type, call)) {
        return MP_OBJ_TYPE_GET_SLOT(type, call)(fun_in, n_args, n_kw, args);
    }

    #if MICROPY_ERROR_REPORTING <= MICROPY_ERROR_REPORTING_TERSE
    mp_raise_TypeError(MP_ERROR_TEXT("object not callable"));
    #else
    mp_raise_TypeError_varg(MP_ERROR_TEXT("'%q' object is not callable"), mp_obj_get_type_qstr(fun_in));
    #endif
}

// args contains: fun  self/NULL  arg(0)  ...  arg(n_args-2)  arg(n_args-1)  kw_key(0)  kw_val(0)  ... kw_key(n_kw-1)  kw_val(n_kw-1)
// if n_args==0 and n_kw==0 then there are only fun and self/NULL
mp_obj_t mp_call_method_n_kw(size_t n_args, size_t n_kw, const mp_obj_t *args) {
    DEBUG_OP_printf("call method (fun=%p, self=%p, n_args=" UINT_FMT ", n_kw=" UINT_FMT ", args=%p)\n", args[0], args[1], n_args, n_kw, args);
    int adjust = (args[1] == MP_OBJ_NULL) ? 0 : 1;
    return mp_call_function_n_kw(args[0], n_args + adjust, n_kw, args + 2 - adjust);
}

// This function only needs to be exposed externally when in stackless mode.
#if !MICROPY_STACKLESS
STATIC
#endif
void PLACE_IN_ITCM(mp_call_prepare_args_n_kw_var)(bool have_self, size_t n_args_n_kw, const mp_obj_t *args, mp_call_args_t *out_args) {
    mp_obj_t fun = *args++;
    mp_obj_t self = MP_OBJ_NULL;
    if (have_self) {
        self = *args++; // may be MP_OBJ_NULL
    }
    size_t n_args = n_args_n_kw & 0xff;
    size_t n_kw = (n_args_n_kw >> 8) & 0xff;
    mp_uint_t star_args = MP_OBJ_SMALL_INT_VALUE(args[n_args + 2 * n_kw]);

    DEBUG_OP_printf("call method var (fun=%p, self=%p, n_args=%u, n_kw=%u, args=%p, map=%u)\n", fun, self, n_args, n_kw, args, star_args);

    // We need to create the following array of objects:
    //     args[0 .. n_args]  unpacked(pos_seq)  args[n_args .. n_args + 2 * n_kw]  unpacked(kw_dict)
    // TODO: optimize one day to avoid constructing new arg array? Will be hard.

    // The new args array
    mp_obj_t *args2;
    size_t args2_alloc;
    size_t args2_len = 0;

    // Try to get a hint for unpacked * args length
    ssize_t list_len = 0;

    if (star_args != 0) {
        for (size_t i = 0; i < n_args; i++) {
            if ((star_args >> i) & 1) {
                mp_obj_t len = mp_obj_len_maybe(args[i]);
                if (len != MP_OBJ_NULL) {
                    // -1 accounts for 1 of n_args occupied by this arg
                    list_len += mp_obj_get_int(len) - 1;
                }
            }
        }
    }

    // Try to get a hint for the size of the kw_dict
    ssize_t kw_dict_len = 0;

    for (size_t i = 0; i < n_kw; i++) {
        mp_obj_t key = args[n_args + i * 2];
        mp_obj_t value = args[n_args + i * 2 + 1];
        if (key == MP_OBJ_NULL && value != MP_OBJ_NULL && mp_obj_is_type(value, &mp_type_dict)) {
            // -1 accounts for 1 of n_kw occupied by this arg
            kw_dict_len += mp_obj_dict_len(value) - 1;
        }
    }

    // Extract the pos_seq sequence to the new args array.
    // Note that it can be arbitrary iterator.
    if (star_args == 0) {
        // no star args to unpack

        // allocate memory for the new array of args
        args2_alloc = 1 + n_args + 2 * (n_kw + kw_dict_len);
        args2 = mp_nonlocal_alloc(args2_alloc * sizeof(mp_obj_t));

        // copy the self
        if (self != MP_OBJ_NULL) {
            args2[args2_len++] = self;
        }

        // copy the fixed pos args
        mp_seq_copy(args2 + args2_len, args, n_args, mp_obj_t);
        args2_len += n_args;
    } else {
        // at least one star arg to unpack

        // allocate memory for the new array of args
        args2_alloc = 1 + n_args + list_len + 2 * (n_kw + kw_dict_len);
        args2 = mp_nonlocal_alloc(args2_alloc * sizeof(mp_obj_t));

        // copy the self
        if (self != MP_OBJ_NULL) {
            args2[args2_len++] = self;
        }

        for (size_t i = 0; i < n_args; i++) {
            mp_obj_t arg = args[i];
            if ((star_args >> i) & 1) {
                // star arg
                if (mp_obj_is_type(arg, &mp_type_tuple) || mp_obj_is_type(arg, &mp_type_list)) {
                    // optimise the case of a tuple and list

                    // get the items
                    size_t len;
                    mp_obj_t *items;
                    mp_obj_get_array(arg, &len, &items);

                    // copy the items
                    assert(args2_len + len <= args2_alloc);
                    mp_seq_copy(args2 + args2_len, items, len, mp_obj_t);
                    args2_len += len;
                } else {
                    // generic iterator

                    // extract the variable position args from the iterator
                    mp_obj_iter_buf_t iter_buf;
                    mp_obj_t iterable = mp_getiter(arg, &iter_buf);
                    mp_obj_t item;
                    while ((item = mp_iternext(iterable)) != MP_OBJ_STOP_ITERATION) {
                        if (args2_len + (n_args - i) >= args2_alloc) {
                            args2 = mp_nonlocal_realloc(args2, args2_alloc * sizeof(mp_obj_t),
                                args2_alloc * 2 * sizeof(mp_obj_t));
                            args2_alloc *= 2;
                        }
                        args2[args2_len++] = item;
                    }
                }
            } else {
                // normal argument
                assert(args2_len < args2_alloc);
                args2[args2_len++] = arg;
            }
        }
    }

    // The size of the args2 array now is the number of positional args.
    size_t pos_args_len = args2_len;

    // ensure there is still enough room for kw args
    if (args2_len + 2 * (n_kw + kw_dict_len) > args2_alloc) {
        size_t new_alloc = args2_len + 2 * (n_kw + kw_dict_len);
        args2 = mp_nonlocal_realloc(args2, args2_alloc * sizeof(mp_obj_t),
            new_alloc * sizeof(mp_obj_t));
        args2_alloc = new_alloc;
    }

    // Copy the kw args.
    for (size_t i = 0; i < n_kw; i++) {
        mp_obj_t kw_key = args[n_args + i * 2];
        mp_obj_t kw_value = args[n_args + i * 2 + 1];
        if (kw_key == MP_OBJ_NULL) {
            // double-star args
            if (mp_obj_is_type(kw_value, &mp_type_dict)) {
                // dictionary
                mp_map_t *map = mp_obj_dict_get_map(kw_value);
                // should have enough, since kw_dict_len is in this case hinted correctly above
                assert(args2_len + 2 * map->used <= args2_alloc);
                for (size_t j = 0; j < map->alloc; j++) {
                    if (mp_map_slot_is_filled(map, j)) {
                        // the key must be a qstr, so intern it if it's a string
                        mp_obj_t key = map->table[j].key;
                        if (!mp_obj_is_qstr(key)) {
                            key = mp_obj_str_intern_checked(key);
                        }
                        args2[args2_len++] = key;
                        args2[args2_len++] = map->table[j].value;
                    }
                }
            } else {
                // generic mapping:
                // - call keys() to get an iterable of all keys in the mapping
                // - call __getitem__ for each key to get the corresponding value

                // get the keys iterable
                mp_obj_t dest[3];
                mp_load_method(kw_value, MP_QSTR_keys, dest);
                mp_obj_t iterable = mp_getiter(mp_call_method_n_kw(0, 0, dest), NULL);

                mp_obj_t key;
                while ((key = mp_iternext(iterable)) != MP_OBJ_STOP_ITERATION) {
                    // expand size of args array if needed
                    if (args2_len + 1 >= args2_alloc) {
                        size_t new_alloc = args2_alloc * 2;
                        args2 = mp_nonlocal_realloc(args2, args2_alloc * sizeof(mp_obj_t), new_alloc * sizeof(mp_obj_t));
                        args2_alloc = new_alloc;
                    }

                    // the key must be a qstr, so intern it if it's a string
                    if (!mp_obj_is_qstr(key)) {
                        key = mp_obj_str_intern_checked(key);
                    }

                    // get the value corresponding to the key
                    mp_load_method(kw_value, MP_QSTR___getitem__, dest);
                    dest[2] = key;
                    mp_obj_t value = mp_call_method_n_kw(1, 0, dest);

                    // store the key/value pair in the argument array
                    args2[args2_len++] = key;
                    args2[args2_len++] = value;
                }
            }
        } else {
            // normal kwarg
            assert(args2_len + 2 <= args2_alloc);
            args2[args2_len++] = kw_key;
            args2[args2_len++] = kw_value;
        }
    }

    out_args->fun = fun;
    out_args->args = args2;
    out_args->n_args = pos_args_len;
    out_args->n_kw = (args2_len - pos_args_len) / 2;
    out_args->n_alloc = args2_alloc;
}

mp_obj_t mp_call_method_n_kw_var(bool have_self, size_t n_args_n_kw, const mp_obj_t *args) {
    mp_call_args_t out_args;
    mp_call_prepare_args_n_kw_var(have_self, n_args_n_kw, args, &out_args);

    mp_obj_t res = mp_call_function_n_kw(out_args.fun, out_args.n_args, out_args.n_kw, out_args.args);
    mp_nonlocal_free(out_args.args, out_args.n_alloc * sizeof(mp_obj_t));

    return res;
}

// unpacked items are stored in reverse order into the array pointed to by items
void __attribute__((noinline, )) mp_unpack_sequence(mp_obj_t seq_in, size_t num, mp_obj_t *items) {
    size_t seq_len;
    if (mp_obj_is_type(seq_in, &mp_type_tuple) || mp_obj_is_type(seq_in, &mp_type_list)) {
        mp_obj_t *seq_items;
        mp_obj_get_array(seq_in, &seq_len, &seq_items);
        if (seq_len < num) {
            goto too_short;
        } else if (seq_len > num) {
            goto too_long;
        }
        for (size_t i = 0; i < num; i++) {
            items[i] = seq_items[num - 1 - i];
        }
    } else {
        mp_obj_iter_buf_t iter_buf;
        mp_obj_t iterable = mp_getiter(seq_in, &iter_buf);

        for (seq_len = 0; seq_len < num; seq_len++) {
            mp_obj_t el = mp_iternext(iterable);
            if (el == MP_OBJ_STOP_ITERATION) {
                goto too_short;
            }
            items[num - 1 - seq_len] = el;
        }
        if (mp_iternext(iterable) != MP_OBJ_STOP_ITERATION) {
            goto too_long;
        }
    }
    return;

too_short:
    #if MICROPY_ERROR_REPORTING <= MICROPY_ERROR_REPORTING_TERSE
    mp_raise_ValueError(MP_ERROR_TEXT("wrong number of values to unpack"));
    #else
    mp_raise_ValueError_varg(MP_ERROR_TEXT("need more than %d values to unpack"),
        (int)seq_len);
    #endif
too_long:
    #if MICROPY_ERROR_REPORTING <= MICROPY_ERROR_REPORTING_TERSE
    mp_raise_ValueError(MP_ERROR_TEXT("wrong number of values to unpack"));
    #else
    mp_raise_ValueError_varg(MP_ERROR_TEXT("too many values to unpack (expected %d)"),
        (int)num);
    #endif
}

// unpacked items are stored in reverse order into the array pointed to by items
void __attribute__((noinline)) mp_unpack_ex(mp_obj_t seq_in, size_t num_in, mp_obj_t *items) {
    size_t num_left = num_in & 0xff;
    size_t num_right = (num_in >> 8) & 0xff;
    DEBUG_OP_printf("unpack ex " UINT_FMT " " UINT_FMT "\n", num_left, num_right);
    size_t seq_len;
    if (mp_obj_is_type(seq_in, &mp_type_tuple) || mp_obj_is_type(seq_in, &mp_type_list)) {
        // Make the seq variable volatile so the compiler keeps a reference to it,
        // since if it's a tuple then seq_items points to the interior of the GC cell
        // and mp_obj_new_list may trigger a GC which doesn't trace this and reclaims seq.
        volatile mp_obj_t seq = seq_in;
        mp_obj_t *seq_items;
        mp_obj_get_array(seq, &seq_len, &seq_items);
        if (seq_len < num_left + num_right) {
            goto too_short;
        }
        for (size_t i = 0; i < num_right; i++) {
            items[i] = seq_items[seq_len - 1 - i];
        }
        items[num_right] = mp_obj_new_list(seq_len - num_left - num_right, seq_items + num_left);
        for (size_t i = 0; i < num_left; i++) {
            items[num_right + 1 + i] = seq_items[num_left - 1 - i];
        }
        seq = MP_OBJ_NULL;
    } else {
        // Generic iterable; this gets a bit messy: we unpack known left length to the
        // items destination array, then the rest to a dynamically created list.  Once the
        // iterable is exhausted, we take from this list for the right part of the items.
        // TODO Improve to waste less memory in the dynamically created list.
        mp_obj_t iterable = mp_getiter(seq_in, NULL);
        mp_obj_t item;
        for (seq_len = 0; seq_len < num_left; seq_len++) {
            item = mp_iternext(iterable);
            if (item == MP_OBJ_STOP_ITERATION) {
                goto too_short;
            }
            items[num_left + num_right + 1 - 1 - seq_len] = item;
        }
        mp_obj_list_t *rest = MP_OBJ_TO_PTR(mp_obj_new_list(0, NULL));
        while ((item = mp_iternext(iterable)) != MP_OBJ_STOP_ITERATION) {
            mp_obj_list_append(MP_OBJ_FROM_PTR(rest), item);
        }
        if (rest->len < num_right) {
            goto too_short;
        }
        items[num_right] = MP_OBJ_FROM_PTR(rest);
        for (size_t i = 0; i < num_right; i++) {
            items[num_right - 1 - i] = rest->items[rest->len - num_right + i];
        }
        mp_obj_list_set_len(MP_OBJ_FROM_PTR(rest), rest->len - num_right);
    }
    return;

too_short:
    #if MICROPY_ERROR_REPORTING <= MICROPY_ERROR_REPORTING_TERSE
    mp_raise_ValueError(MP_ERROR_TEXT("wrong number of values to unpack"));
    #else
    mp_raise_ValueError_varg(MP_ERROR_TEXT("need more than %d values to unpack"),
        (int)seq_len);
    #endif
}

mp_obj_t mp_load_attr(mp_obj_t base, qstr attr) {
    DEBUG_OP_printf("load attr %p.%s\n", base, qstr_str(attr));
    // use load_method
    mp_obj_t dest[2];
    mp_load_method(base, attr, dest);
    if (dest[1] == MP_OBJ_NULL) {
        // load_method returned just a normal attribute
        return dest[0];
    } else {
        // load_method returned a method, so build a bound method object
        return mp_obj_new_bound_meth(dest[0], dest[1]);
    }
}

#if MICROPY_BUILTIN_METHOD_CHECK_SELF_ARG

// The following "checked fun" type is local to the mp_convert_member_lookup
// function, and serves to check that the first argument to a builtin function
// has the correct type.

typedef struct _mp_obj_checked_fun_t {
    mp_obj_base_t base;
    const mp_obj_type_t *type;
    mp_obj_t fun;
} mp_obj_checked_fun_t;

STATIC mp_obj_t checked_fun_call(mp_obj_t self_in, size_t n_args, size_t n_kw, const mp_obj_t *args) {
    mp_obj_checked_fun_t *self = MP_OBJ_TO_PTR(self_in);
    if (n_args > 0) {
        const mp_obj_type_t *arg0_type = mp_obj_get_type(args[0]);
        if (arg0_type != self->type) {
            if (MICROPY_ERROR_REPORTING != MICROPY_ERROR_REPORTING_DETAILED) {
                mp_raise_TypeError(MP_ERROR_TEXT("argument has wrong type"));
            } else {
                mp_raise_TypeError_varg(MP_ERROR_TEXT("argument should be a '%q' not a '%q'"),
                    self->type->name, arg0_type->name);
            }
        }
    }
    return mp_call_function_n_kw(self->fun, n_args, n_kw, args);
}

STATIC MP_DEFINE_CONST_OBJ_TYPE(
    mp_type_checked_fun,
    MP_QSTR_function,
    MP_TYPE_FLAG_BINDS_SELF,
    call, checked_fun_call
    );

STATIC mp_obj_t mp_obj_new_checked_fun(const mp_obj_type_t *type, mp_obj_t fun) {
    mp_obj_checked_fun_t *o = mp_obj_malloc(mp_obj_checked_fun_t, &mp_type_checked_fun);
    o->type = type;
    o->fun = fun;
    return MP_OBJ_FROM_PTR(o);
}

#endif // MICROPY_BUILTIN_METHOD_CHECK_SELF_ARG

// Given a member that was extracted from an instance, convert it correctly
// and put the result in the dest[] array for a possible method call.
// Conversion means dealing with static/class methods, callables, and values.
// see http://docs.python.org/3/howto/descriptor.html
// and also https://mail.python.org/pipermail/python-dev/2015-March/138950.html
void mp_convert_member_lookup(mp_obj_t self, const mp_obj_type_t *type, mp_obj_t member, mp_obj_t *dest) {
    if (mp_obj_is_obj(member)) {
        const mp_obj_type_t *m_type = ((mp_obj_base_t *)MP_OBJ_TO_PTR(member))->type;
        if (m_type->flags & MP_TYPE_FLAG_BINDS_SELF) {
            // `member` is a function that binds self as its first argument.
            if (m_type->flags & MP_TYPE_FLAG_BUILTIN_FUN) {
                // `member` is a built-in function, which has special behaviour.
                if (mp_obj_is_instance_type(type)) {
                    // Built-in functions on user types always behave like a staticmethod.
                    dest[0] = member;
                }
                #if MICROPY_BUILTIN_METHOD_CHECK_SELF_ARG
                else if (self == MP_OBJ_NULL && type != &mp_type_object) {
                    // `member` is a built-in method without a first argument, so wrap
                    // it in a type checker that will check self when it's supplied.
                    // Note that object will do its own checking so shouldn't be wrapped.
                    dest[0] = mp_obj_new_checked_fun(type, member);
                }
                #endif
                else {
                    // Return a (built-in) bound method, with self being this object.
                    dest[0] = member;
                    dest[1] = self;
                }
            } else {
                // Return a bound method, with self being this object.
                dest[0] = member;
                dest[1] = self;
            }
        } else if (m_type == &mp_type_staticmethod) {
            // `member` is a staticmethod, return the function that it wraps.
            dest[0] = ((mp_obj_static_class_method_t *)MP_OBJ_TO_PTR(member))->fun;
        } else if (m_type == &mp_type_classmethod) {
            // `member` is a classmethod, return a bound method with self being the type of
            // this object.  This type should be the type of the original instance, not the
            // base type (which is what is passed in the `type` argument to this function).
            if (self != MP_OBJ_NULL) {
                type = mp_obj_get_type(self);
            }
            dest[0] = ((mp_obj_static_class_method_t *)MP_OBJ_TO_PTR(member))->fun;
            dest[1] = MP_OBJ_FROM_PTR(type);
            #if MICROPY_PY_BUILTINS_PROPERTY
            // If self is MP_OBJ_NULL, we looking at the class itself, not an instance.
        } else if (mp_obj_is_type(member, &mp_type_property) && mp_obj_is_native_type(type) && self != MP_OBJ_NULL) {
            // object member is a property; delegate the load to the property
            // Note: This is an optimisation for code size and execution time.
            // The proper way to do it is have the functionality just below
            // in a __get__ method of the property object, and then it would
            // be called by the descriptor code down below.  But that way
            // requires overhead for the nested mp_call's and overhead for
            // the code.
            size_t n_proxy;
            const mp_obj_t *proxy = mp_obj_property_get(member, &n_proxy);
            if (proxy[0] == mp_const_none) {
                mp_raise_AttributeError(MP_ERROR_TEXT("unreadable attribute"));
            } else {
                dest[0] = mp_call_function_n_kw(proxy[0], 1, 0, &self);
            }
            #endif
        } else {
            // `member` is a value, so just return that value.
            dest[0] = member;
        }
    } else {
        // `member` is a value, so just return that value.
        dest[0] = member;
    }
}

// no attribute found, returns:     dest[0] == MP_OBJ_NULL, dest[1] == MP_OBJ_NULL
// normal attribute found, returns: dest[0] == <attribute>, dest[1] == MP_OBJ_NULL
// method attribute found, returns: dest[0] == <method>,    dest[1] == <self>
void mp_load_method_maybe(mp_obj_t obj, qstr attr, mp_obj_t *dest) {
    // clear output to indicate no attribute/method found yet
    dest[0] = MP_OBJ_NULL;
    dest[1] = MP_OBJ_NULL;

    // Note: the specific case of obj being an instance type is fast-path'ed in the VM
    // for the MP_BC_LOAD_ATTR opcode. Instance types handle type->attr and look up directly
    // in their member's map.

    // get the type
    const mp_obj_type_t *type = mp_obj_get_type(obj);

    // look for built-in names
    #if MICROPY_CPYTHON_COMPAT
    if (attr == MP_QSTR___class__) {
        // a.__class__ is equivalent to type(a)
        dest[0] = MP_OBJ_FROM_PTR(type);
        return;
    }
    #endif

    if (attr == MP_QSTR___next__ && TYPE_HAS_ITERNEXT(type)) {
        dest[0] = MP_OBJ_FROM_PTR(&mp_builtin_next_obj);
        dest[1] = obj;
        return;
    }
    if (MP_OBJ_TYPE_HAS_SLOT(type, attr)) {
        // this type can do its own load, so call it
        MP_OBJ_TYPE_GET_SLOT(type, attr)(obj, attr, dest);
        // If type->attr has set dest[1] = MP_OBJ_SENTINEL, we should proceed
        // with lookups below (i.e. in locals_dict). If not, return right away.
        if (dest[1] != MP_OBJ_SENTINEL) {
            return;
        }
        // Clear the fail flag set by type->attr so it's like it never ran.
        dest[1] = MP_OBJ_NULL;
    }
    if (MP_OBJ_TYPE_HAS_SLOT(type, locals_dict)) {
        // generic method lookup
        // this is a lookup in the object (ie not class or type)
        assert(MP_OBJ_TYPE_GET_SLOT(type, locals_dict)->base.type == &mp_type_dict); // MicroPython restriction, for now
        mp_map_t *locals_map = &MP_OBJ_TYPE_GET_SLOT(type, locals_dict)->map;
        mp_map_elem_t *elem = mp_map_lookup(locals_map, MP_OBJ_NEW_QSTR(attr), MP_MAP_LOOKUP);
        if (elem != NULL) {
            mp_convert_member_lookup(obj, type, elem->value, dest);
        }
        return;
    }
}

void mp_load_method(mp_obj_t base, qstr attr, mp_obj_t *dest) {
    DEBUG_OP_printf("load method %p.%s\n", base, qstr_str(attr));

    mp_load_method_maybe(base, attr, dest);

    if (dest[0] == MP_OBJ_NULL) {
        // no attribute/method called attr
        #if MICROPY_ERROR_REPORTING <= MICROPY_ERROR_REPORTING_TERSE
        mp_raise_AttributeError(MP_ERROR_TEXT("no such attribute"));
        #else
        // following CPython, we give a more detailed error message for type objects
        if (mp_obj_is_type(base, &mp_type_type)) {
            mp_raise_msg_varg(&mp_type_AttributeError,
                MP_ERROR_TEXT("type object '%q' has no attribute '%q'"),
                ((mp_obj_type_t *)MP_OBJ_TO_PTR(base))->name, attr);
        } else {
            mp_raise_msg_varg(&mp_type_AttributeError,
                MP_ERROR_TEXT("'%s' object has no attribute '%q'"),
                mp_obj_get_type_str(base), attr);
        }
        #endif
    }
}

// Acts like mp_load_method_maybe but catches AttributeError, and all other exceptions if requested
void mp_load_method_protected(mp_obj_t obj, qstr attr, mp_obj_t *dest, bool catch_all_exc) {
    nlr_buf_t nlr;
    if (nlr_push(&nlr) == 0) {
        mp_load_method_maybe(obj, attr, dest);
        nlr_pop();
    } else {
        if (!catch_all_exc
            && !mp_obj_is_subclass_fast(MP_OBJ_FROM_PTR(((mp_obj_base_t *)nlr.ret_val)->type),
                MP_OBJ_FROM_PTR(&mp_type_AttributeError))) {
            // Re-raise the exception
            nlr_raise(MP_OBJ_FROM_PTR(nlr.ret_val));
        }
    }
}

void mp_store_attr(mp_obj_t base, qstr attr, mp_obj_t value) {
    DEBUG_OP_printf("store attr %p.%s <- %p\n", base, qstr_str(attr), value);
    const mp_obj_type_t *type = mp_obj_get_type(base);
    if (MP_OBJ_TYPE_HAS_SLOT(type, attr)) {
        mp_obj_t dest[2] = {MP_OBJ_SENTINEL, value};
        MP_OBJ_TYPE_GET_SLOT(type, attr)(base, attr, dest);
        if (dest[0] == MP_OBJ_NULL) {
            // success
            return;
        }
    #if MICROPY_PY_BUILTINS_PROPERTY
    } else if (MP_OBJ_TYPE_HAS_SLOT(type, locals_dict)) {
        // generic method lookup
        // this is a lookup in the object (ie not class or type)
        assert(MP_OBJ_TYPE_GET_SLOT(type, locals_dict)->base.type == &mp_type_dict); // Micro Python restriction, for now
        mp_map_t *locals_map = &MP_OBJ_TYPE_GET_SLOT(type, locals_dict)->map;
        mp_map_elem_t *elem = mp_map_lookup(locals_map, MP_OBJ_NEW_QSTR(attr), MP_MAP_LOOKUP);
        // If base is MP_OBJ_NULL, we looking at the class itself, not an instance.
        if (elem != NULL && mp_obj_is_type(elem->value, &mp_type_property) && base != MP_OBJ_NULL) {
            // attribute exists and is a property; delegate the store/delete
            // Note: This is an optimisation for code size and execution time.
            // The proper way to do it is have the functionality just below in
            // a __set__/__delete__ method of the property object, and then it
            // would be called by the descriptor code down below.  But that way
            // requires overhead for the nested mp_call's and overhead for
            // the code.
            size_t n_proxy;
            const mp_obj_t *proxy = mp_obj_property_get(elem->value, &n_proxy);
            mp_obj_t dest[2] = {base, value};
            if (value == MP_OBJ_NULL) {
                // delete attribute
                if (n_proxy == 3 && proxy[2] != mp_const_none) {
                    mp_call_function_n_kw(proxy[2], 1, 0, dest);
                    return;
                }
            } else if (n_proxy > 1 && proxy[1] != mp_const_none) {
                mp_call_function_n_kw(proxy[1], 2, 0, dest);
                return;
            }
        }
    #endif
    }
    #if MICROPY_ERROR_REPORTING <= MICROPY_ERROR_REPORTING_TERSE
    mp_raise_AttributeError(MP_ERROR_TEXT("no such attribute"));
    #else
    mp_raise_msg_varg(&mp_type_AttributeError,
        MP_ERROR_TEXT("can't set attribute '%q'"),
        attr);
    #endif
}

mp_obj_t mp_getiter(mp_obj_t o_in, mp_obj_iter_buf_t *iter_buf) {
    assert(o_in);
    const mp_obj_type_t *type = mp_obj_get_type(o_in);

    // Most types that use iternext just use the identity getiter. We handle this case explicitly
    // so we don't unnecessarily allocate any RAM for the iter_buf, which won't be used.
    if ((type->flags & MP_TYPE_FLAG_ITER_IS_ITERNEXT) == MP_TYPE_FLAG_ITER_IS_ITERNEXT || (type->flags & MP_TYPE_FLAG_ITER_IS_STREAM) == MP_TYPE_FLAG_ITER_IS_STREAM) {
        return o_in;
    }

    if (MP_OBJ_TYPE_HAS_SLOT(type, iter)) {
        // check for native getiter (corresponds to __iter__)
        if (iter_buf == NULL && MP_OBJ_TYPE_GET_SLOT(type, iter) != mp_obj_instance_getiter) {
            // if caller did not provide a buffer then allocate one on the heap
            // mp_obj_instance_getiter is special, it will allocate only if needed
            iter_buf = m_new_obj(mp_obj_iter_buf_t);
        }
        mp_getiter_fun_t getiter;
        if (type->flags & MP_TYPE_FLAG_ITER_IS_CUSTOM) {
            getiter = ((mp_getiter_iternext_custom_t *)MP_OBJ_TYPE_GET_SLOT(type, iter))->getiter;
        } else {
            getiter = (mp_getiter_fun_t)MP_OBJ_TYPE_GET_SLOT(type, iter);
        }
        mp_obj_t iter = getiter(o_in, iter_buf);
        if (iter != MP_OBJ_NULL) {
            return iter;
        }
    }

    // check for __getitem__
    mp_obj_t dest[2];
    mp_load_method_maybe(o_in, MP_QSTR___getitem__, dest);
    if (dest[0] != MP_OBJ_NULL) {
        // __getitem__ exists, create and return an iterator
        if (iter_buf == NULL) {
            // if caller did not provide a buffer then allocate one on the heap
            iter_buf = m_new_obj(mp_obj_iter_buf_t);
        }
        return mp_obj_new_getitem_iter(dest, iter_buf);
    }

    // object not iterable
    #if MICROPY_ERROR_REPORTING <= MICROPY_ERROR_REPORTING_TERSE
    mp_raise_TypeError(MP_ERROR_TEXT("object not iterable"));
    #else
    mp_raise_TypeError_varg(
        MP_ERROR_TEXT("'%q' object is not iterable"), mp_obj_get_type_qstr(o_in));
    #endif

}

STATIC mp_fun_1_t type_get_iternext(const mp_obj_type_t *type) {
    if ((type->flags & MP_TYPE_FLAG_ITER_IS_STREAM) == MP_TYPE_FLAG_ITER_IS_STREAM) {
        return mp_stream_unbuffered_iter;
    } else if (type->flags & MP_TYPE_FLAG_ITER_IS_ITERNEXT) {
        return (mp_fun_1_t)MP_OBJ_TYPE_GET_SLOT(type, iter);
    } else if (type->flags & MP_TYPE_FLAG_ITER_IS_CUSTOM) {
        return ((mp_getiter_iternext_custom_t *)MP_OBJ_TYPE_GET_SLOT(type, iter))->iternext;
    } else {
        return NULL;
    }
}

// may return MP_OBJ_STOP_ITERATION as an optimisation instead of raise StopIteration()
// may also raise StopIteration()
mp_obj_t mp_iternext_allow_raise(mp_obj_t o_in) {
    const mp_obj_type_t *type = mp_obj_get_type(o_in);
    if (TYPE_HAS_ITERNEXT(type)) {
        MP_STATE_THREAD(stop_iteration_arg) = MP_OBJ_NULL;
        return type_get_iternext(type)(o_in);
    } else {
        // check for __next__ method
        mp_obj_t dest[2];
        mp_load_method_maybe(o_in, MP_QSTR___next__, dest);
        if (dest[0] != MP_OBJ_NULL) {
            // __next__ exists, call it and return its result
            return mp_call_method_n_kw(0, 0, dest);
        } else {
            #if MICROPY_ERROR_REPORTING <= MICROPY_ERROR_REPORTING_TERSE
            mp_raise_TypeError(MP_ERROR_TEXT("object not an iterator"));
            #else
            mp_raise_TypeError_varg(MP_ERROR_TEXT("'%q' object is not an iterator"),
                mp_obj_get_type_qstr(o_in));
            #endif
        }
    }
}

// will always return MP_OBJ_STOP_ITERATION instead of raising StopIteration() (or any subclass thereof)
// may raise other exceptions
mp_obj_t mp_iternext(mp_obj_t o_in) {
    MP_STACK_CHECK(); // enumerate, filter, map and zip can recursively call mp_iternext
    const mp_obj_type_t *type = mp_obj_get_type(o_in);
    if (TYPE_HAS_ITERNEXT(type)) {
        MP_STATE_THREAD(stop_iteration_arg) = MP_OBJ_NULL;
        return type_get_iternext(type)(o_in);
    } else {
        // check for __next__ method
        mp_obj_t dest[2];
        mp_load_method_maybe(o_in, MP_QSTR___next__, dest);
        if (dest[0] != MP_OBJ_NULL) {
            // __next__ exists, call it and return its result
            nlr_buf_t nlr;
            if (nlr_push(&nlr) == 0) {
                mp_obj_t ret = mp_call_method_n_kw(0, 0, dest);
                nlr_pop();
                return ret;
            } else {
                if (mp_obj_is_subclass_fast(MP_OBJ_FROM_PTR(((mp_obj_base_t *)nlr.ret_val)->type), MP_OBJ_FROM_PTR(&mp_type_StopIteration))) {
                    return mp_make_stop_iteration(mp_obj_exception_get_value(MP_OBJ_FROM_PTR(nlr.ret_val)));
                } else {
                    nlr_jump(nlr.ret_val);
                }
            }
        } else {
            #if MICROPY_ERROR_REPORTING <= MICROPY_ERROR_REPORTING_TERSE
            mp_raise_TypeError(MP_ERROR_TEXT("object not an iterator"));
            #else
            mp_raise_TypeError_varg(MP_ERROR_TEXT("'%q' object is not an iterator"),
                mp_obj_get_type_qstr(o_in));
            #endif
        }
    }
}

mp_vm_return_kind_t mp_resume(mp_obj_t self_in, mp_obj_t send_value, mp_obj_t throw_value, mp_obj_t *ret_val) {
    assert((send_value != MP_OBJ_NULL) ^ (throw_value != MP_OBJ_NULL));
    const mp_obj_type_t *type = mp_obj_get_type(self_in);

    // CIRCUITPY distinguishes generators and coroutines.
    if (type == &mp_type_gen_instance
        #if MICROPY_PY_ASYNC_AWAIT
        || type == &mp_type_coro_instance
        #endif
        ) {
        return mp_obj_gen_resume(self_in, send_value, throw_value, ret_val);
    }

    if (TYPE_HAS_ITERNEXT(type) && send_value == mp_const_none) {
        MP_STATE_THREAD(stop_iteration_arg) = MP_OBJ_NULL;
        mp_obj_t ret = type_get_iternext(type)(self_in);
        *ret_val = ret;
        if (ret != MP_OBJ_STOP_ITERATION) {
            return MP_VM_RETURN_YIELD;
        } else {
            // The generator is finished.
            // This is an optimised "raise StopIteration(*ret_val)".
            *ret_val = MP_STATE_THREAD(stop_iteration_arg);
            if (*ret_val == MP_OBJ_NULL) {
                *ret_val = mp_const_none;
            }
            return MP_VM_RETURN_NORMAL;
        }
    }

    mp_obj_t dest[3]; // Reserve slot for send() arg

    // Python instance iterator protocol
    if (send_value == mp_const_none) {
        mp_load_method_maybe(self_in, MP_QSTR___next__, dest);
        if (dest[0] != MP_OBJ_NULL) {
            *ret_val = mp_call_method_n_kw(0, 0, dest);
            return MP_VM_RETURN_YIELD;
        }
    }

    // Either python instance generator protocol, or native object
    // generator protocol.
    if (send_value != MP_OBJ_NULL) {
        mp_load_method(self_in, MP_QSTR_send, dest);
        dest[2] = send_value;
        *ret_val = mp_call_method_n_kw(1, 0, dest);
        return MP_VM_RETURN_YIELD;
    }

    assert(throw_value != MP_OBJ_NULL);
    {
        if (mp_obj_is_subclass_fast(MP_OBJ_FROM_PTR(mp_obj_get_type(throw_value)), MP_OBJ_FROM_PTR(&mp_type_GeneratorExit))) {
            mp_load_method_maybe(self_in, MP_QSTR_close, dest);
            if (dest[0] != MP_OBJ_NULL) {
                // TODO: Exceptions raised in close() are not propagated,
                // printed to sys.stderr
                *ret_val = mp_call_method_n_kw(0, 0, dest);
                // We assume one can't "yield" from close()
                return MP_VM_RETURN_NORMAL;
            }
        } else {
            mp_load_method_maybe(self_in, MP_QSTR_throw, dest);
            if (dest[0] != MP_OBJ_NULL) {
                dest[2] = throw_value;
                *ret_val = mp_call_method_n_kw(1, 0, dest);
                // If .throw() method returned, we assume it's value to yield
                // - any exception would be thrown with nlr_raise().
                return MP_VM_RETURN_YIELD;
            }
        }
        // If there's nowhere to throw exception into, then we assume that object
        // is just incapable to handle it, so any exception thrown into it
        // will be propagated up. This behavior is approved by test_pep380.py
        // test_delegation_of_close_to_non_generator(),
        //  test_delegating_throw_to_non_generator()
        if (mp_obj_exception_match(throw_value, MP_OBJ_FROM_PTR(&mp_type_StopIteration))) {
            // PEP479: if StopIteration is raised inside a generator it is replaced with RuntimeError
            *ret_val = mp_obj_new_exception_msg(&mp_type_RuntimeError, MP_ERROR_TEXT("generator raised StopIteration"));
        } else {
            *ret_val = mp_make_raise_obj(throw_value);
        }
        return MP_VM_RETURN_EXCEPTION;
    }
}

mp_obj_t mp_make_raise_obj(mp_obj_t o) {
    DEBUG_printf("raise %p\n", o);
    if (mp_obj_is_exception_type(o)) {
        // o is an exception type (it is derived from BaseException (or is BaseException))
        // create and return a new exception instance by calling o
        // TODO could have an option to disable traceback, then builtin exceptions (eg TypeError)
        // could have const instances in ROM which we return here instead
        o = mp_call_function_n_kw(o, 0, 0, NULL);
    }

    if (mp_obj_is_exception_instance(o)) {
        // o is an instance of an exception, so use it as the exception
        return o;
    } else {
        // o cannot be used as an exception, so return a type error (which will be raised by the caller)
        return mp_obj_new_exception_msg(&mp_type_TypeError, MP_ERROR_TEXT("exceptions must derive from BaseException"));
    }
}

mp_obj_t mp_import_name(qstr name, mp_obj_t fromlist, mp_obj_t level) {
    DEBUG_printf("import name '%s' level=%d\n", qstr_str(name), MP_OBJ_SMALL_INT_VALUE(level));

    // build args array
    mp_obj_t args[5];
    args[0] = MP_OBJ_NEW_QSTR(name);
    args[1] = mp_const_none; // TODO should be globals
    args[2] = mp_const_none; // TODO should be locals
    args[3] = fromlist;
    args[4] = level;

    #if MICROPY_CAN_OVERRIDE_BUILTINS
    // Lookup __import__ and call that if it exists
    mp_obj_dict_t *bo_dict = MP_STATE_VM(mp_module_builtins_override_dict);
    if (bo_dict != NULL) {
        mp_map_elem_t *import = mp_map_lookup(&bo_dict->map, MP_OBJ_NEW_QSTR(MP_QSTR___import__), MP_MAP_LOOKUP);
        if (import != NULL) {
            return mp_call_function_n_kw(import->value, 5, 0, args);
        }
    }
    #endif

    return mp_builtin___import__(5, args);
}

mp_obj_t __attribute__((noinline, )) mp_import_from(mp_obj_t module, qstr name) {
    DEBUG_printf("import from %p %s\n", module, qstr_str(name));

    mp_obj_t dest[2];

    mp_load_method_maybe(module, name, dest);

    if (dest[1] != MP_OBJ_NULL) {
        // Hopefully we can't import bound method from an object
    import_error:
        mp_raise_msg_varg(&mp_type_ImportError, MP_ERROR_TEXT("can't import name %q"), name);
    }

    if (dest[0] != MP_OBJ_NULL) {
        return dest[0];
    }

    #if MICROPY_ENABLE_EXTERNAL_IMPORT

    // See if it's a package, then can try FS import
    mp_load_method_maybe(module, MP_QSTR___path__, dest);
    if (dest[0] == MP_OBJ_NULL) {
        goto import_error;
    }

    mp_load_method_maybe(module, MP_QSTR___name__, dest);
    size_t pkg_name_len;
    const char *pkg_name = mp_obj_str_get_data(dest[0], &pkg_name_len);

    const uint dot_name_len = pkg_name_len + 1 + qstr_len(name);
    char *dot_name = mp_local_alloc(dot_name_len);
    memcpy(dot_name, pkg_name, pkg_name_len);
    dot_name[pkg_name_len] = '.';
    memcpy(dot_name + pkg_name_len + 1, qstr_str(name), qstr_len(name));
    qstr dot_name_q = qstr_from_strn(dot_name, dot_name_len);
    mp_local_free(dot_name);

    // For fromlist, pass sentinel "non empty" value to force returning of leaf module
    return mp_import_name(dot_name_q, mp_const_true, MP_OBJ_NEW_SMALL_INT(0));

    #else

    // Package import not supported with external imports disabled
    goto import_error;

    #endif
}

void mp_import_all(mp_obj_t module) {
    DEBUG_printf("import all %p\n", module);

    // TODO: Support __all__
    mp_map_t *map = &mp_obj_module_get_globals(module)->map;
    for (size_t i = 0; i < map->alloc; i++) {
        if (mp_map_slot_is_filled(map, i)) {
            // Entry in module global scope may be generated programmatically
            // (and thus be not a qstr for longer names). Avoid turning it in
            // qstr if it has '_' and was used exactly to save memory.
            const char *name = mp_obj_str_get_str(map->table[i].key);
            if (*name != '_') {
                qstr qname = mp_obj_str_get_qstr(map->table[i].key);
                mp_store_name(qname, map->table[i].value);
            }
        }
    }
}

#if MICROPY_ENABLE_COMPILER

mp_obj_t mp_parse_compile_execute(mp_lexer_t *lex, mp_parse_input_kind_t parse_input_kind, mp_obj_dict_t *globals, mp_obj_dict_t *locals) {
    // save context
    nlr_jump_callback_node_globals_locals_t ctx;
    ctx.globals = mp_globals_get();
    ctx.locals = mp_locals_get();

    // set new context
    mp_globals_set(globals);
    mp_locals_set(locals);

    // set exception handler to restore context if an exception is raised
    nlr_push_jump_callback(&ctx.callback, mp_globals_locals_set_from_nlr_jump_callback);

    qstr source_name = lex->source_name;
    mp_parse_tree_t parse_tree = mp_parse(lex, parse_input_kind);
    mp_obj_t module_fun = mp_compile(&parse_tree, source_name, parse_input_kind == MP_PARSE_SINGLE_INPUT);

    mp_obj_t ret;
    if (MICROPY_PY_BUILTINS_COMPILE && globals == NULL) {
        // for compile only, return value is the module function
        ret = module_fun;
    } else {
        // execute module function and get return value
        ret = mp_call_function_0(module_fun);
    }

    // deregister exception handler and restore context
    nlr_pop_jump_callback(true);

    // return value
    return ret;
}

#endif // MICROPY_ENABLE_COMPILER

NORETURN MP_COLD void m_malloc_fail(size_t num_bytes) {
    DEBUG_printf("memory allocation failed, allocating %u bytes\n", (uint)num_bytes);
    #if MICROPY_ENABLE_GC
    if (gc_is_locked()) {
        mp_raise_msg(&mp_type_MemoryError, MP_ERROR_TEXT("memory allocation failed, heap is locked"));
    }
    #endif
    mp_raise_msg_varg(&mp_type_MemoryError,
        MP_ERROR_TEXT("memory allocation failed, allocating %u bytes"), (uint)num_bytes);
}

#if MICROPY_ERROR_REPORTING == MICROPY_ERROR_REPORTING_NONE

NORETURN MP_COLD void mp_raise_type(const mp_obj_type_t *exc_type) {
    nlr_raise(mp_obj_new_exception(exc_type));
}

NORETURN MP_COLD void mp_raise_ValueError_no_msg(void) {
    mp_raise_type(&mp_type_ValueError);
}

NORETURN MP_COLD void mp_raise_TypeError_no_msg(void) {
    mp_raise_type(&mp_type_TypeError);
}

NORETURN MP_COLD void mp_raise_NotImplementedError_no_msg(void) {
    mp_raise_type(&mp_type_NotImplementedError);
}

#else

NORETURN MP_COLD void mp_raise_msg(const mp_obj_type_t *exc_type, const compressed_string_t *msg) {
    if (msg == NULL) {
        nlr_raise(mp_obj_new_exception(exc_type));
    } else {
        nlr_raise(mp_obj_new_exception_msg(exc_type, msg));
    }
}

NORETURN MP_COLD void mp_raise_msg_vlist(const mp_obj_type_t *exc_type, const compressed_string_t *fmt, va_list argptr) {
    mp_obj_t exception = mp_obj_new_exception_msg_vlist(exc_type, fmt, argptr);
    nlr_raise(exception);
}

NORETURN MP_COLD void mp_raise_msg_varg(const mp_obj_type_t *exc_type, const compressed_string_t *fmt, ...) {
    va_list argptr;
    va_start(argptr, fmt);
    mp_raise_msg_vlist(exc_type, fmt, argptr);
    va_end(argptr);
}

NORETURN MP_COLD void mp_raise_msg_str(const mp_obj_type_t *exc_type, const char *msg) {
    if (msg == NULL) {
        nlr_raise(mp_obj_new_exception(exc_type));
    } else {
        nlr_raise(mp_obj_new_exception_msg_varg(exc_type, MP_ERROR_TEXT("%s"), msg));
    }
}

NORETURN MP_COLD void mp_raise_AttributeError(const compressed_string_t *msg) {
    mp_raise_msg(&mp_type_AttributeError, msg);
}

NORETURN MP_COLD void mp_raise_RuntimeError(const compressed_string_t *msg) {
    mp_raise_msg(&mp_type_RuntimeError, msg);
}

NORETURN MP_COLD void mp_raise_RuntimeError_varg(const compressed_string_t *fmt, ...) {
    va_list argptr;
    va_start(argptr, fmt);
    mp_raise_msg_vlist(&mp_type_RuntimeError, fmt, argptr);
    va_end(argptr);
}

NORETURN MP_COLD void mp_raise_ImportError(const compressed_string_t *msg) {
    mp_raise_msg(&mp_type_ImportError, msg);
}

NORETURN MP_COLD void mp_raise_IndexError(const compressed_string_t *msg) {
    mp_raise_msg(&mp_type_IndexError, msg);
}

NORETURN MP_COLD void mp_raise_IndexError_varg(const compressed_string_t *fmt, ...) {
    va_list argptr;
    va_start(argptr, fmt);
    mp_raise_msg_vlist(&mp_type_IndexError, fmt, argptr);
    va_end(argptr);
}

NORETURN MP_COLD void mp_raise_ValueError(const compressed_string_t *msg) {
    mp_raise_msg(&mp_type_ValueError, msg);
}

NORETURN MP_COLD void mp_raise_ValueError_varg(const compressed_string_t *fmt, ...) {
    va_list argptr;
    va_start(argptr, fmt);
    mp_raise_msg_vlist(&mp_type_ValueError, fmt, argptr);
    va_end(argptr);
}

NORETURN MP_COLD void mp_raise_TypeError(const compressed_string_t *msg) {
    mp_raise_msg(&mp_type_TypeError, msg);
}

NORETURN MP_COLD void mp_raise_TypeError_varg(const compressed_string_t *fmt, ...) {
    va_list argptr;
    va_start(argptr, fmt);
    mp_raise_msg_vlist(&mp_type_TypeError, fmt, argptr);
    va_end(argptr);
}

NORETURN MP_COLD void mp_raise_OSError_msg(const compressed_string_t *msg) {
    mp_raise_msg(&mp_type_OSError, msg);
}

NORETURN MP_COLD void mp_raise_OSError_errno_str(int errno_, mp_obj_t str) {
    mp_obj_t args[2] = {
        MP_OBJ_NEW_SMALL_INT(errno_),
        str,
    };
    nlr_raise(mp_obj_new_exception_args(&mp_type_OSError, 2, args));
}

NORETURN MP_COLD void mp_raise_OSError_msg_varg(const compressed_string_t *fmt, ...) {
    va_list argptr;
    va_start(argptr, fmt);
    mp_raise_msg_vlist(&mp_type_OSError, fmt, argptr);
    va_end(argptr);
}

NORETURN MP_COLD void mp_raise_ConnectionError(const compressed_string_t *msg) {
    mp_raise_msg(&mp_type_ConnectionError, msg);
}

NORETURN MP_COLD void mp_raise_BrokenPipeError(void) {
    mp_raise_type_arg(&mp_type_BrokenPipeError, MP_OBJ_NEW_SMALL_INT(MP_EPIPE));
}

NORETURN MP_COLD void mp_raise_NotImplementedError(const compressed_string_t *msg) {
    mp_raise_msg(&mp_type_NotImplementedError, msg);
}

NORETURN MP_COLD void mp_raise_NotImplementedError_varg(const compressed_string_t *fmt, ...) {
    va_list argptr;
    va_start(argptr, fmt);
    mp_raise_msg_vlist(&mp_type_NotImplementedError, fmt, argptr);
    va_end(argptr);
}


NORETURN MP_COLD void mp_raise_OverflowError_varg(const compressed_string_t *fmt, ...) {
    va_list argptr;
    va_start(argptr, fmt);
    mp_raise_msg_vlist(&mp_type_OverflowError, fmt, argptr);
    va_end(argptr);
}

NORETURN MP_COLD void mp_raise_type_arg(const mp_obj_type_t *exc_type, mp_obj_t arg) {
    nlr_raise(mp_obj_new_exception_arg1(exc_type, arg));
}

// Leave this as not COLD because it is used by iterators in normal execution.
NORETURN void mp_raise_StopIteration(mp_obj_t arg) {
    if (arg == MP_OBJ_NULL) {
        mp_raise_type(&mp_type_StopIteration);
    } else {
        mp_raise_type_arg(&mp_type_StopIteration, arg);
    }
}

<<<<<<< HEAD
NORETURN MP_COLD void mp_raise_OSError(int errno_) {
=======
NORETURN void mp_raise_TypeError_int_conversion(mp_const_obj_t arg) {
    #if MICROPY_ERROR_REPORTING <= MICROPY_ERROR_REPORTING_TERSE
    (void)arg;
    mp_raise_TypeError(MP_ERROR_TEXT("can't convert to int"));
    #else
    mp_raise_msg_varg(&mp_type_TypeError,
        MP_ERROR_TEXT("can't convert %s to int"), mp_obj_get_type_str(arg));
    #endif
}

NORETURN void mp_raise_OSError(int errno_) {
>>>>>>> e00a1440
    mp_raise_type_arg(&mp_type_OSError, MP_OBJ_NEW_SMALL_INT(errno_));
}

NORETURN MP_COLD void mp_raise_OSError_with_filename(int errno_, const char *filename) {
    vstr_t vstr;
    vstr_init(&vstr, 32);
    vstr_printf(&vstr, "can't open %s", filename);
    mp_obj_t o_str = mp_obj_new_str_from_vstr(&vstr);
    mp_obj_t args[2] = { MP_OBJ_NEW_SMALL_INT(errno_), MP_OBJ_FROM_PTR(o_str)};
    nlr_raise(mp_obj_exception_make_new(&mp_type_OSError, 2, 0, args));
}

NORETURN MP_COLD void mp_raise_ZeroDivisionError(void) {
    mp_raise_msg(&mp_type_ZeroDivisionError, MP_ERROR_TEXT("division by zero"));
}
#if MICROPY_STACK_CHECK || MICROPY_ENABLE_PYSTACK
NORETURN MP_COLD void mp_raise_recursion_depth(void) {
    mp_raise_RuntimeError(MP_ERROR_TEXT("maximum recursion depth exceeded"));
}
#endif
#endif<|MERGE_RESOLUTION|>--- conflicted
+++ resolved
@@ -128,12 +128,6 @@
     MP_STATE_VM(track_reloc_code_list) = MP_OBJ_NULL;
     #endif
 
-    #ifdef MICROPY_FSUSERMOUNT
-    // zero out the pointers to the user-mounted devices
-    memset(MP_STATE_VM(fs_user_mount) + MICROPY_FATFS_NUM_PERSISTENT, 0,
-        sizeof(MP_STATE_VM(fs_user_mount)) - MICROPY_FATFS_NUM_PERSISTENT);
-    #endif
-
     #if MICROPY_PY_OS_DUPTERM
     for (size_t i = 0; i < MICROPY_PY_OS_DUPTERM; ++i) {
         MP_STATE_VM(dupterm_objs[i]) = MP_OBJ_NULL;
@@ -254,6 +248,8 @@
     return elem->value;
 }
 
+// CIRCUITPY noinline
+// https://github.com/adafruit/circuitpython/pull/8071
 mp_obj_t __attribute__((noinline)) mp_load_build_class(void) {
     DEBUG_OP_printf("load_build_class\n");
     #if MICROPY_CAN_OVERRIDE_BUILTINS
@@ -365,18 +361,9 @@
         #if MICROPY_ERROR_REPORTING <= MICROPY_ERROR_REPORTING_TERSE
         mp_raise_TypeError(MP_ERROR_TEXT("unsupported type for operator"));
         #else
-<<<<<<< HEAD
-        if (op == MP_UNARY_OP_INT) {
-            mp_raise_TypeError_varg(MP_ERROR_TEXT("can't convert %q to %q"), mp_obj_get_type_qstr(arg), MP_QSTR_int);
-        } else {
-            mp_raise_TypeError_varg(MP_ERROR_TEXT("unsupported type for %q: '%q'"),
-                mp_unary_op_method_name[op], mp_obj_get_type_qstr(arg));
-        }
-=======
         mp_raise_msg_varg(&mp_type_TypeError,
             MP_ERROR_TEXT("unsupported type for %q: '%s'"),
             mp_unary_op_method_name[op], mp_obj_get_type_str(arg));
->>>>>>> e00a1440
         #endif
     }
 }
@@ -963,6 +950,7 @@
 }
 
 // unpacked items are stored in reverse order into the array pointed to by items
+// CIRCUITPY noline
 void __attribute__((noinline, )) mp_unpack_sequence(mp_obj_t seq_in, size_t num, mp_obj_t *items) {
     size_t seq_len;
     if (mp_obj_is_type(seq_in, &mp_type_tuple) || mp_obj_is_type(seq_in, &mp_type_list)) {
@@ -1010,6 +998,7 @@
 }
 
 // unpacked items are stored in reverse order into the array pointed to by items
+// CIRCUITPY noinline
 void __attribute__((noinline)) mp_unpack_ex(mp_obj_t seq_in, size_t num_in, mp_obj_t *items) {
     size_t num_left = num_in & 0xff;
     size_t num_right = (num_in >> 8) & 0xff;
@@ -1102,12 +1091,12 @@
     if (n_args > 0) {
         const mp_obj_type_t *arg0_type = mp_obj_get_type(args[0]);
         if (arg0_type != self->type) {
-            if (MICROPY_ERROR_REPORTING != MICROPY_ERROR_REPORTING_DETAILED) {
-                mp_raise_TypeError(MP_ERROR_TEXT("argument has wrong type"));
-            } else {
-                mp_raise_TypeError_varg(MP_ERROR_TEXT("argument should be a '%q' not a '%q'"),
-                    self->type->name, arg0_type->name);
-            }
+            #if MICROPY_ERROR_REPORTING != MICROPY_ERROR_REPORTING_DETAILED
+            mp_raise_TypeError(MP_ERROR_TEXT("argument has wrong type"));
+            #else
+            mp_raise_msg_varg(&mp_type_TypeError,
+                MP_ERROR_TEXT("argument should be a '%q' not a '%q'"), self->type->name, arg0_type->name);
+            #endif
         }
     }
     return mp_call_function_n_kw(self->fun, n_args, n_kw, args);
@@ -1175,6 +1164,8 @@
             }
             dest[0] = ((mp_obj_static_class_method_t *)MP_OBJ_TO_PTR(member))->fun;
             dest[1] = MP_OBJ_FROM_PTR(type);
+            // CIRCUITPY
+            // https://github.com/adafruit/circuitpython/commit/8fae7d2e3024de6336affc4b2a8fa992c946e017
             #if MICROPY_PY_BUILTINS_PROPERTY
             // If self is MP_OBJ_NULL, we looking at the class itself, not an instance.
         } else if (mp_obj_is_type(member, &mp_type_property) && mp_obj_is_native_type(type) && self != MP_OBJ_NULL) {
@@ -1306,6 +1297,7 @@
             // success
             return;
         }
+    // CIRCUITPY https://github.com/adafruit/circuitpython/pull/50
     #if MICROPY_PY_BUILTINS_PROPERTY
     } else if (MP_OBJ_TYPE_HAS_SLOT(type, locals_dict)) {
         // generic method lookup
@@ -1342,6 +1334,7 @@
     mp_raise_AttributeError(MP_ERROR_TEXT("no such attribute"));
     #else
     mp_raise_msg_varg(&mp_type_AttributeError,
+        // CIRCUITPY better error message
         MP_ERROR_TEXT("can't set attribute '%q'"),
         attr);
     #endif
@@ -1400,6 +1393,7 @@
 
 STATIC mp_fun_1_t type_get_iternext(const mp_obj_type_t *type) {
     if ((type->flags & MP_TYPE_FLAG_ITER_IS_STREAM) == MP_TYPE_FLAG_ITER_IS_STREAM) {
+        mp_obj_t mp_stream_unbuffered_iter(mp_obj_t self);
         return mp_stream_unbuffered_iter;
     } else if (type->flags & MP_TYPE_FLAG_ITER_IS_ITERNEXT) {
         return (mp_fun_1_t)MP_OBJ_TYPE_GET_SLOT(type, iter);
@@ -1602,6 +1596,7 @@
     return mp_builtin___import__(5, args);
 }
 
+// CIRCUITPY noinline
 mp_obj_t __attribute__((noinline, )) mp_import_from(mp_obj_t module, qstr name) {
     DEBUG_printf("import from %p %s\n", module, qstr_str(name));
 
@@ -1706,6 +1701,7 @@
 
 #endif // MICROPY_ENABLE_COMPILER
 
+// CIRCUITPY MP_COLD are CIRCUITPY
 NORETURN MP_COLD void m_malloc_fail(size_t num_bytes) {
     DEBUG_printf("memory allocation failed, allocating %u bytes\n", (uint)num_bytes);
     #if MICROPY_ENABLE_GC
@@ -1876,9 +1872,6 @@
     }
 }
 
-<<<<<<< HEAD
-NORETURN MP_COLD void mp_raise_OSError(int errno_) {
-=======
 NORETURN void mp_raise_TypeError_int_conversion(mp_const_obj_t arg) {
     #if MICROPY_ERROR_REPORTING <= MICROPY_ERROR_REPORTING_TERSE
     (void)arg;
@@ -1889,8 +1882,7 @@
     #endif
 }
 
-NORETURN void mp_raise_OSError(int errno_) {
->>>>>>> e00a1440
+NORETURN MP_COLD void mp_raise_OSError(int errno_) {
     mp_raise_type_arg(&mp_type_OSError, MP_OBJ_NEW_SMALL_INT(errno_));
 }
 
