--- conflicted
+++ resolved
@@ -26,6 +26,7 @@
 
 #include "py/mpstate.h"
 
+// CIRCUITPY-CHANGE: avoid warning
 #if defined(MICROPY_NLR_MIPS) && MICROPY_NLR_MIPS
 
 __attribute__((used)) unsigned int nlr_push_tail(nlr_buf_t *nlr);
@@ -78,10 +79,6 @@
         "nop            \n"
         :
         : "r" (top)
-<<<<<<< HEAD
-        // CIRCUITPY-CHANGE: MicroPython caught up with this change in https://github.com/micropython/micropython/pull/14126
-=======
->>>>>>> a61c446c
         : "memory"
         );
     MP_UNREACHABLE
