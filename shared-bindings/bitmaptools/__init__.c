/*
 * This file is part of the Micro Python project, http://micropython.org/
 *
 * The MIT License (MIT)
 *
 * Copyright (c) 2021 Kevin Matocha
 *
 * Permission is hereby granted, free of charge, to any person obtaining a copy
 * of this software and associated documentation files (the "Software"), to deal
 * in the Software without restriction, including without limitation the rights
 * to use, copy, modify, merge, publish, distribute, sublicense, and/or sell
 * copies of the Software, and to permit persons to whom the Software is
 * furnished to do so, subject to the following conditions:
 *
 * The above copyright notice and this permission notice shall be included in
 * all copies or substantial portions of the Software.
 *
 * THE SOFTWARE IS PROVIDED "AS IS", WITHOUT WARRANTY OF ANY KIND, EXPRESS OR
 * IMPLIED, INCLUDING BUT NOT LIMITED TO THE WARRANTIES OF MERCHANTABILITY,
 * FITNESS FOR A PARTICULAR PURPOSE AND NONINFRINGEMENT. IN NO EVENT SHALL THE
 * AUTHORS OR COPYRIGHT HOLDERS BE LIABLE FOR ANY CLAIM, DAMAGES OR OTHER
 * LIABILITY, WHETHER IN AN ACTION OF CONTRACT, TORT OR OTHERWISE, ARISING FROM,
 * OUT OF OR IN CONNECTION WITH THE SOFTWARE OR THE USE OR OTHER DEALINGS IN
 * THE SOFTWARE.
 */

#include "shared-bindings/displayio/Bitmap.h"
#include "shared-bindings/bitmaptools/__init__.h"

#include <stdint.h>

#include "py/binary.h"
#include "py/obj.h"
#include "py/runtime.h"

//| """Collection of bitmap manipulation tools"""
//|

STATIC int16_t validate_point(mp_obj_t point, int16_t default_value) {
    // Checks if point is None and returns default_value, otherwise decodes integer value
    if (point == mp_const_none) {
        return default_value;
    }
    return mp_obj_get_int(point);
}

STATIC void extract_tuple(mp_obj_t xy_tuple, int16_t *x, int16_t *y, int16_t x_default, int16_t y_default) {
    // Helper function for rotozoom
    // Extract x,y values from a tuple or default if None
    if (xy_tuple == mp_const_none) {
        *x = x_default;
        *y = y_default;
    } else if (!MP_OBJ_IS_OBJ(xy_tuple)) {
        mp_raise_ValueError(translate("clip point must be (x,y) tuple"));
    } else {
        mp_obj_t *items;
        mp_obj_get_array_fixed_n(xy_tuple, 2, &items);
        *x = mp_obj_get_int(items[0]);
        *y = mp_obj_get_int(items[1]);
    }
}

STATIC void validate_clip_region(displayio_bitmap_t *bitmap, mp_obj_t clip0_tuple, int16_t *clip0_x, int16_t *clip0_y,
    mp_obj_t clip1_tuple, int16_t *clip1_x, int16_t *clip1_y) {
    // Helper function for rotozoom
    // 1. Extract the clip x,y points from the two clip tuples
    // 2. Rearrange values such that clip0_ < clip1_
    // 3. Constrain the clip points to within the bitmap

    extract_tuple(clip0_tuple, clip0_x, clip0_y, 0, 0);
    extract_tuple(clip1_tuple, clip1_x, clip1_y, bitmap->width, bitmap->height);

    // Ensure the value for clip0 is less than clip1 (for both x and y)
    if (*clip0_x > *clip1_x) {
        int16_t temp_value = *clip0_x; // swap values
        *clip0_x = *clip1_x;
        *clip1_x = temp_value;
    }
    if (*clip0_y > *clip1_y) {
        int16_t temp_value = *clip0_y; // swap values
        *clip0_y = *clip1_y;
        *clip1_y = temp_value;
    }

    // Constrain the clip window to within the bitmap boundaries
    if (*clip0_x < 0) {
        *clip0_x = 0;
    }
    if (*clip0_y < 0) {
        *clip0_y = 0;
    }
    if (*clip0_x > bitmap->width) {
        *clip0_x = bitmap->width;
    }
    if (*clip0_y > bitmap->height) {
        *clip0_y = bitmap->height;
    }
    if (*clip1_x < 0) {
        *clip1_x = 0;
    }
    if (*clip1_y < 0) {
        *clip1_y = 0;
    }
    if (*clip1_x > bitmap->width) {
        *clip1_x = bitmap->width;
    }
    if (*clip1_y > bitmap->height) {
        *clip1_y = bitmap->height;
    }

}

//|
//| def rotozoom(
//|        dest_bitmap: displayio.Bitmap, source_bitmap: displayio.Bitmap,
//|        *,
//|        ox: int, oy: int, dest_clip0: Tuple[int, int], dest_clip1: Tuple[int, int],
//|        px: int, py: int, source_clip0: Tuple[int, int], source_clip1: Tuple[int, int],
//|        angle: float, scale: float, skip_index: int) -> None:
//|      """Inserts the source bitmap region into the destination bitmap with rotation
//|      (angle), scale and clipping (both on source and destination bitmaps).
//|
//|      :param bitmap dest_bitmap: Destination bitmap that will be copied into
//|      :param bitmap source_bitmap: Source bitmap that contains the graphical region to be copied
//|      :param int ox: Horizontal pixel location in destination bitmap where source bitmap
//|             point (px,py) is placed
//|      :param int oy: Vertical pixel location in destination bitmap where source bitmap
//|             point (px,py) is placed
//|      :param Tuple[int,int] dest_clip0: First corner of rectangular destination clipping
//|             region that constrains region of writing into destination bitmap
//|      :param Tuple[int,int] dest_clip1: Second corner of rectangular destination clipping
//|             region that constrains region of writing into destination bitmap
//|      :param int px: Horizontal pixel location in source bitmap that is placed into the
//|             destination bitmap at (ox,oy)
//|      :param int py: Vertical pixel location in source bitmap that is placed into the
//|             destination bitmap at (ox,oy)
//|      :param Tuple[int,int] source_clip0: First corner of rectangular source clipping
//|             region that constrains region of reading from the source bitmap
//|      :param Tuple[int,int] source_clip1: Second corner of rectangular source clipping
//|             region that constrains region of reading from the source bitmap
//|      :param float angle: Angle of rotation, in radians (positive is clockwise direction)
//|      :param float scale: Scaling factor
//|      :param int skip_index: Bitmap palette index in the source that will not be copied,
//|             set to None to copy all pixels"""
//|      ...
//|
STATIC mp_obj_t bitmaptools_obj_rotozoom(size_t n_args, const mp_obj_t *pos_args, mp_map_t *kw_args) {
    enum {ARG_dest_bitmap, ARG_source_bitmap,
          ARG_ox, ARG_oy, ARG_dest_clip0, ARG_dest_clip1,
          ARG_px, ARG_py, ARG_source_clip0, ARG_source_clip1,
          ARG_angle, ARG_scale, ARG_skip_index};

    static const mp_arg_t allowed_args[] = {
        {MP_QSTR_dest_bitmap, MP_ARG_REQUIRED | MP_ARG_OBJ},
        {MP_QSTR_source_bitmap, MP_ARG_REQUIRED | MP_ARG_OBJ},

        {MP_QSTR_ox, MP_ARG_KW_ONLY | MP_ARG_OBJ, {.u_obj = mp_const_none} }, // None convert to destination->width  / 2
        {MP_QSTR_oy, MP_ARG_KW_ONLY | MP_ARG_OBJ, {.u_obj = mp_const_none} }, // None convert to destination->height / 2
        {MP_QSTR_dest_clip0, MP_ARG_KW_ONLY | MP_ARG_OBJ, {.u_obj = mp_const_none} },
        {MP_QSTR_dest_clip1, MP_ARG_KW_ONLY | MP_ARG_OBJ, {.u_obj = mp_const_none} },

        {MP_QSTR_px, MP_ARG_KW_ONLY | MP_ARG_OBJ, {.u_obj = mp_const_none} }, // None convert to source->width  / 2
        {MP_QSTR_py, MP_ARG_KW_ONLY | MP_ARG_OBJ, {.u_obj = mp_const_none} }, // None convert to source->height / 2
        {MP_QSTR_source_clip0, MP_ARG_KW_ONLY | MP_ARG_OBJ, {.u_obj = mp_const_none} },
        {MP_QSTR_source_clip1, MP_ARG_KW_ONLY | MP_ARG_OBJ, {.u_obj = mp_const_none} },

        {MP_QSTR_angle, MP_ARG_KW_ONLY | MP_ARG_OBJ, {.u_obj = mp_const_none} }, // None convert to 0.0
        {MP_QSTR_scale, MP_ARG_KW_ONLY | MP_ARG_OBJ, {.u_obj = mp_const_none} }, // None convert to 1.0
        {MP_QSTR_skip_index, MP_ARG_OBJ | MP_ARG_KW_ONLY, {.u_obj = mp_const_none} },
    };

    mp_arg_val_t args[MP_ARRAY_SIZE(allowed_args)];
    mp_arg_parse_all(n_args, pos_args, kw_args, MP_ARRAY_SIZE(allowed_args), allowed_args, args);

    displayio_bitmap_t *destination = MP_OBJ_TO_PTR(args[ARG_dest_bitmap].u_obj); // the destination bitmap

    displayio_bitmap_t *source = MP_OBJ_TO_PTR(args[ARG_source_bitmap].u_obj); // the source bitmap

    // ensure that the destination bitmap has at least as many `bits_per_value` as the source
    if (destination->bits_per_value < source->bits_per_value) {
        mp_raise_ValueError(translate("source palette too large"));
    }

    // Confirm the destination location target (ox,oy); if None, default to bitmap midpoint
    int16_t ox, oy;
    ox = validate_point(args[ARG_ox].u_obj, destination->width / 2);
    oy = validate_point(args[ARG_oy].u_obj, destination->height / 2);

    // Confirm the source location target (px,py); if None, default to bitmap midpoint
    int16_t px, py;
    px = validate_point(args[ARG_px].u_obj, source->width / 2);
    py = validate_point(args[ARG_py].u_obj, source->height / 2);

    // Validate the clipping regions for the destination bitmap
    int16_t dest_clip0_x, dest_clip0_y, dest_clip1_x, dest_clip1_y;

    validate_clip_region(destination, args[ARG_dest_clip0].u_obj, &dest_clip0_x, &dest_clip0_y,
        args[ARG_dest_clip1].u_obj, &dest_clip1_x, &dest_clip1_y);

    // Validate the clipping regions for the source bitmap
    int16_t source_clip0_x, source_clip0_y, source_clip1_x, source_clip1_y;

    validate_clip_region(source, args[ARG_source_clip0].u_obj, &source_clip0_x, &source_clip0_y,
        args[ARG_source_clip1].u_obj, &source_clip1_x, &source_clip1_y);

    // Confirm the angle value
    float angle = 0.0;
    if (args[ARG_angle].u_obj != mp_const_none) {
        angle = mp_obj_get_float(args[ARG_angle].u_obj);
    }

    // Confirm the scale value
    float scale = 1.0;
    if (args[ARG_scale].u_obj != mp_const_none) {
        scale = mp_obj_get_float(args[ARG_scale].u_obj);
    }
    if (scale < 0) { // ensure scale >= 0
        scale = 1.0;
    }

    uint32_t skip_index;
    bool skip_index_none; // Flag whether input skip_value was None
    if (args[ARG_skip_index].u_obj == mp_const_none) {
        skip_index = 0;
        skip_index_none = true;
    } else {
        skip_index = mp_obj_get_int(args[ARG_skip_index].u_obj);
        skip_index_none = false;
    }

    common_hal_bitmaptools_rotozoom(destination, ox, oy,
        dest_clip0_x, dest_clip0_y,
        dest_clip1_x, dest_clip1_y,
        source, px, py,
        source_clip0_x, source_clip0_y,
        source_clip1_x, source_clip1_y,
        angle,
        scale,
        skip_index, skip_index_none);

    return mp_const_none;
}

MP_DEFINE_CONST_FUN_OBJ_KW(bitmaptools_rotozoom_obj, 0, bitmaptools_obj_rotozoom);
// requires at least 2 arguments (destination bitmap and source bitmap)

//|
//| def fill_region(
//|        dest_bitmap: displayio.Bitmap,
//|        x1: int, y1: int,
//|        x2: int, y2: int,
//|        value: int) -> None:
//|      """Draws the color value into the destination bitmap within the
//|      rectangular region bounded by (x1,y1) and (x2,y2), exclusive.
//|
//|      :param bitmap dest_bitmap: Destination bitmap that will be written into
//|      :param int x1: x-pixel position of the first corner of the rectangular fill region
//|      :param int y1: y-pixel position of the first corner of the rectangular fill region
//|      :param int x2: x-pixel position of the second corner of the rectangular fill region (exclusive)
//|      :param int y2: y-pixel position of the second corner of the rectangular fill region (exclusive)
//|      :param int value: Bitmap palette index that will be written into the rectangular
//|             fill region in the destination bitmap"""
//|      ...
//|
STATIC mp_obj_t bitmaptools_obj_fill_region(size_t n_args, const mp_obj_t *pos_args, mp_map_t *kw_args) {
    enum {ARG_dest_bitmap, ARG_x1, ARG_y1, ARG_x2, ARG_y2, ARG_value};

    static const mp_arg_t allowed_args[] = {
        {MP_QSTR_dest_bitmap, MP_ARG_REQUIRED | MP_ARG_OBJ},
        {MP_QSTR_x1, MP_ARG_REQUIRED | MP_ARG_INT},
        {MP_QSTR_y1, MP_ARG_REQUIRED | MP_ARG_INT},
        {MP_QSTR_x2, MP_ARG_REQUIRED | MP_ARG_INT},
        {MP_QSTR_y2, MP_ARG_REQUIRED | MP_ARG_INT},
        {MP_QSTR_value, MP_ARG_REQUIRED | MP_ARG_INT},
    };
    mp_arg_val_t args[MP_ARRAY_SIZE(allowed_args)];
    mp_arg_parse_all(n_args, pos_args, kw_args, MP_ARRAY_SIZE(allowed_args), allowed_args, args);

    displayio_bitmap_t *destination = MP_OBJ_TO_PTR(args[ARG_dest_bitmap].u_obj); // the destination bitmap

    uint32_t value, color_depth;
    value = args[ARG_value].u_int;
    color_depth = (1 << destination->bits_per_value);
    if (color_depth <= value) {
        mp_raise_ValueError(translate("out of range of target"));
    }

    int16_t x1 = args[ARG_x1].u_int;
    int16_t y1 = args[ARG_y1].u_int;
    int16_t x2 = args[ARG_x2].u_int;
    int16_t y2 = args[ARG_y2].u_int;

    common_hal_bitmaptools_fill_region(destination, x1, y1, x2, y2, value);

    return mp_const_none;
}

MP_DEFINE_CONST_FUN_OBJ_KW(bitmaptools_fill_region_obj, 0, bitmaptools_obj_fill_region);
// requires all 6 arguments

//|
//| def draw_line(
//|        dest_bitmap: displayio.Bitmap,
//|        x1: int, y1: int,
//|        x2: int, y2: int,
//|        value: int) -> None:
//|      """Draws a line into a bitmap specified two endpoints (x1,y1) and (x2,y2).
//|
//|      :param bitmap dest_bitmap: Destination bitmap that will be written into
//|      :param int x1: x-pixel position of the line's first endpoint
//|      :param int y1: y-pixel position of the line's first endpoint
//|      :param int x2: x-pixel position of the line's second endpoint
//|      :param int y2: y-pixel position of the line's second endpoint
//|      :param int value: Bitmap palette index that will be written into the
//|             line in the destination bitmap"""
//|      ...
//|
STATIC mp_obj_t bitmaptools_obj_draw_line(size_t n_args, const mp_obj_t *pos_args, mp_map_t *kw_args) {
    enum {ARG_dest_bitmap, ARG_x1, ARG_y1, ARG_x2, ARG_y2, ARG_value};

    static const mp_arg_t allowed_args[] = {
        {MP_QSTR_dest_bitmap, MP_ARG_REQUIRED | MP_ARG_OBJ},
        {MP_QSTR_x1, MP_ARG_REQUIRED | MP_ARG_INT},
        {MP_QSTR_y1, MP_ARG_REQUIRED | MP_ARG_INT},
        {MP_QSTR_x2, MP_ARG_REQUIRED | MP_ARG_INT},
        {MP_QSTR_y2, MP_ARG_REQUIRED | MP_ARG_INT},
        {MP_QSTR_value, MP_ARG_REQUIRED | MP_ARG_INT},
    };
    mp_arg_val_t args[MP_ARRAY_SIZE(allowed_args)];
    mp_arg_parse_all(n_args, pos_args, kw_args, MP_ARRAY_SIZE(allowed_args), allowed_args, args);

    displayio_bitmap_t *destination = MP_OBJ_TO_PTR(args[ARG_dest_bitmap].u_obj); // the destination bitmap

    uint32_t value, color_depth;
    value = args[ARG_value].u_int;
    color_depth = (1 << destination->bits_per_value);
    if (color_depth <= value) {
        mp_raise_ValueError(translate("out of range of target"));
    }

    int16_t x1 = args[ARG_x1].u_int;
    int16_t y1 = args[ARG_y1].u_int;
    int16_t x2 = args[ARG_x2].u_int;
    int16_t y2 = args[ARG_y2].u_int;

    // verify points are within the bitmap boundary (inclusive)
    if ((x1 < 0) || (x2 < 0) || (y1 < 0) || (y2 < 0) ||
        (x1 >= destination->width) || (x2 >= destination->width) ||
        (y1 >= destination->height) || (y2 >= destination->height)) {
        mp_raise_ValueError(translate("out of range of target"));
    }

    common_hal_bitmaptools_draw_line(destination, x1, y1, x2, y2, value);

    return mp_const_none;
}

MP_DEFINE_CONST_FUN_OBJ_KW(bitmaptools_draw_line_obj, 0, bitmaptools_obj_draw_line);
// requires all 6 arguments

//| def arrayblit(bitmap: displayio.Bitmap, data: ReadableBuffer, x1: int=0, y1: int=0, x2: Optional[int]=None, y2: Optional[int]=None, skip_index:Optional[int]=None) -> None:
//|     """Inserts pixels from ``data`` into the rectangle of width×height pixels with the upper left corner at ``(x,y)``
//|
<<<<<<< HEAD
//|     The values from ``data`` are taken modulo the number of color values
//|     avalable in the destintaion bitmap.
=======
//| The values from ``data`` are taken modulo the number of color values
//| avalable in the destination bitmap.
>>>>>>> bfc8c895
//|
//|     If x1 or y1 are not specified, they are taken as 0.  If x2 or y2
//|     are not specified, or are given as -1, they are taken as the width
//|     and height of the image.
//|
<<<<<<< HEAD
//|     The coordinates affected by the blit are ``x1 <= x < x2`` and ``y1 <= y < y2``.
=======
//| The coordinates affected by the blit are ``x1 <= x < x2`` and ``y1 <= y < y2``.
>>>>>>> bfc8c895
//|
//|     ``data`` must contain at least as many elements as required.  If it
//|     contains excess elements, they are ignored.
//|
//|     The blit takes place by rows, so the first elements of ``data`` go
//|     to the first row, the next elements to the next row, and so on.
//|
//|     :param displayio.Bitmap bitmap: A writable bitmap
//|     :param ReadableBuffer data: Buffer containing the source pixel values
//|     :param int x1: The left corner of the area to blit into (inclusive)
//|     :param int y1: The top corner of the area to blit into (inclusive)
//|     :param int x2: The right of the area to blit into (exclusive)
//|     :param int y2: The bottom corner of the area to blit into (exclusive)
//|     :param int skip_index: Bitmap palette index in the source that will not be copied,
<<<<<<< HEAD
//|             set to None to copy all pixels"""
=======
//|             set to None to copy all pixels
//|     """
>>>>>>> bfc8c895
//|     ...
//|
STATIC mp_obj_t bitmaptools_arrayblit(size_t n_args, const mp_obj_t *pos_args, mp_map_t *kw_args) {
    enum { ARG_bitmap, ARG_data, ARG_x1, ARG_y1, ARG_x2, ARG_y2, ARG_skip_index };
    static const mp_arg_t allowed_args[] = {
        { MP_QSTR_bitmap, MP_ARG_REQUIRED | MP_ARG_OBJ },
        { MP_QSTR_data, MP_ARG_REQUIRED | MP_ARG_OBJ },
        { MP_QSTR_x1, MP_ARG_INT, {.u_int = 0} },
        { MP_QSTR_y1, MP_ARG_INT, {.u_int = 0} },
        { MP_QSTR_x2, MP_ARG_INT, {.u_int = -1} },
        { MP_QSTR_y2, MP_ARG_INT, {.u_int = -1} },
        { MP_QSTR_skip_index, MP_ARG_OBJ, {.u_obj = mp_const_none } },
    }
    ;
    mp_arg_val_t args[MP_ARRAY_SIZE(allowed_args)];
    mp_arg_parse_all(n_args, pos_args, kw_args, MP_ARRAY_SIZE(allowed_args), allowed_args, args);

    if (!MP_OBJ_IS_TYPE(args[ARG_bitmap].u_obj, &displayio_bitmap_type)) {
        mp_raise_TypeError(NULL);
    }
    displayio_bitmap_t *bitmap = MP_OBJ_TO_PTR(args[ARG_bitmap].u_obj);

    mp_buffer_info_t bufinfo;
    mp_get_buffer_raise(args[ARG_data].u_obj, &bufinfo, MP_BUFFER_READ);

    int x1 = args[ARG_x1].u_int;
    int y1 = args[ARG_y1].u_int;
    int x2 = args[ARG_x2].u_int == -1 ? bitmap->width : args[ARG_x2].u_int;
    int y2 = args[ARG_y2].u_int == -1 ? bitmap->height : args[ARG_y2].u_int;

    if ((x1 < 0) || (y1 < 0) || (x1 > x2) || (y1 > y2) || (x2 > bitmap->width) || (y2 > bitmap->height)) {
        mp_raise_IndexError(translate("pixel coordinates out of bounds"));
    }

    size_t output_element_count = (x2 - x1) * (y2 - y1);
    size_t element_size = mp_binary_get_size('@', bufinfo.typecode, NULL);
    size_t input_element_count = bufinfo.len / element_size;

    bool skip_specified = args[ARG_skip_index].u_obj != mp_const_none;
    uint32_t skip_index = skip_specified ? mp_obj_get_int(args[ARG_skip_index].u_obj) : 0;
    if (input_element_count < output_element_count) {
        mp_raise_IndexError(translate("index out of range"));
    }

    common_hal_bitmaptools_arrayblit(bitmap, bufinfo.buf, element_size, x1, y1, x2, y2, skip_specified, skip_index);

    return mp_const_none;
}
MP_DEFINE_CONST_FUN_OBJ_KW(bitmaptools_arrayblit_obj, 0, bitmaptools_arrayblit);


//| def readinto(bitmap: displayio.Bitmap, file: typing.BinaryIO, bits_per_pixel: int, element_size: int = 1, reverse_pixels_in_element: bool = False, swap_bytes_in_element: bool = False) -> None:
//|     """Reads from a binary file into a bitmap.
//|
//|     The file must be positioned so that it consists of ``bitmap.height`` rows of pixel data, where each row is the smallest multiple of ``element_size`` bytes that can hold ``bitmap.width`` pixels.
//|
//|     The bytes in an element can be optionally swapped, and the pixels in an element can be reversed.  Also, the
//|     row loading direction can be reversed, which may be requires for loading certain bitmap files.
//|
//|     This function doesn't parse image headers, but is useful to speed up loading of uncompressed image formats such as PCF glyph data.
//|
//|     :param displayio.Bitmap bitmap: A writable bitmap
//|     :param typing.BinaryIO file: A file opened in binary mode
//|     :param int bits_per_pixel: Number of bits per pixel.  Values 1, 2, 4, 8, 16, 24, and 32 are supported;
//|     :param int element_size: Number of bytes per element.  Values of 1, 2, and 4 are supported, except that 24 ``bits_per_pixel`` requires 1 byte per element.
//|     :param bool reverse_pixels_in_element: If set, the first pixel in a word is taken from the Most Signficant Bits; otherwise, it is taken from the Least Significant Bits.
//|     :param bool swap_bytes_in_element: If the ``element_size`` is not 1, then reverse the byte order of each element read.
//|     :param bool reverse_rows: Reverse the direction of the row loading."""
//|     ...
//|

STATIC mp_obj_t bitmaptools_readinto(size_t n_args, const mp_obj_t *pos_args, mp_map_t *kw_args) {
    enum { ARG_bitmap, ARG_file, ARG_bits_per_pixel, ARG_element_size, ARG_reverse_pixels_in_element, ARG_swap_bytes_in_element, ARG_reverse_rows };
    static const mp_arg_t allowed_args[] = {
        { MP_QSTR_bitmap, MP_ARG_REQUIRED | MP_ARG_OBJ },
        { MP_QSTR_file, MP_ARG_REQUIRED | MP_ARG_OBJ },
        { MP_QSTR_bits_per_pixel, MP_ARG_REQUIRED | MP_ARG_INT },
        { MP_QSTR_element_size, MP_ARG_INT, { .u_int = 1 } },
        { MP_QSTR_reverse_pixels_in_element, MP_ARG_BOOL, { .u_bool = false } },
        { MP_QSTR_swap_bytes_in_element,  MP_ARG_BOOL, { .u_bool = false } },
        { MP_QSTR_reverse_rows,  MP_ARG_BOOL, { .u_bool = false } },
    };

    mp_arg_val_t args[MP_ARRAY_SIZE(allowed_args)];
    mp_arg_parse_all(n_args, pos_args, kw_args, MP_ARRAY_SIZE(allowed_args), allowed_args, args);

    if (!MP_OBJ_IS_TYPE(args[ARG_bitmap].u_obj, &displayio_bitmap_type)) {
        mp_raise_TypeError(NULL);
    }
    displayio_bitmap_t *bitmap = MP_OBJ_TO_PTR(args[ARG_bitmap].u_obj);

    if (!MP_OBJ_IS_TYPE(args[ARG_file].u_obj, &mp_type_fileio)) {
        mp_raise_TypeError(NULL);
    }
    pyb_file_obj_t *file = MP_OBJ_TO_PTR(args[ARG_file].u_obj);

    int element_size = args[ARG_element_size].u_int;
    if (element_size != 1 && element_size != 2 && element_size != 4) {
        mp_raise_ValueError_varg(translate("invalid element_size %d, must be, 1, 2, or 4"), element_size);
    }

    int bits_per_pixel = args[ARG_bits_per_pixel].u_int;
    switch (bits_per_pixel) {
        case 24:
            if (element_size != 1) {
                mp_raise_ValueError_varg(translate("invalid element size %d for bits_per_pixel %d\n"), element_size, bits_per_pixel);
            }
            break;
        case 1:
        case 2:
        case 4:
        case 8:
        case 16:
        case 32:
            break;
        default:
            mp_raise_ValueError_varg(translate("invalid bits_per_pixel %d, must be, 1, 4, 8, 16, 24, or 32"), bits_per_pixel);
    }

    bool reverse_pixels_in_element = args[ARG_reverse_pixels_in_element].u_bool;
    bool swap_bytes_in_element = args[ARG_swap_bytes_in_element].u_bool;
    bool reverse_rows = args[ARG_reverse_rows].u_bool;

    common_hal_bitmaptools_readinto(bitmap, file, element_size, bits_per_pixel, reverse_pixels_in_element, swap_bytes_in_element, reverse_rows);

    return mp_const_none;
}

MP_DEFINE_CONST_FUN_OBJ_KW(bitmaptools_readinto_obj, 0, bitmaptools_readinto);

STATIC const mp_rom_map_elem_t bitmaptools_module_globals_table[] = {
    { MP_ROM_QSTR(MP_QSTR_readinto), MP_ROM_PTR(&bitmaptools_readinto_obj) },
    { MP_ROM_QSTR(MP_QSTR_rotozoom), MP_ROM_PTR(&bitmaptools_rotozoom_obj) },
    { MP_ROM_QSTR(MP_QSTR_arrayblit), MP_ROM_PTR(&bitmaptools_arrayblit_obj) },
    { MP_ROM_QSTR(MP_QSTR_fill_region), MP_ROM_PTR(&bitmaptools_fill_region_obj) },
    { MP_ROM_QSTR(MP_QSTR_draw_line), MP_ROM_PTR(&bitmaptools_draw_line_obj) },
};
STATIC MP_DEFINE_CONST_DICT(bitmaptools_module_globals, bitmaptools_module_globals_table);

const mp_obj_module_t bitmaptools_module = {
    .base = {&mp_type_module },
    .globals = (mp_obj_dict_t *)&bitmaptools_module_globals,
};<|MERGE_RESOLUTION|>--- conflicted
+++ resolved
@@ -361,23 +361,14 @@
 //| def arrayblit(bitmap: displayio.Bitmap, data: ReadableBuffer, x1: int=0, y1: int=0, x2: Optional[int]=None, y2: Optional[int]=None, skip_index:Optional[int]=None) -> None:
 //|     """Inserts pixels from ``data`` into the rectangle of width×height pixels with the upper left corner at ``(x,y)``
 //|
-<<<<<<< HEAD
 //|     The values from ``data`` are taken modulo the number of color values
-//|     avalable in the destintaion bitmap.
-=======
-//| The values from ``data`` are taken modulo the number of color values
-//| avalable in the destination bitmap.
->>>>>>> bfc8c895
+//|     avalable in the destination bitmap.
 //|
 //|     If x1 or y1 are not specified, they are taken as 0.  If x2 or y2
 //|     are not specified, or are given as -1, they are taken as the width
 //|     and height of the image.
 //|
-<<<<<<< HEAD
 //|     The coordinates affected by the blit are ``x1 <= x < x2`` and ``y1 <= y < y2``.
-=======
-//| The coordinates affected by the blit are ``x1 <= x < x2`` and ``y1 <= y < y2``.
->>>>>>> bfc8c895
 //|
 //|     ``data`` must contain at least as many elements as required.  If it
 //|     contains excess elements, they are ignored.
@@ -392,12 +383,8 @@
 //|     :param int x2: The right of the area to blit into (exclusive)
 //|     :param int y2: The bottom corner of the area to blit into (exclusive)
 //|     :param int skip_index: Bitmap palette index in the source that will not be copied,
-<<<<<<< HEAD
-//|             set to None to copy all pixels"""
-=======
 //|             set to None to copy all pixels
 //|     """
->>>>>>> bfc8c895
 //|     ...
 //|
 STATIC mp_obj_t bitmaptools_arrayblit(size_t n_args, const mp_obj_t *pos_args, mp_map_t *kw_args) {
@@ -449,7 +436,7 @@
 MP_DEFINE_CONST_FUN_OBJ_KW(bitmaptools_arrayblit_obj, 0, bitmaptools_arrayblit);
 
 
-//| def readinto(bitmap: displayio.Bitmap, file: typing.BinaryIO, bits_per_pixel: int, element_size: int = 1, reverse_pixels_in_element: bool = False, swap_bytes_in_element: bool = False) -> None:
+//| def readinto(bitmap: displayio.Bitmap, file: typing.BinaryIO, bits_per_pixel: int, element_size: int = 1, reverse_pixels_in_element: bool = False, swap_bytes_in_element: bool = False, reverse_rows: bool = False) -> None:
 //|     """Reads from a binary file into a bitmap.
 //|
 //|     The file must be positioned so that it consists of ``bitmap.height`` rows of pixel data, where each row is the smallest multiple of ``element_size`` bytes that can hold ``bitmap.width`` pixels.
@@ -465,7 +452,8 @@
 //|     :param int element_size: Number of bytes per element.  Values of 1, 2, and 4 are supported, except that 24 ``bits_per_pixel`` requires 1 byte per element.
 //|     :param bool reverse_pixels_in_element: If set, the first pixel in a word is taken from the Most Signficant Bits; otherwise, it is taken from the Least Significant Bits.
 //|     :param bool swap_bytes_in_element: If the ``element_size`` is not 1, then reverse the byte order of each element read.
-//|     :param bool reverse_rows: Reverse the direction of the row loading."""
+//|     :param bool reverse_rows: Reverse the direction of the row loading (required for some bitmap images).
+//|     """
 //|     ...
 //|
 
