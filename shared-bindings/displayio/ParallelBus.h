--- conflicted
+++ resolved
@@ -35,15 +35,9 @@
 
 extern const mp_obj_type_t displayio_parallelbus_type;
 
-<<<<<<< HEAD
 void common_hal_displayio_parallelbus_construct(displayio_parallelbus_obj_t* self,
     const mcu_pin_obj_t* data0, const mcu_pin_obj_t* command, const mcu_pin_obj_t* chip_select,
     const mcu_pin_obj_t* write, const mcu_pin_obj_t* read, const mcu_pin_obj_t* reset, uint32_t frequency);
-=======
-void common_hal_displayio_parallelbus_construct(displayio_parallelbus_obj_t *self,
-    const mcu_pin_obj_t *data0, const mcu_pin_obj_t *command, const mcu_pin_obj_t *chip_select,
-    const mcu_pin_obj_t *write, const mcu_pin_obj_t *read, const mcu_pin_obj_t *reset);
->>>>>>> f7a988b9
 
 void common_hal_displayio_parallelbus_deinit(displayio_parallelbus_obj_t *self);
 
