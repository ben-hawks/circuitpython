#!/usr/bin/env python3

# SPDX-FileCopyrightText: Copyright (c) 2016-2019 Damien P. George
# SPDX-FileCopyrightText: 2014 MicroPython & CircuitPython contributors (https://github.com/adafruit/circuitpython/graphs/contributors)
#
<<<<<<< HEAD
# SPDX-License-Identifier: MIT
=======
# This file is part of the MicroPython project, http://micropython.org/
#
# The MIT License (MIT)
#
# Copyright (c) 2016-2019 Damien P. George
#
# Permission is hereby granted, free of charge, to any person obtaining a copy
# of this software and associated documentation files (the "Software"), to deal
# in the Software without restriction, including without limitation the rights
# to use, copy, modify, merge, publish, distribute, sublicense, and/or sell
# copies of the Software, and to permit persons to whom the Software is
# furnished to do so, subject to the following conditions:
#
# The above copyright notice and this permission notice shall be included in
# all copies or substantial portions of the Software.
#
# THE SOFTWARE IS PROVIDED "AS IS", WITHOUT WARRANTY OF ANY KIND, EXPRESS OR
# IMPLIED, INCLUDING BUT NOT LIMITED TO THE WARRANTIES OF MERCHANTABILITY,
# FITNESS FOR A PARTICULAR PURPOSE AND NONINFRINGEMENT. IN NO EVENT SHALL THE
# AUTHORS OR COPYRIGHT HOLDERS BE LIABLE FOR ANY CLAIM, DAMAGES OR OTHER
# LIABILITY, WHETHER IN AN ACTION OF CONTRACT, TORT OR OTHERWISE, ARISING FROM,
# OUT OF OR IN CONNECTION WITH THE SOFTWARE OR THE USE OR OTHER DEALINGS IN
# THE SOFTWARE.
>>>>>>> b0932fcf

# Python 2/3 compatibility code
from __future__ import print_function
import platform

if platform.python_version_tuple()[0] == "2":
    str_cons = lambda val, enc=None: val
    bytes_cons = lambda val, enc=None: bytearray(val)
    is_str_type = lambda o: type(o) is str
    is_bytes_type = lambda o: type(o) is bytearray
    is_int_type = lambda o: type(o) is int or type(o) is long
else:
    str_cons = str
    bytes_cons = bytes
    is_str_type = lambda o: type(o) is str
    is_bytes_type = lambda o: type(o) is bytes
    is_int_type = lambda o: type(o) is int
# end compatibility code

import sys
import struct
from collections import namedtuple

sys.path.append(sys.path[0] + "/../py")
import makeqstrdata as qstrutil


class FreezeError(Exception):
    def __init__(self, rawcode, msg):
        self.rawcode = rawcode
        self.msg = msg

    def __str__(self):
        return "error while freezing %s: %s" % (self.rawcode.source_file, self.msg)


class Config:
    MPY_VERSION = 5
    MICROPY_LONGINT_IMPL_NONE = 0
    MICROPY_LONGINT_IMPL_LONGLONG = 1
    MICROPY_LONGINT_IMPL_MPZ = 2


config = Config()


class QStrType:
    def __init__(self, str):
        self.str = str
        self.qstr_esc = qstrutil.qstr_escape(self.str)
        self.qstr_id = "MP_QSTR_" + self.qstr_esc


# Initialise global list of qstrs with static qstrs
global_qstrs = [None]  # MP_QSTRnull should never be referenced
for n in qstrutil.static_qstr_list:
    global_qstrs.append(QStrType(n))


class QStrWindow:
    def __init__(self, size):
        self.window = []
        self.size = size

    def push(self, val):
        self.window = [val] + self.window[: self.size - 1]

    def access(self, idx):
        val = self.window[idx]
        self.window = [val] + self.window[:idx] + self.window[idx + 1 :]
        return val


MP_CODE_BYTECODE = 2
MP_CODE_NATIVE_PY = 3
MP_CODE_NATIVE_VIPER = 4
MP_CODE_NATIVE_ASM = 5

MP_NATIVE_ARCH_NONE = 0
MP_NATIVE_ARCH_X86 = 1
MP_NATIVE_ARCH_X64 = 2
MP_NATIVE_ARCH_ARMV6 = 3
MP_NATIVE_ARCH_ARMV6M = 4
MP_NATIVE_ARCH_ARMV7M = 5
MP_NATIVE_ARCH_ARMV7EM = 6
MP_NATIVE_ARCH_ARMV7EMSP = 7
MP_NATIVE_ARCH_ARMV7EMDP = 8
MP_NATIVE_ARCH_XTENSA = 9
MP_NATIVE_ARCH_XTENSAWIN = 10

MP_BC_MASK_EXTRA_BYTE = 0x9E

MP_BC_FORMAT_BYTE = 0
MP_BC_FORMAT_QSTR = 1
MP_BC_FORMAT_VAR_UINT = 2
MP_BC_FORMAT_OFFSET = 3

# extra byte if caching enabled:
MP_BC_LOAD_NAME = 0x11
MP_BC_LOAD_GLOBAL = 0x12
MP_BC_LOAD_ATTR = 0x13
MP_BC_STORE_ATTR = 0x18

# this function mirrors that in py/bc.c
def mp_opcode_format(bytecode, ip, count_var_uint):
    opcode = bytecode[ip]
    ip_start = ip
    f = (0x000003A4 >> (2 * ((opcode) >> 4))) & 3
    if f == MP_BC_FORMAT_QSTR:
        if config.MICROPY_OPT_CACHE_MAP_LOOKUP_IN_BYTECODE:
            if (
                opcode == MP_BC_LOAD_NAME
                or opcode == MP_BC_LOAD_GLOBAL
                or opcode == MP_BC_LOAD_ATTR
                or opcode == MP_BC_STORE_ATTR
            ):
                ip += 1
        ip += 3
    else:
        extra_byte = (opcode & MP_BC_MASK_EXTRA_BYTE) == 0
        ip += 1
        if f == MP_BC_FORMAT_VAR_UINT:
            if count_var_uint:
                while bytecode[ip] & 0x80 != 0:
                    ip += 1
                ip += 1
        elif f == MP_BC_FORMAT_OFFSET:
            ip += 2
        ip += extra_byte
    return f, ip - ip_start


def read_prelude_sig(read_byte):
    z = read_byte()
    # xSSSSEAA
    S = (z >> 3) & 0xF
    E = (z >> 2) & 0x1
    F = 0
    A = z & 0x3
    K = 0
    D = 0
    n = 0
    while z & 0x80:
        z = read_byte()
        # xFSSKAED
        S |= (z & 0x30) << (2 * n)
        E |= (z & 0x02) << n
        F |= ((z & 0x40) >> 6) << n
        A |= (z & 0x4) << n
        K |= ((z & 0x08) >> 3) << n
        D |= (z & 0x1) << n
        n += 1
    S += 1
    return S, E, F, A, K, D


def read_prelude_size(read_byte):
    I = 0
    C = 0
    n = 0
    while True:
        z = read_byte()
        # xIIIIIIC
        I |= ((z & 0x7E) >> 1) << (6 * n)
        C |= (z & 1) << n
        if not (z & 0x80):
            break
        n += 1
    return I, C


def extract_prelude(bytecode, ip):
    def local_read_byte():
        b = bytecode[ip_ref[0]]
        ip_ref[0] += 1
        return b

    ip_ref = [ip]  # to close over ip in Python 2 and 3
    (
        n_state,
        n_exc_stack,
        scope_flags,
        n_pos_args,
        n_kwonly_args,
        n_def_pos_args,
    ) = read_prelude_sig(local_read_byte)
    n_info, n_cell = read_prelude_size(local_read_byte)
    ip = ip_ref[0]

    ip2 = ip
    ip = ip2 + n_info + n_cell
    # ip now points to first opcode
    # ip2 points to simple_name qstr
    return ip, ip2, (n_state, n_exc_stack, scope_flags, n_pos_args, n_kwonly_args, n_def_pos_args)
<<<<<<< HEAD


=======


>>>>>>> b0932fcf
class MPFunTable:
    pass


class RawCode(object):
    # a set of all escaped names, to make sure they are unique
    escaped_names = set()

    # convert code kind number to string
    code_kind_str = {
        MP_CODE_BYTECODE: "MP_CODE_BYTECODE",
        MP_CODE_NATIVE_PY: "MP_CODE_NATIVE_PY",
        MP_CODE_NATIVE_VIPER: "MP_CODE_NATIVE_VIPER",
        MP_CODE_NATIVE_ASM: "MP_CODE_NATIVE_ASM",
    }

    def __init__(self, code_kind, bytecode, prelude_offset, qstrs, objs, raw_codes):
        # set core variables
        self.code_kind = code_kind
        self.bytecode = bytecode
        self.prelude_offset = prelude_offset
        self.qstrs = qstrs
        self.objs = objs
        self.raw_codes = raw_codes

        if self.prelude_offset is None:
            # no prelude, assign a dummy simple_name
            self.prelude_offset = 0
            self.simple_name = global_qstrs[1]
        else:
            # extract prelude
            self.ip, self.ip2, self.prelude = extract_prelude(self.bytecode, self.prelude_offset)
            self.simple_name = self._unpack_qstr(self.ip2)
            self.source_file = self._unpack_qstr(self.ip2 + 2)
<<<<<<< HEAD
=======
            self.line_info_offset = self.ip2 + 4
>>>>>>> b0932fcf

    def _unpack_qstr(self, ip):
        qst = self.bytecode[ip] | self.bytecode[ip + 1] << 8
        return global_qstrs[qst]

    def dump(self):
        # dump children first
        for rc in self.raw_codes:
            rc.freeze("")
        # TODO

    def freeze_children(self, parent_name):
        self.escaped_name = parent_name + self.simple_name.qstr_esc

        # make sure the escaped name is unique
        i = 2
        while self.escaped_name in RawCode.escaped_names:
            self.escaped_name = parent_name + self.simple_name.qstr_esc + str(i)
            i += 1
        RawCode.escaped_names.add(self.escaped_name)

        # emit children first
        for rc in self.raw_codes:
            rc.freeze(self.escaped_name + "_")

    def freeze_constants(self):
        # generate constant objects
        for i, obj in enumerate(self.objs):
            obj_name = "const_obj_%s_%u" % (self.escaped_name, i)
            if obj is MPFunTable:
                pass
            elif obj is Ellipsis:
                print("#define %s mp_const_ellipsis_obj" % obj_name)
            elif is_str_type(obj) or is_bytes_type(obj):
                if is_str_type(obj):
                    obj = bytes_cons(obj, "utf8")
                    obj_type = "mp_type_str"
                else:
                    obj_type = "mp_type_bytes"
                print(
                    'STATIC const mp_obj_str_t %s = {{&%s}, %u, %u, (const byte*)"%s"};'
                    % (
                        obj_name,
                        obj_type,
                        qstrutil.compute_hash(obj, config.MICROPY_QSTR_BYTES_IN_HASH),
                        len(obj),
                        "".join(("\\x%02x" % b) for b in obj),
                    )
                )
            elif is_int_type(obj):
                if config.MICROPY_LONGINT_IMPL == config.MICROPY_LONGINT_IMPL_NONE:
                    # TODO check if we can actually fit this long-int into a small-int
                    raise FreezeError(self, "target does not support long int")
                elif config.MICROPY_LONGINT_IMPL == config.MICROPY_LONGINT_IMPL_LONGLONG:
                    # TODO
                    raise FreezeError(self, "freezing int to long-long is not implemented")
                elif config.MICROPY_LONGINT_IMPL == config.MICROPY_LONGINT_IMPL_MPZ:
                    neg = 0
                    if obj < 0:
                        obj = -obj
                        neg = 1
                    bits_per_dig = config.MPZ_DIG_SIZE
                    digs = []
                    z = obj
                    while z:
                        digs.append(z & ((1 << bits_per_dig) - 1))
                        z >>= bits_per_dig
                    ndigs = len(digs)
                    digs = ",".join(("%#x" % d) for d in digs)
                    print(
                        "STATIC const mp_obj_int_t %s = {{&mp_type_int}, "
                        "{.neg=%u, .fixed_dig=1, .alloc=%u, .len=%u, .dig=(uint%u_t*)(const uint%u_t[]){%s}}};"
                        % (obj_name, neg, ndigs, ndigs, bits_per_dig, bits_per_dig, digs)
                    )
            elif type(obj) is float:
                print(
                    "#if MICROPY_OBJ_REPR == MICROPY_OBJ_REPR_A || MICROPY_OBJ_REPR == MICROPY_OBJ_REPR_B"
                )
                print(
<<<<<<< HEAD
                    "STATIC const mp_obj_float_t %s = {{&mp_type_float}, %.16g};" % (obj_name, obj)
=======
                    "STATIC const mp_obj_float_t %s = {{&mp_type_float}, (mp_float_t)%.16g};"
                    % (obj_name, obj)
>>>>>>> b0932fcf
                )
                print("#endif")
            elif type(obj) is complex:
                print(
<<<<<<< HEAD
                    "STATIC const mp_obj_complex_t %s = {{&mp_type_complex}, %.16g, %.16g};"
=======
                    "STATIC const mp_obj_complex_t %s = {{&mp_type_complex}, (mp_float_t)%.16g, (mp_float_t)%.16g};"
>>>>>>> b0932fcf
                    % (obj_name, obj.real, obj.imag)
                )
            else:
                raise FreezeError(self, "freezing of object %r is not implemented" % (obj,))

        # generate constant table, if it has any entries
        const_table_len = len(self.qstrs) + len(self.objs) + len(self.raw_codes)
        if const_table_len:
            print(
                "STATIC const mp_rom_obj_t const_table_data_%s[%u] = {"
                % (self.escaped_name, const_table_len)
            )
            for qst in self.qstrs:
                print("    MP_ROM_QSTR(%s)," % global_qstrs[qst].qstr_id)
            for i in range(len(self.objs)):
                if self.objs[i] is MPFunTable:
                    print("    &mp_fun_table,")
                elif type(self.objs[i]) is float:
                    print(
                        "#if MICROPY_OBJ_REPR == MICROPY_OBJ_REPR_A || MICROPY_OBJ_REPR == MICROPY_OBJ_REPR_B"
                    )
                    print("    MP_ROM_PTR(&const_obj_%s_%u)," % (self.escaped_name, i))
                    print("#elif MICROPY_OBJ_REPR == MICROPY_OBJ_REPR_C")
                    n = struct.unpack("<I", struct.pack("<f", self.objs[i]))[0]
                    n = ((n & ~0x3) | 2) + 0x80800000
                    print("    (mp_rom_obj_t)(0x%08x)," % (n,))
                    print("#elif MICROPY_OBJ_REPR == MICROPY_OBJ_REPR_D")
                    n = struct.unpack("<Q", struct.pack("<d", self.objs[i]))[0]
                    n += 0x8004000000000000
                    print("    (mp_rom_obj_t)(0x%016x)," % (n,))
                    print("#endif")
                else:
                    print("    MP_ROM_PTR(&const_obj_%s_%u)," % (self.escaped_name, i))
            for rc in self.raw_codes:
                print("    MP_ROM_PTR(&raw_code_%s)," % rc.escaped_name)
            print("};")

    def freeze_module(self, qstr_links=(), type_sig=0):
        # generate module
        if self.simple_name.str != "<module>":
            print("STATIC ", end="")
        print("const mp_raw_code_t raw_code_%s = {" % self.escaped_name)
        print("    .kind = %s," % RawCode.code_kind_str[self.code_kind])
        print("    .scope_flags = 0x%02x," % self.prelude[2])
        print("    .n_pos_args = %u," % self.prelude[3])
        print("    .fun_data = fun_data_%s," % self.escaped_name)
        if len(self.qstrs) + len(self.objs) + len(self.raw_codes):
            print("    .const_table = (mp_uint_t*)const_table_data_%s," % self.escaped_name)
        else:
            print("    .const_table = NULL,")
        print("    #if MICROPY_PERSISTENT_CODE_SAVE")
        print("    .fun_data_len = %u," % len(self.bytecode))
        print("    .n_obj = %u," % len(self.objs))
        print("    .n_raw_code = %u," % len(self.raw_codes))
        if self.code_kind == MP_CODE_BYTECODE:
            print("    #if MICROPY_PY_SYS_SETTRACE")
            print("    .prelude = {")
            print("        .n_state = %u," % self.prelude[0])
            print("        .n_exc_stack = %u," % self.prelude[1])
            print("        .scope_flags = %u," % self.prelude[2])
            print("        .n_pos_args = %u," % self.prelude[3])
            print("        .n_kwonly_args = %u," % self.prelude[4])
            print("        .n_def_pos_args = %u," % self.prelude[5])
            print("        .qstr_block_name = %s," % self.simple_name.qstr_id)
            print("        .qstr_source_file = %s," % self.source_file.qstr_id)
<<<<<<< HEAD
            print("        .line_info = fun_data_%s + %u," % (self.escaped_name, 0))  # TODO
=======
            print(
                "        .line_info = fun_data_%s + %u,"
                % (self.escaped_name, self.line_info_offset)
            )
>>>>>>> b0932fcf
            print("        .opcodes = fun_data_%s + %u," % (self.escaped_name, self.ip))
            print("    },")
            print("    .line_of_definition = %u," % 0)  # TODO
            print("    #endif")
        print("    #if MICROPY_EMIT_MACHINE_CODE")
        print("    .prelude_offset = %u," % self.prelude_offset)
        print("    .n_qstr = %u," % len(qstr_links))
        print("    .qstr_link = NULL,")  # TODO
        print("    #endif")
        print("    #endif")
        print("    #if MICROPY_EMIT_MACHINE_CODE")
        print("    .type_sig = %u," % type_sig)
        print("    #endif")
        print("};")


class RawCodeBytecode(RawCode):
    def __init__(self, bytecode, qstrs, objs, raw_codes):
        super(RawCodeBytecode, self).__init__(
            MP_CODE_BYTECODE, bytecode, 0, qstrs, objs, raw_codes
        )

    def freeze(self, parent_name):
        self.freeze_children(parent_name)

        # generate bytecode data
        print()
        print(
            "// frozen bytecode for file %s, scope %s%s"
            % (self.source_file.str, parent_name, self.simple_name.str)
        )
        print("STATIC ", end="")
        if not config.MICROPY_OPT_CACHE_MAP_LOOKUP_IN_BYTECODE:
            print("const ", end="")
        print("byte fun_data_%s[%u] = {" % (self.escaped_name, len(self.bytecode)))
        print("   ", end="")
        for i in range(self.ip2):
            print(" 0x%02x," % self.bytecode[i], end="")
        print()
        print("   ", self.simple_name.qstr_id, "& 0xff,", self.simple_name.qstr_id, ">> 8,")
        print("   ", self.source_file.qstr_id, "& 0xff,", self.source_file.qstr_id, ">> 8,")
        print("   ", end="")
        for i in range(self.ip2 + 4, self.ip):
            print(" 0x%02x," % self.bytecode[i], end="")
        print()
        ip = self.ip
        while ip < len(self.bytecode):
            f, sz = mp_opcode_format(self.bytecode, ip, True)
            if f == 1:
                qst = self._unpack_qstr(ip + 1).qstr_id
                extra = "" if sz == 3 else " 0x%02x," % self.bytecode[ip + 3]
                print("   ", "0x%02x," % self.bytecode[ip], qst, "& 0xff,", qst, ">> 8,", extra)
            else:
                print("   ", "".join("0x%02x, " % self.bytecode[ip + i] for i in range(sz)))
            ip += sz
        print("};")

        self.freeze_constants()
        self.freeze_module()


class RawCodeNative(RawCode):
    def __init__(
        self,
        code_kind,
        fun_data,
        prelude_offset,
        prelude,
        qstr_links,
        qstrs,
        objs,
        raw_codes,
        type_sig,
    ):
        super(RawCodeNative, self).__init__(
            code_kind, fun_data, prelude_offset, qstrs, objs, raw_codes
        )
        self.prelude = prelude
        self.qstr_links = qstr_links
        self.type_sig = type_sig
        if config.native_arch in (
            MP_NATIVE_ARCH_X86,
            MP_NATIVE_ARCH_X64,
            MP_NATIVE_ARCH_XTENSA,
            MP_NATIVE_ARCH_XTENSAWIN,
        ):
            self.fun_data_attributes = '__attribute__((section(".text,\\"ax\\",@progbits # ")))'
        else:
            self.fun_data_attributes = '__attribute__((section(".text,\\"ax\\",%progbits @ ")))'

        # Allow single-byte alignment by default for x86/x64.
        # ARM needs word alignment, ARM Thumb needs halfword, due to instruction size.
        # Xtensa needs word alignment due to the 32-bit constant table embedded in the code.
        if config.native_arch in (
            MP_NATIVE_ARCH_ARMV6,
            MP_NATIVE_ARCH_XTENSA,
            MP_NATIVE_ARCH_XTENSAWIN,
        ):
            # ARMV6 or Xtensa -- four byte align.
            self.fun_data_attributes += " __attribute__ ((aligned (4)))"
        elif MP_NATIVE_ARCH_ARMV6M <= config.native_arch <= MP_NATIVE_ARCH_ARMV7EMDP:
            # ARMVxxM -- two byte align.
            self.fun_data_attributes += " __attribute__ ((aligned (2)))"

    def _asm_thumb_rewrite_mov(self, pc, val):
        print("    (%u & 0xf0) | (%s >> 12)," % (self.bytecode[pc], val), end="")
        print(" (%u & 0xfb) | (%s >> 9 & 0x04)," % (self.bytecode[pc + 1], val), end="")
        print(" (%s & 0xff)," % (val,), end="")
        print(" (%u & 0x07) | (%s >> 4 & 0x70)," % (self.bytecode[pc + 3], val))

    def _link_qstr(self, pc, kind, qst):
        if kind == 0:
            # Generic 16-bit link
            print("    %s & 0xff, %s >> 8," % (qst, qst))
            return 2
        else:
            # Architecture-specific link
            is_obj = kind == 2
            if is_obj:
                qst = "((uintptr_t)MP_OBJ_NEW_QSTR(%s))" % qst
            if config.native_arch in (
                MP_NATIVE_ARCH_X86,
                MP_NATIVE_ARCH_X64,
                MP_NATIVE_ARCH_XTENSA,
                MP_NATIVE_ARCH_XTENSAWIN,
            ):
                print(
                    "    %s & 0xff, (%s >> 8) & 0xff, (%s >> 16) & 0xff, %s >> 24,"
                    % (qst, qst, qst, qst)
                )
                return 4
            elif MP_NATIVE_ARCH_ARMV6M <= config.native_arch <= MP_NATIVE_ARCH_ARMV7EMDP:
                if is_obj:
                    # qstr object, movw and movt
                    self._asm_thumb_rewrite_mov(pc, qst)
                    self._asm_thumb_rewrite_mov(pc + 4, "(%s >> 16)" % qst)
                    return 8
                else:
                    # qstr number, movw instruction
                    self._asm_thumb_rewrite_mov(pc, qst)
                    return 4
            else:
                assert 0

    def freeze(self, parent_name):
        if self.prelude[2] & ~0x0F:
            raise FreezeError("unable to freeze code with relocations")

        self.freeze_children(parent_name)

        # generate native code data
        print()
        if self.code_kind == MP_CODE_NATIVE_PY:
            print(
                "// frozen native code for file %s, scope %s%s"
                % (self.source_file.str, parent_name, self.simple_name.str)
            )
        elif self.code_kind == MP_CODE_NATIVE_VIPER:
            print("// frozen viper code for scope %s" % (parent_name,))
        else:
            print("// frozen assembler code for scope %s" % (parent_name,))
        print(
            "STATIC const byte fun_data_%s[%u] %s = {"
            % (self.escaped_name, len(self.bytecode), self.fun_data_attributes)
        )

        if self.code_kind == MP_CODE_NATIVE_PY:
            i_top = self.prelude_offset
        else:
            i_top = len(self.bytecode)
        i = 0
        qi = 0
        while i < i_top:
            if qi < len(self.qstr_links) and i == self.qstr_links[qi][0]:
                # link qstr
                qi_off, qi_kind, qi_val = self.qstr_links[qi]
                qst = global_qstrs[qi_val].qstr_id
                i += self._link_qstr(i, qi_kind, qst)
                qi += 1
            else:
                # copy machine code (max 16 bytes)
                i16 = min(i + 16, i_top)
                if qi < len(self.qstr_links):
                    i16 = min(i16, self.qstr_links[qi][0])
                print("   ", end="")
                for ii in range(i, i16):
                    print(" 0x%02x," % self.bytecode[ii], end="")
                print()
                i = i16

        if self.code_kind == MP_CODE_NATIVE_PY:
            print("   ", end="")
            for i in range(self.prelude_offset, self.ip2):
                print(" 0x%02x," % self.bytecode[i], end="")
            print()

            print("   ", self.simple_name.qstr_id, "& 0xff,", self.simple_name.qstr_id, ">> 8,")
            print("   ", self.source_file.qstr_id, "& 0xff,", self.source_file.qstr_id, ">> 8,")

            print("   ", end="")
            for i in range(self.ip2 + 4, self.ip):
                print(" 0x%02x," % self.bytecode[i], end="")
            print()

        print("};")

        self.freeze_constants()
        self.freeze_module(self.qstr_links, self.type_sig)


class BytecodeBuffer:
    def __init__(self, size):
        self.buf = bytearray(size)
        self.idx = 0

    def is_full(self):
        return self.idx == len(self.buf)

    def append(self, b):
        self.buf[self.idx] = b
        self.idx += 1


def read_byte(f, out=None):
    b = bytes_cons(f.read(1))[0]
    if out is not None:
        out.append(b)
    return b


def read_uint(f, out=None):
    i = 0
    while True:
        b = read_byte(f, out)
        i = (i << 7) | (b & 0x7F)
        if b & 0x80 == 0:
            break
    return i


def read_qstr(f, qstr_win):
    ln = read_uint(f)
    if ln == 0:
        # static qstr
        return bytes_cons(f.read(1))[0]
    if ln & 1:
        # qstr in table
        return qstr_win.access(ln >> 1)
    ln >>= 1
    data = str_cons(f.read(ln), "utf8")
    global_qstrs.append(QStrType(data))
    qstr_win.push(len(global_qstrs) - 1)
    return len(global_qstrs) - 1


def read_obj(f):
    obj_type = f.read(1)
    if obj_type == b"e":
        return Ellipsis
    else:
        buf = f.read(read_uint(f))
        if obj_type == b"s":
            return str_cons(buf, "utf8")
        elif obj_type == b"b":
            return bytes_cons(buf)
        elif obj_type == b"i":
            return int(str_cons(buf, "ascii"), 10)
        elif obj_type == b"f":
            return float(str_cons(buf, "ascii"))
        elif obj_type == b"c":
            return complex(str_cons(buf, "ascii"))
        else:
            assert 0


def read_prelude(f, bytecode, qstr_win):
    (
        n_state,
        n_exc_stack,
        scope_flags,
        n_pos_args,
        n_kwonly_args,
        n_def_pos_args,
    ) = read_prelude_sig(lambda: read_byte(f, bytecode))
    n_info, n_cell = read_prelude_size(lambda: read_byte(f, bytecode))
    read_qstr_and_pack(f, bytecode, qstr_win)  # simple_name
    read_qstr_and_pack(f, bytecode, qstr_win)  # source_file
    for _ in range(n_info - 4 + n_cell):
        read_byte(f, bytecode)
    return n_state, n_exc_stack, scope_flags, n_pos_args, n_kwonly_args, n_def_pos_args


def read_qstr_and_pack(f, bytecode, qstr_win):
    qst = read_qstr(f, qstr_win)
    bytecode.append(qst & 0xFF)
    bytecode.append(qst >> 8)


def read_bytecode(file, bytecode, qstr_win):
    while not bytecode.is_full():
        op = read_byte(file, bytecode)
        f, sz = mp_opcode_format(bytecode.buf, bytecode.idx - 1, False)
        sz -= 1
        if f == MP_BC_FORMAT_QSTR:
            read_qstr_and_pack(file, bytecode, qstr_win)
            sz -= 2
        elif f == MP_BC_FORMAT_VAR_UINT:
            while read_byte(file, bytecode) & 0x80:
                pass
        for _ in range(sz):
            read_byte(file, bytecode)


def read_raw_code(f, qstr_win):
    kind_len = read_uint(f)
    kind = (kind_len & 3) + MP_CODE_BYTECODE
    fun_data_len = kind_len >> 2
    fun_data = BytecodeBuffer(fun_data_len)

    if kind == MP_CODE_BYTECODE:
        prelude = read_prelude(f, fun_data, qstr_win)
        read_bytecode(f, fun_data, qstr_win)
    else:
        fun_data.buf[:] = f.read(fun_data_len)

        qstr_links = []
        if kind in (MP_CODE_NATIVE_PY, MP_CODE_NATIVE_VIPER):
            # load qstr link table
            n_qstr_link = read_uint(f)
            for _ in range(n_qstr_link):
                off = read_uint(f)
                qst = read_qstr(f, qstr_win)
                qstr_links.append((off >> 2, off & 3, qst))

        type_sig = 0
        if kind == MP_CODE_NATIVE_PY:
            prelude_offset = read_uint(f)
            _, name_idx, prelude = extract_prelude(fun_data.buf, prelude_offset)
            fun_data.idx = name_idx  # rewind to where qstrs are in prelude
            read_qstr_and_pack(f, fun_data, qstr_win)  # simple_name
            read_qstr_and_pack(f, fun_data, qstr_win)  # source_file
        else:
            prelude_offset = None
            scope_flags = read_uint(f)
            n_pos_args = 0
            if kind == MP_CODE_NATIVE_ASM:
                n_pos_args = read_uint(f)
                type_sig = read_uint(f)
            prelude = (None, None, scope_flags, n_pos_args, 0)

    qstrs = []
    objs = []
    raw_codes = []
    if kind != MP_CODE_NATIVE_ASM:
        # load constant table
        n_obj = read_uint(f)
        n_raw_code = read_uint(f)
        qstrs = [read_qstr(f, qstr_win) for _ in range(prelude[3] + prelude[4])]
        if kind != MP_CODE_BYTECODE:
            objs.append(MPFunTable)
        objs.extend([read_obj(f) for _ in range(n_obj)])
        raw_codes = [read_raw_code(f, qstr_win) for _ in range(n_raw_code)]

    if kind == MP_CODE_BYTECODE:
        return RawCodeBytecode(fun_data.buf, qstrs, objs, raw_codes)
    else:
        return RawCodeNative(
            kind,
            fun_data.buf,
            prelude_offset,
            prelude,
            qstr_links,
            qstrs,
            objs,
            raw_codes,
            type_sig,
        )


def read_mpy(filename):
    with open(filename, "rb") as f:
        header = bytes_cons(f.read(4))
        if header[0] != ord("M"):
            raise Exception("not a valid .mpy file")
        if header[1] != config.MPY_VERSION:
            raise Exception("incompatible .mpy version")
        feature_byte = header[2]
        qw_size = read_uint(f)
        config.MICROPY_OPT_CACHE_MAP_LOOKUP_IN_BYTECODE = (feature_byte & 1) != 0
        config.MICROPY_PY_BUILTINS_STR_UNICODE = (feature_byte & 2) != 0
        mpy_native_arch = feature_byte >> 2
        if mpy_native_arch != MP_NATIVE_ARCH_NONE:
            if config.native_arch == MP_NATIVE_ARCH_NONE:
                config.native_arch = mpy_native_arch
            elif config.native_arch != mpy_native_arch:
                raise Exception("native architecture mismatch")
        config.mp_small_int_bits = header[3]
        qstr_win = QStrWindow(qw_size)
        rc = read_raw_code(f, qstr_win)
        rc.mpy_source_file = filename
        rc.qstr_win_size = qw_size
        return rc


def dump_mpy(raw_codes):
    for rc in raw_codes:
        rc.dump()


def freeze_mpy(base_qstrs, raw_codes):
    # add to qstrs
    new = {}
    for q in global_qstrs:
        # don't add duplicates
        if q is None or q.qstr_esc in base_qstrs or q.qstr_esc in new:
            continue
        new[q.qstr_esc] = (len(new), q.qstr_esc, q.str)
    new = sorted(new.values(), key=lambda x: x[0])

    print('#include "py/bc0.h"')
    print('#include "py/mpconfig.h"')
    print('#include "py/objint.h"')
    print('#include "py/objstr.h"')
    print('#include "py/emitglue.h"')
    print('#include "py/nativeglue.h"')
    print()

    print(
        "#if MICROPY_OPT_CACHE_MAP_LOOKUP_IN_BYTECODE != %u"
        % config.MICROPY_OPT_CACHE_MAP_LOOKUP_IN_BYTECODE
    )
    print('#error "incompatible MICROPY_OPT_CACHE_MAP_LOOKUP_IN_BYTECODE"')
    print("#endif")
    print()

    print("#if MICROPY_LONGINT_IMPL != %u" % config.MICROPY_LONGINT_IMPL)
    print('#error "incompatible MICROPY_LONGINT_IMPL"')
    print("#endif")
    print()

    if config.MICROPY_LONGINT_IMPL == config.MICROPY_LONGINT_IMPL_MPZ:
        print("#if MPZ_DIG_SIZE != %u" % config.MPZ_DIG_SIZE)
        print('#error "incompatible MPZ_DIG_SIZE"')
        print("#endif")
        print()

    print("#if MICROPY_PY_BUILTINS_FLOAT")
    print("typedef struct _mp_obj_float_t {")
    print("    mp_obj_base_t base;")
    print("    mp_float_t value;")
    print("} mp_obj_float_t;")
    print("#endif")
    print()

    print("#if MICROPY_PY_BUILTINS_COMPLEX")
    print("typedef struct _mp_obj_complex_t {")
    print("    mp_obj_base_t base;")
    print("    mp_float_t real;")
    print("    mp_float_t imag;")
    print("} mp_obj_complex_t;")
    print("#endif")
    print()

<<<<<<< HEAD
    if new:
=======
    if len(new) > 0:
>>>>>>> b0932fcf
        print("enum {")
        for i in range(len(new)):
            if i == 0:
                print("    MP_QSTR_%s = MP_QSTRnumber_of," % new[i][1])
            else:
                print("    MP_QSTR_%s," % new[i][1])
        print("};")
<<<<<<< HEAD

    print()
    print("const qstr_attr_t mp_qstr_frozen_const_attr[] = {")
    qstr_size = {"metadata": 0, "data": 0}
    for _, _, qstr in new:
        qbytes = qstrutil.bytes_cons(qstr, "utf8")
        print(
            "    {%d, %d},"
            % (qstrutil.compute_hash(qbytes, config.MICROPY_QSTR_BYTES_IN_HASH), len(qbytes))
        )
        qstr_size["metadata"] += (
            config.MICROPY_QSTR_BYTES_IN_LEN + config.MICROPY_QSTR_BYTES_IN_HASH
        )
        qstr_size["data"] += len(qbytes)
    print("};")
=======
>>>>>>> b0932fcf

    # As in qstr.c, set so that the first dynamically allocated pool is twice this size; must be <= the len
    qstr_pool_alloc = min(len(new), 10)

    print()
    print("extern const qstr_pool_t mp_qstr_const_pool;")
    print("const qstr_pool_t mp_qstr_frozen_const_pool = {")
    print("    (qstr_pool_t*)&mp_qstr_const_pool, // previous pool")
    print("    MP_QSTRnumber_of, // previous pool size")
    print("    %u, // allocated entries" % qstr_pool_alloc)
    print("    %u, // used entries" % len(new))
<<<<<<< HEAD
    print("    (qstr_attr_t *)mp_qstr_frozen_const_attr,")
    print("    {")
    for _, _, qstr in new:
        print('        "%s",' % qstrutil.escape_bytes(qstr))
=======
    print("    {")
    for _, _, qstr in new:
        print(
            "        %s,"
            % qstrutil.make_bytes(
                config.MICROPY_QSTR_BYTES_IN_LEN, config.MICROPY_QSTR_BYTES_IN_HASH, qstr
            )
        )
>>>>>>> b0932fcf
    print("    },")
    print("};")

    for rc in raw_codes:
        rc.freeze(rc.source_file.str.replace("/", "_")[:-3] + "_")

    print()
    print("const char mp_frozen_mpy_names[] = {")
    for rc in raw_codes:
        module_name = rc.source_file.str
        print('"%s\\0"' % module_name)
    print('"\\0"};')

    print("const mp_raw_code_t *const mp_frozen_mpy_content[] = {")
    for rc in raw_codes:
        print("    &raw_code_%s," % rc.escaped_name)
    print("};")


def merge_mpy(raw_codes, output_file):
    assert len(raw_codes) <= 31  # so var-uints all fit in 1 byte
    merged_mpy = bytearray()

    if len(raw_codes) == 1:
        with open(raw_codes[0].mpy_source_file, "rb") as f:
            merged_mpy.extend(f.read())
    else:
        header = bytearray(5)
        header[0] = ord("M")
        header[1] = config.MPY_VERSION
        header[2] = (
            config.native_arch << 2
            | config.MICROPY_PY_BUILTINS_STR_UNICODE << 1
            | config.MICROPY_OPT_CACHE_MAP_LOOKUP_IN_BYTECODE
        )
        header[3] = config.mp_small_int_bits
        header[4] = 32  # qstr_win_size
        merged_mpy.extend(header)

        bytecode = bytearray()
        bytecode_len = 6 + len(raw_codes) * 4 + 2
        bytecode.append(bytecode_len << 2)  # kind and length
        bytecode.append(0b00000000)  # signature prelude
        bytecode.append(0b00001000)  # size prelude
        bytecode.extend(b"\x00\x01")  # MP_QSTR_
        bytecode.extend(b"\x00\x01")  # MP_QSTR_
        for idx in range(len(raw_codes)):
            bytecode.append(0x32)  # MP_BC_MAKE_FUNCTION
            bytecode.append(idx)  # index raw code
            bytecode.extend(b"\x34\x00")  # MP_BC_CALL_FUNCTION, 0 args
        bytecode.extend(b"\x51\x63")  # MP_BC_LOAD_NONE, MP_BC_RETURN_VALUE

        bytecode.append(0)  # n_obj
        bytecode.append(len(raw_codes))  # n_raw_code

        merged_mpy.extend(bytecode)

        for rc in raw_codes:
            with open(rc.mpy_source_file, "rb") as f:
                f.read(4)  # skip header
                read_uint(f)  # skip qstr_win_size
                data = f.read()  # read rest of mpy file
                merged_mpy.extend(data)

    if output_file is None:
        sys.stdout.buffer.write(merged_mpy)
    else:
        with open(output_file, "wb") as f:
            f.write(merged_mpy)


def main():
    import argparse

    cmd_parser = argparse.ArgumentParser(description="A tool to work with MicroPython .mpy files.")
    cmd_parser.add_argument("-d", "--dump", action="store_true", help="dump contents of files")
    cmd_parser.add_argument("-f", "--freeze", action="store_true", help="freeze files")
    cmd_parser.add_argument(
        "--merge", action="store_true", help="merge multiple .mpy files into one"
    )
    cmd_parser.add_argument("-q", "--qstr-header", help="qstr header file to freeze against")
    cmd_parser.add_argument(
        "-mlongint-impl",
        choices=["none", "longlong", "mpz"],
        default="mpz",
        help="long-int implementation used by target (default mpz)",
    )
    cmd_parser.add_argument(
        "-mmpz-dig-size",
        metavar="N",
        type=int,
        default=16,
        help="mpz digit size used by target (default 16)",
    )
    cmd_parser.add_argument("-o", "--output", default=None, help="output file")
    cmd_parser.add_argument("files", nargs="+", help="input .mpy files")
    args = cmd_parser.parse_args()

    # set config values relevant to target machine
    config.MICROPY_LONGINT_IMPL = {
        "none": config.MICROPY_LONGINT_IMPL_NONE,
        "longlong": config.MICROPY_LONGINT_IMPL_LONGLONG,
        "mpz": config.MICROPY_LONGINT_IMPL_MPZ,
    }[args.mlongint_impl]
    config.MPZ_DIG_SIZE = args.mmpz_dig_size
    config.native_arch = MP_NATIVE_ARCH_NONE

    # set config values for qstrs, and get the existing base set of qstrs
    if args.qstr_header:
<<<<<<< HEAD
        qcfgs, base_qstrs, _ = qstrutil.parse_input_headers([args.qstr_header])
=======
        qcfgs, base_qstrs = qstrutil.parse_input_headers([args.qstr_header])
>>>>>>> b0932fcf
        config.MICROPY_QSTR_BYTES_IN_LEN = int(qcfgs["BYTES_IN_LEN"])
        config.MICROPY_QSTR_BYTES_IN_HASH = int(qcfgs["BYTES_IN_HASH"])
    else:
        config.MICROPY_QSTR_BYTES_IN_LEN = 1
        config.MICROPY_QSTR_BYTES_IN_HASH = 1
        base_qstrs = {}

    raw_codes = [read_mpy(file) for file in args.files]

    if args.dump:
        dump_mpy(raw_codes)
    elif args.freeze:
        try:
            freeze_mpy(base_qstrs, raw_codes)
        except FreezeError as er:
            print(er, file=sys.stderr)
            sys.exit(1)
    elif args.merge:
        merged_mpy = merge_mpy(raw_codes, args.output)


if __name__ == "__main__":
    main()<|MERGE_RESOLUTION|>--- conflicted
+++ resolved
@@ -3,33 +3,7 @@
 # SPDX-FileCopyrightText: Copyright (c) 2016-2019 Damien P. George
 # SPDX-FileCopyrightText: 2014 MicroPython & CircuitPython contributors (https://github.com/adafruit/circuitpython/graphs/contributors)
 #
-<<<<<<< HEAD
 # SPDX-License-Identifier: MIT
-=======
-# This file is part of the MicroPython project, http://micropython.org/
-#
-# The MIT License (MIT)
-#
-# Copyright (c) 2016-2019 Damien P. George
-#
-# Permission is hereby granted, free of charge, to any person obtaining a copy
-# of this software and associated documentation files (the "Software"), to deal
-# in the Software without restriction, including without limitation the rights
-# to use, copy, modify, merge, publish, distribute, sublicense, and/or sell
-# copies of the Software, and to permit persons to whom the Software is
-# furnished to do so, subject to the following conditions:
-#
-# The above copyright notice and this permission notice shall be included in
-# all copies or substantial portions of the Software.
-#
-# THE SOFTWARE IS PROVIDED "AS IS", WITHOUT WARRANTY OF ANY KIND, EXPRESS OR
-# IMPLIED, INCLUDING BUT NOT LIMITED TO THE WARRANTIES OF MERCHANTABILITY,
-# FITNESS FOR A PARTICULAR PURPOSE AND NONINFRINGEMENT. IN NO EVENT SHALL THE
-# AUTHORS OR COPYRIGHT HOLDERS BE LIABLE FOR ANY CLAIM, DAMAGES OR OTHER
-# LIABILITY, WHETHER IN AN ACTION OF CONTRACT, TORT OR OTHERWISE, ARISING FROM,
-# OUT OF OR IN CONNECTION WITH THE SOFTWARE OR THE USE OR OTHER DEALINGS IN
-# THE SOFTWARE.
->>>>>>> b0932fcf
 
 # Python 2/3 compatibility code
 from __future__ import print_function
@@ -224,13 +198,8 @@
     # ip now points to first opcode
     # ip2 points to simple_name qstr
     return ip, ip2, (n_state, n_exc_stack, scope_flags, n_pos_args, n_kwonly_args, n_def_pos_args)
-<<<<<<< HEAD
-
-
-=======
-
-
->>>>>>> b0932fcf
+
+
 class MPFunTable:
     pass
 
@@ -265,10 +234,7 @@
             self.ip, self.ip2, self.prelude = extract_prelude(self.bytecode, self.prelude_offset)
             self.simple_name = self._unpack_qstr(self.ip2)
             self.source_file = self._unpack_qstr(self.ip2 + 2)
-<<<<<<< HEAD
-=======
             self.line_info_offset = self.ip2 + 4
->>>>>>> b0932fcf
 
     def _unpack_qstr(self, ip):
         qst = self.bytecode[ip] | self.bytecode[ip + 1] << 8
@@ -348,21 +314,13 @@
                     "#if MICROPY_OBJ_REPR == MICROPY_OBJ_REPR_A || MICROPY_OBJ_REPR == MICROPY_OBJ_REPR_B"
                 )
                 print(
-<<<<<<< HEAD
-                    "STATIC const mp_obj_float_t %s = {{&mp_type_float}, %.16g};" % (obj_name, obj)
-=======
                     "STATIC const mp_obj_float_t %s = {{&mp_type_float}, (mp_float_t)%.16g};"
                     % (obj_name, obj)
->>>>>>> b0932fcf
                 )
                 print("#endif")
             elif type(obj) is complex:
                 print(
-<<<<<<< HEAD
-                    "STATIC const mp_obj_complex_t %s = {{&mp_type_complex}, %.16g, %.16g};"
-=======
                     "STATIC const mp_obj_complex_t %s = {{&mp_type_complex}, (mp_float_t)%.16g, (mp_float_t)%.16g};"
->>>>>>> b0932fcf
                     % (obj_name, obj.real, obj.imag)
                 )
             else:
@@ -428,14 +386,10 @@
             print("        .n_def_pos_args = %u," % self.prelude[5])
             print("        .qstr_block_name = %s," % self.simple_name.qstr_id)
             print("        .qstr_source_file = %s," % self.source_file.qstr_id)
-<<<<<<< HEAD
-            print("        .line_info = fun_data_%s + %u," % (self.escaped_name, 0))  # TODO
-=======
             print(
                 "        .line_info = fun_data_%s + %u,"
                 % (self.escaped_name, self.line_info_offset)
             )
->>>>>>> b0932fcf
             print("        .opcodes = fun_data_%s + %u," % (self.escaped_name, self.ip))
             print("    },")
             print("    .line_of_definition = %u," % 0)  # TODO
@@ -899,11 +853,7 @@
     print("#endif")
     print()
 
-<<<<<<< HEAD
     if new:
-=======
-    if len(new) > 0:
->>>>>>> b0932fcf
         print("enum {")
         for i in range(len(new)):
             if i == 0:
@@ -911,7 +861,6 @@
             else:
                 print("    MP_QSTR_%s," % new[i][1])
         print("};")
-<<<<<<< HEAD
 
     print()
     print("const qstr_attr_t mp_qstr_frozen_const_attr[] = {")
@@ -927,8 +876,6 @@
         )
         qstr_size["data"] += len(qbytes)
     print("};")
-=======
->>>>>>> b0932fcf
 
     # As in qstr.c, set so that the first dynamically allocated pool is twice this size; must be <= the len
     qstr_pool_alloc = min(len(new), 10)
@@ -940,21 +887,10 @@
     print("    MP_QSTRnumber_of, // previous pool size")
     print("    %u, // allocated entries" % qstr_pool_alloc)
     print("    %u, // used entries" % len(new))
-<<<<<<< HEAD
     print("    (qstr_attr_t *)mp_qstr_frozen_const_attr,")
     print("    {")
     for _, _, qstr in new:
         print('        "%s",' % qstrutil.escape_bytes(qstr))
-=======
-    print("    {")
-    for _, _, qstr in new:
-        print(
-            "        %s,"
-            % qstrutil.make_bytes(
-                config.MICROPY_QSTR_BYTES_IN_LEN, config.MICROPY_QSTR_BYTES_IN_HASH, qstr
-            )
-        )
->>>>>>> b0932fcf
     print("    },")
     print("};")
 
@@ -1064,11 +1000,7 @@
 
     # set config values for qstrs, and get the existing base set of qstrs
     if args.qstr_header:
-<<<<<<< HEAD
         qcfgs, base_qstrs, _ = qstrutil.parse_input_headers([args.qstr_header])
-=======
-        qcfgs, base_qstrs = qstrutil.parse_input_headers([args.qstr_header])
->>>>>>> b0932fcf
         config.MICROPY_QSTR_BYTES_IN_LEN = int(qcfgs["BYTES_IN_LEN"])
         config.MICROPY_QSTR_BYTES_IN_HASH = int(qcfgs["BYTES_IN_HASH"])
     else:
