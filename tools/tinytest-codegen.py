#!/usr/bin/env python3

# SPDX-FileCopyrightText: 2014 MicroPython & CircuitPython contributors (https://github.com/adafruit/circuitpython/graphs/contributors)
#
# SPDX-License-Identifier: MIT

import os, sys
from glob import glob
from re import sub
import argparse


def escape(s):
    s = s.decode()
<<<<<<< HEAD
    lookup = {"\0": "\\0", "\t": "\\t", "\n": '\\n"\n"', "\r": "\\r", "\\": "\\\\", '"': '\\"'}
=======
    lookup = {
        "\0": "\\0",
        "\t": "\\t",
        "\n": '\\n"\n"',
        "\r": "\\r",
        "\\": "\\\\",
        '"': '\\"',
    }
>>>>>>> b057fb8a
    return '""\n"{}"'.format("".join([lookup[x] if x in lookup else x for x in s]))


def chew_filename(t):
    return {"func": "test_{}_fn".format(sub(r"/|\.|-", "_", t)), "desc": t}


def script_to_map(test_file):
    r = {"name": chew_filename(test_file)["func"]}
    with open(test_file, "rb") as test:
        script = test.readlines()

    # Test for import skip_if and inject it into the test as needed.
    if "import skip_if\n" in script:
        index = script.index("import skip_if\n")
        script.pop(index)
        script.insert(index, "class skip_if:\n")
        with open("../tests/skip_if.py") as skip_if:
            total_lines = 1
            for line in skip_if:
                stripped = line.strip()
                if not stripped or stripped.startswith(("#", '"""')):
                    continue
                script.insert(index + total_lines, "\t" + line)
                total_lines += 1
    r["script"] = escape(b"".join(script))

    with open(test_file + ".exp", "rb") as f:
        r["output"] = escape(f.read())

    return r


test_function = (
    "void {name}(void* data) {{\n"
    "  static const char pystr[] = {script};\n"
    "  static const char exp[] = {output};\n"
    "  upytest_set_expected_output(exp, sizeof(exp) - 1);\n"
    "  upytest_execute_test(pystr);\n"
    "}}"
)

testcase_struct = "struct testcase_t {name}_tests[] = {{\n{body}\n  END_OF_TESTCASES\n}};"
testcase_member = '  {{ "{desc}", {func}, TT_ENABLED_, 0, 0 }},'

testgroup_struct = "struct testgroup_t groups[] = {{\n{body}\n  END_OF_GROUPS\n}};"
testgroup_member = '  {{ "{name}", {name}_tests }},'

## XXX: may be we could have `--without <groups>` argument...
# currently these tests are selected because they pass on qemu-arm
test_dirs = ("basics", "micropython", "float", "extmod", "inlineasm")  # 'import', 'io', 'misc')
exclude_tests = (
    # pattern matching in .exp
    "basics/bytes_compare3.py",
    "extmod/ticks_diff.py",
    "extmod/time_ms_us.py",
    "extmod/uheapq_timeq.py",
    # unicode char issue
    "extmod/ujson_loads.py",
    # doesn't output to python stdout
    "extmod/ure_debug.py",
    "extmod/vfs_basic.py",
    "extmod/vfs_fat_ramdisk.py",
    "extmod/vfs_fat_fileio.py",
    "extmod/vfs_fat_fsusermount.py",
    "extmod/vfs_fat_oldproto.py",
    # rounding issues
    "float/float_divmod.py",
    # requires double precision floating point to work
    "float/float2int_doubleprec_intbig.py",
    "float/float_parse_doubleprec.py",
    # inline asm FP tests (require Cortex-M4)
    "inlineasm/asmfpaddsub.py",
    "inlineasm/asmfpcmp.py",
    "inlineasm/asmfpldrstr.py",
    "inlineasm/asmfpmuldiv.py",
    "inlineasm/asmfpsqrt.py",
    # different filename in output
    "micropython/emg_exc.py",
    "micropython/heapalloc_traceback.py",
    # pattern matching in .exp
    "micropython/meminfo.py",
)

output = []
tests = []

argparser = argparse.ArgumentParser(
    description="Convert native MicroPython tests to tinytest/upytesthelper C code"
)
argparser.add_argument("--stdin", action="store_true", help="read list of tests from stdin")
args = argparser.parse_args()

if not args.stdin:
    for group in test_dirs:
        tests += [test for test in glob("{}/*.py".format(group)) if test not in exclude_tests]
else:
    for l in sys.stdin:
        tests.append(l.rstrip())

output.extend([test_function.format(**script_to_map(test)) for test in tests])
testcase_members = [testcase_member.format(**chew_filename(test)) for test in tests]
output.append(testcase_struct.format(name="", body="\n".join(testcase_members)))

testgroup_members = [testgroup_member.format(name=group) for group in [""]]

output.append(testgroup_struct.format(body="\n".join(testgroup_members)))

## XXX: may be we could have `--output <filename>` argument...
# Don't depend on what system locale is set, use utf8 encoding.
sys.stdout.buffer.write("\n\n".join(output).encode("utf8"))<|MERGE_RESOLUTION|>--- conflicted
+++ resolved
@@ -12,9 +12,6 @@
 
 def escape(s):
     s = s.decode()
-<<<<<<< HEAD
-    lookup = {"\0": "\\0", "\t": "\\t", "\n": '\\n"\n"', "\r": "\\r", "\\": "\\\\", '"': '\\"'}
-=======
     lookup = {
         "\0": "\\0",
         "\t": "\\t",
@@ -23,7 +20,6 @@
         "\\": "\\\\",
         '"': '\\"',
     }
->>>>>>> b057fb8a
     return '""\n"{}"'.format("".join([lookup[x] if x in lookup else x for x in s]))
 
 
