#!/usr/bin/env python3
#
# This file is part of the MicroPython project, http://micropython.org/
#
# The MIT License (MIT)
#
# Copyright (c) 2020 Michael Schroeder
#
# Permission is hereby granted, free of charge, to any person obtaining a copy
# of this software and associated documentation files (the "Software"), to deal
# in the Software without restriction, including without limitation the rights
# to use, copy, modify, merge, publish, distribute, sublicense, and/or sell
# copies of the Software, and to permit persons to whom the Software is
# furnished to do so, subject to the following conditions:
#
# The above copyright notice and this permission notice shall be included in
# all copies or substantial portions of the Software.
#
# THE SOFTWARE IS PROVIDED "AS IS", WITHOUT WARRANTY OF ANY KIND, EXPRESS OR
# IMPLIED, INCLUDING BUT NOT LIMITED TO THE WARRANTIES OF MERCHANTABILITY,
# FITNESS FOR A PARTICULAR PURPOSE AND NONINFRINGEMENT. IN NO EVENT SHALL THE
# AUTHORS OR COPYRIGHT HOLDERS BE LIABLE FOR ANY CLAIM, DAMAGES OR OTHER
# LIABILITY, WHETHER IN AN ACTION OF CONTRACT, TORT OR OTHERWISE, ARISING FROM,
# OUT OF OR IN CONNECTION WITH THE SOFTWARE OR THE USE OR OTHER DEALINGS IN
# THE SOFTWARE.

import argparse
import pathlib
import re
import sys

DEFAULT_IGNORELIST = [
    "circuitplayground_express",
    "circuitplayground_express_crickit",
    "circuitplayground_express_displayio",
    "pycubed",
    "pycubed_mram",
    "pycubed_v05",
    "pycubed_mram_v05",
    "pygamer",
    "pygamer_advance",
    "trinket_m0",
    "trinket_m0_haxpress",
    "sparkfun_qwiic_micro_with_flash",
    "sparkfun_qwiic_micro_no_flash",
    "feather_m0_express",
    "feather_m0_supersized",
    "cp32-m4",
    "metro_m4_express",
    "unexpectedmaker_feathers2",
    "unexpectedmaker_feathers2_prerelease",
    "espressif_kaluga_1",
    "espressif_kaluga_1.3",
<<<<<<< HEAD
    "jpconstantineau_pykey18",
    "jpconstantineau_pykey44",
    "jpconstantineau_pykey60",
    "jpconstantineau_pykey87",
=======
    "espressif_esp32s3_devkitc_1",
    "espressif_esp32s3_devkitc_1_nopsram",
>>>>>>> b5044324
]

cli_parser = argparse.ArgumentParser(description="USB VID/PID Duplicate Checker")
cli_parser.add_argument(
    "--ignorelist",
    dest="ignorelist",
    nargs="?",
    action="store",
    default=DEFAULT_IGNORELIST,
    help=(
        "Board names to ignore duplicate VID/PID combinations. Pass an empty "
        "string to disable all duplicate ignoring. Defaults are: "
        f"{', '.join(DEFAULT_IGNORELIST)}"
    ),
)


def configboard_files():
    """A pathlib glob search for all ports/*/boards/*/mpconfigboard.mk file
    paths.

    :returns: A ``pathlib.Path.glob()`` generator object
    """
    working_dir = pathlib.Path(__file__).resolve().parent.parent
    return working_dir.glob("ports/**/boards/**/mpconfigboard.mk")


def check_vid_pid(files, ignorelist):
    """Compiles a list of USB VID & PID values for all boards, and checks
    for duplicates. Exits with ``sys.exit()`` (non-zero exit code)
    if duplicates are found, and lists the duplicates.
    """

    duplicates_found = False

    usb_ids = {}

    vid_pattern = re.compile(r"^USB_VID\s*\=\s*(.*)", flags=re.M)
    pid_pattern = re.compile(r"^USB_PID\s*\=\s*(.*)", flags=re.M)

    for board_config in files:
        src_text = board_config.read_text()

        usb_vid = vid_pattern.search(src_text)
        usb_pid = pid_pattern.search(src_text)

        board_name = board_config.parts[-2]

        board_ignorelisted = False
        if board_name in ignorelist:
            board_ignorelisted = True
            board_name += " (ignorelisted)"

        if usb_vid and usb_pid:
            id_group = f"{usb_vid.group(1)}:{usb_pid.group(1)}"
            if id_group not in usb_ids:
                usb_ids[id_group] = {"boards": [board_name], "duplicate": False}
            else:
                usb_ids[id_group]["boards"].append(board_name)
                if not board_ignorelisted:
                    usb_ids[id_group]["duplicate"] = True
                    duplicates_found = True

    if duplicates_found:
        duplicates = ""
        for key, value in usb_ids.items():
            if value["duplicate"]:
                duplicates += f"- VID/PID: {key}\n" f"  Boards: {', '.join(value['boards'])}\n"

        duplicate_message = (
            f"Duplicate VID/PID usage found!\n{duplicates}\n"
            f"If you are open source maker, then you can request a PID from http://pid.codes\n"
            f"Otherwise, companies should pay the USB-IF for a vendor ID: https://www.usb.org/getting-vendor-id"
        )
        sys.exit(duplicate_message)
    else:
        print("No USB PID duplicates found.")


if __name__ == "__main__":
    arguments = cli_parser.parse_args()

    print("Running USB VID/PID Duplicate Checker...")
    print(f"Ignoring the following boards: {', '.join(arguments.ignorelist)}", end="\n\n")

    board_files = configboard_files()
    check_vid_pid(board_files, arguments.ignorelist)<|MERGE_RESOLUTION|>--- conflicted
+++ resolved
@@ -51,15 +51,12 @@
     "unexpectedmaker_feathers2_prerelease",
     "espressif_kaluga_1",
     "espressif_kaluga_1.3",
-<<<<<<< HEAD
+    "espressif_esp32s3_devkitc_1",
+    "espressif_esp32s3_devkitc_1_nopsram",
     "jpconstantineau_pykey18",
     "jpconstantineau_pykey44",
     "jpconstantineau_pykey60",
     "jpconstantineau_pykey87",
-=======
-    "espressif_esp32s3_devkitc_1",
-    "espressif_esp32s3_devkitc_1_nopsram",
->>>>>>> b5044324
 ]
 
 cli_parser = argparse.ArgumentParser(description="USB VID/PID Duplicate Checker")
