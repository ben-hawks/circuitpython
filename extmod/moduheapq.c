--- conflicted
+++ resolved
@@ -14,11 +14,7 @@
 
 STATIC mp_obj_list_t *uheapq_get_heap(mp_obj_t heap_in) {
     if (!mp_obj_is_type(heap_in, &mp_type_list)) {
-<<<<<<< HEAD
-        mp_raise_TypeError(translate("heap must be a list"));
-=======
         mp_raise_TypeError(MP_ERROR_TEXT("heap must be a list"));
->>>>>>> b0932fcf
     }
     return MP_OBJ_TO_PTR(heap_in);
 }
@@ -66,11 +62,7 @@
 STATIC mp_obj_t mod_uheapq_heappop(mp_obj_t heap_in) {
     mp_obj_list_t *heap = uheapq_get_heap(heap_in);
     if (heap->len == 0) {
-<<<<<<< HEAD
-        mp_raise_IndexError(translate("empty heap"));
-=======
         mp_raise_msg(&mp_type_IndexError, MP_ERROR_TEXT("empty heap"));
->>>>>>> b0932fcf
     }
     mp_obj_t item = heap->items[0];
     heap->len -= 1;
