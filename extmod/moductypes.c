/*
 * This file is part of the MicroPython project, http://micropython.org/
 *
 * The MIT License (MIT)
 *
 * Copyright (c) 2014 Paul Sokolovsky
 *
 * Permission is hereby granted, free of charge, to any person obtaining a copy
 * of this software and associated documentation files (the "Software"), to deal
 * in the Software without restriction, including without limitation the rights
 * to use, copy, modify, merge, publish, distribute, sublicense, and/or sell
 * copies of the Software, and to permit persons to whom the Software is
 * furnished to do so, subject to the following conditions:
 *
 * The above copyright notice and this permission notice shall be included in
 * all copies or substantial portions of the Software.
 *
 * THE SOFTWARE IS PROVIDED "AS IS", WITHOUT WARRANTY OF ANY KIND, EXPRESS OR
 * IMPLIED, INCLUDING BUT NOT LIMITED TO THE WARRANTIES OF MERCHANTABILITY,
 * FITNESS FOR A PARTICULAR PURPOSE AND NONINFRINGEMENT. IN NO EVENT SHALL THE
 * AUTHORS OR COPYRIGHT HOLDERS BE LIABLE FOR ANY CLAIM, DAMAGES OR OTHER
 * LIABILITY, WHETHER IN AN ACTION OF CONTRACT, TORT OR OTHERWISE, ARISING FROM,
 * OUT OF OR IN CONNECTION WITH THE SOFTWARE OR THE USE OR OTHER DEALINGS IN
 * THE SOFTWARE.
 */

#include <assert.h>
#include <string.h>
#include <stdint.h>

#include "py/runtime.h"
#include "py/objtuple.h"
#include "py/binary.h"

#include "supervisor/shared/translate.h"

#if MICROPY_PY_UCTYPES

/// \module uctypes - Access data structures in memory
///
/// The module allows to define layout of raw data structure (using terms
/// of C language), and then access memory buffers using this definition.
/// The module also provides convenience functions to access memory buffers
/// contained in Python objects or wrap memory buffers in Python objects.
/// \constant UINT8_1 - uint8_t value type

/// \class struct - C-like structure
///
/// Encapsulalation of in-memory data structure. This class doesn't define
/// any methods, only attribute access (for structure fields) and
/// indexing (for pointer and array fields).
///
/// Usage:
///
///     # Define layout of a structure with 2 fields
///     # 0 and 4 are byte offsets of fields from the beginning of struct
///     # they are logically ORed with field type
///     FOO_STRUCT = {"a": 0 | uctypes.UINT32, "b": 4 | uctypes.UINT8}
///
///     # Example memory buffer to access (contained in bytes object)
///     buf = b"\x64\0\0\0\0x14"
///
///     # Create structure object referring to address of
///     # the data in the buffer above
///     s = uctypes.struct(FOO_STRUCT, uctypes.addressof(buf))
///
///     # Access fields
///     print(s.a, s.b)
///     # Result:
///     # 100, 20

#define LAYOUT_LITTLE_ENDIAN (0)
#define LAYOUT_BIG_ENDIAN    (1)
#define LAYOUT_NATIVE        (2)

#define VAL_TYPE_BITS 4
#define BITF_LEN_BITS 5
#define BITF_OFF_BITS 5
#define OFFSET_BITS 17
#if VAL_TYPE_BITS + BITF_LEN_BITS + BITF_OFF_BITS + OFFSET_BITS != 31
#error Invalid encoding field length
#endif

enum {
    UINT8, INT8, UINT16, INT16,
    UINT32, INT32, UINT64, INT64,

    BFUINT8, BFINT8, BFUINT16, BFINT16,
    BFUINT32, BFINT32,

    FLOAT32, FLOAT64,
};

#define AGG_TYPE_BITS 2

enum {
    STRUCT, PTR, ARRAY, BITFIELD,
};

// Here we need to set sign bit right
#define TYPE2SMALLINT(x, nbits) ((((int)x) << (32 - nbits)) >> 1)
#define GET_TYPE(x, nbits) (((x) >> (31 - nbits)) & ((1 << nbits) - 1))
// Bit 0 is "is_signed"
#define GET_SCALAR_SIZE(val_type) (1 << ((val_type) >> 1))
#define VALUE_MASK(type_nbits) ~((int)0x80000000 >> type_nbits)

#define IS_SCALAR_ARRAY(tuple_desc) ((tuple_desc)->len == 2)
// We cannot apply the below to INT8, as their range [-128, 127]
#define IS_SCALAR_ARRAY_OF_BYTES(tuple_desc) (GET_TYPE(MP_OBJ_SMALL_INT_VALUE((tuple_desc)->items[1]), VAL_TYPE_BITS) == UINT8)

// "struct" in uctypes context means "structural", i.e. aggregate, type.
STATIC const mp_obj_type_t uctypes_struct_type;

typedef struct _mp_obj_uctypes_struct_t {
    mp_obj_base_t base;
    mp_obj_t desc;
    byte *addr;
    uint32_t flags;
} mp_obj_uctypes_struct_t;

STATIC NORETURN void syntax_error(void) {
    mp_raise_TypeError(translate("syntax error in uctypes descriptor"));
}

STATIC mp_obj_t uctypes_struct_make_new(const mp_obj_type_t *type, size_t n_args, const mp_obj_t *args, mp_map_t *kw_args) {
    mp_arg_check_num(n_args, kw_args, 2, 3, false);
    mp_obj_uctypes_struct_t *o = m_new_obj(mp_obj_uctypes_struct_t);
    o->base.type = type;
    o->addr = (void*)(uintptr_t)mp_obj_int_get_truncated(args[0]);
    o->desc = args[1];
    o->flags = LAYOUT_NATIVE;
    if (n_args == 3) {
        o->flags = mp_obj_get_int(args[2]);
    }
    return MP_OBJ_FROM_PTR(o);
}

STATIC void uctypes_struct_print(const mp_print_t *print, mp_obj_t self_in, mp_print_kind_t kind) {
    (void)kind;
    mp_obj_uctypes_struct_t *self = MP_OBJ_TO_PTR(self_in);
    const char *typen = "unk";
    if (MP_OBJ_IS_TYPE(self->desc, &mp_type_dict)) {
        typen = "STRUCT";
    } else if (MP_OBJ_IS_TYPE(self->desc, &mp_type_tuple)) {
        mp_obj_tuple_t *t = MP_OBJ_TO_PTR(self->desc);
        mp_int_t offset = MP_OBJ_SMALL_INT_VALUE(t->items[0]);
        uint agg_type = GET_TYPE(offset, AGG_TYPE_BITS);
        switch (agg_type) {
            case PTR: typen = "PTR"; break;
            case ARRAY: typen = "ARRAY"; break;
        }
    } else {
        typen = "ERROR";
    }
    mp_printf(print, "<struct %s %p>", typen, self->addr);
}

// Get size of any type descriptor
STATIC mp_uint_t uctypes_struct_size(mp_obj_t desc_in, int layout_type, mp_uint_t *max_field_size);

// Get size of scalar type descriptor
static inline mp_uint_t uctypes_struct_scalar_size(int val_type) {
    if (val_type == FLOAT32) {
        return 4;
    } else {
        return GET_SCALAR_SIZE(val_type & 7);
    }
}

// Get size of aggregate type descriptor
STATIC mp_uint_t uctypes_struct_agg_size(mp_obj_tuple_t *t, int layout_type, mp_uint_t *max_field_size) {
    mp_uint_t total_size = 0;

    mp_int_t offset_ = MP_OBJ_SMALL_INT_VALUE(t->items[0]);
    mp_uint_t agg_type = GET_TYPE(offset_, AGG_TYPE_BITS);

    switch (agg_type) {
        case STRUCT:
            return uctypes_struct_size(t->items[1], layout_type, max_field_size);
        case PTR:
            if (sizeof(void*) > *max_field_size) {
                *max_field_size = sizeof(void*);
            }
            return sizeof(void*);
        case ARRAY: {
            mp_int_t arr_sz = MP_OBJ_SMALL_INT_VALUE(t->items[1]);
            uint val_type = GET_TYPE(arr_sz, VAL_TYPE_BITS);
            arr_sz &= VALUE_MASK(VAL_TYPE_BITS);
            mp_uint_t item_s;
            if (t->len == 2) {
                // Elements of array are scalar
                item_s = GET_SCALAR_SIZE(val_type);
                if (item_s > *max_field_size) {
                    *max_field_size = item_s;
                }
            } else {
                // Elements of array are aggregates
                item_s = uctypes_struct_size(t->items[2], layout_type, max_field_size);
            }

            return item_s * arr_sz;
        }
        default:
            assert(0);
    }

    return total_size;
}

STATIC mp_uint_t uctypes_struct_size(mp_obj_t desc_in, int layout_type, mp_uint_t *max_field_size) {
    if (!MP_OBJ_IS_TYPE(desc_in, &mp_type_dict)) {
        if (MP_OBJ_IS_TYPE(desc_in, &mp_type_tuple)) {
            return uctypes_struct_agg_size((mp_obj_tuple_t*)MP_OBJ_TO_PTR(desc_in), layout_type, max_field_size);
        } else if (MP_OBJ_IS_SMALL_INT(desc_in)) {
            // We allow sizeof on both type definitions and structures/structure fields,
            // but scalar structure field is lowered into native Python int, so all
            // type info is lost. So, we cannot say if it's scalar type description,
            // or such lowered scalar.
            mp_raise_TypeError(translate("Cannot unambiguously get sizeof scalar"));
        }
        syntax_error();
    }

    mp_obj_dict_t *d = MP_OBJ_TO_PTR(desc_in);
    mp_uint_t total_size = 0;

    for (mp_uint_t i = 0; i < d->map.alloc; i++) {
        if (MP_MAP_SLOT_IS_FILLED(&d->map, i)) {
            mp_obj_t v = d->map.table[i].value;
            if (MP_OBJ_IS_SMALL_INT(v)) {
                mp_uint_t offset = MP_OBJ_SMALL_INT_VALUE(v);
                mp_uint_t val_type = GET_TYPE(offset, VAL_TYPE_BITS);
                offset &= VALUE_MASK(VAL_TYPE_BITS);
                if (val_type >= BFUINT8 && val_type <= BFINT32) {
                    offset &= (1 << OFFSET_BITS) - 1;
                }
                mp_uint_t s = uctypes_struct_scalar_size(val_type);
                if (s > *max_field_size) {
                    *max_field_size = s;
                }
                if (offset + s > total_size) {
                    total_size = offset + s;
                }
            } else {
                if (!MP_OBJ_IS_TYPE(v, &mp_type_tuple)) {
                    syntax_error();
                }
                mp_obj_tuple_t *t = MP_OBJ_TO_PTR(v);
                mp_int_t offset = MP_OBJ_SMALL_INT_VALUE(t->items[0]);
                offset &= VALUE_MASK(AGG_TYPE_BITS);
                mp_uint_t s = uctypes_struct_agg_size(t, layout_type, max_field_size);
                if (offset + s > total_size) {
                    total_size = offset + s;
                }
            }
        }
    }

    // Round size up to alignment of biggest field
    if (layout_type == LAYOUT_NATIVE) {
        total_size = (total_size + *max_field_size - 1) & ~(*max_field_size - 1);
    }
    return total_size;
}

STATIC mp_obj_t uctypes_struct_sizeof(mp_obj_t obj_in) {
    mp_uint_t max_field_size = 0;
    if (MP_OBJ_IS_TYPE(obj_in, &mp_type_bytearray)) {
        return mp_obj_len(obj_in);
    }
    int layout_type = LAYOUT_NATIVE;
    // We can apply sizeof either to structure definition (a dict)
    // or to instantiated structure
    if (MP_OBJ_IS_TYPE(obj_in, &uctypes_struct_type)) {
        // Extract structure definition
        mp_obj_uctypes_struct_t *obj = MP_OBJ_TO_PTR(obj_in);
        obj_in = obj->desc;
        layout_type = obj->flags;
    }
    mp_uint_t size = uctypes_struct_size(obj_in, layout_type, &max_field_size);
    return MP_OBJ_NEW_SMALL_INT(size);
}
STATIC MP_DEFINE_CONST_FUN_OBJ_1(uctypes_struct_sizeof_obj, uctypes_struct_sizeof);

static inline mp_obj_t get_unaligned(uint val_type, byte *p, int big_endian) {
    char struct_type = big_endian ? '>' : '<';
    static const char type2char[16] = "BbHhIiQq------fd";
    return mp_binary_get_val(struct_type, type2char[val_type], &p);
}

static inline void set_unaligned(uint val_type, byte *p, int big_endian, mp_obj_t val) {
    char struct_type = big_endian ? '>' : '<';
    static const char type2char[16] = "BbHhIiQq------fd";
    mp_binary_set_val(struct_type, type2char[val_type], val, &p);
}

static inline mp_uint_t get_aligned_basic(uint val_type, void *p) {
    switch (val_type) {
        case UINT8:
            return *(uint8_t*)p;
        case UINT16:
            return *(uint16_t*)p;
        case UINT32:
            return *(uint32_t*)p;
    }
    assert(0);
    return 0;
}

static inline void set_aligned_basic(uint val_type, void *p, mp_uint_t v) {
    switch (val_type) {
        case UINT8:
            *(uint8_t*)p = (uint8_t)v; return;
        case UINT16:
            *(uint16_t*)p = (uint16_t)v; return;
        case UINT32:
            *(uint32_t*)p = (uint32_t)v; return;
    }
    assert(0);
}

STATIC mp_obj_t get_aligned(uint val_type, void *p, mp_int_t index) {
    switch (val_type) {
        case UINT8:
            return MP_OBJ_NEW_SMALL_INT(((uint8_t*)p)[index]);
        case INT8:
            return MP_OBJ_NEW_SMALL_INT(((int8_t*)p)[index]);
        case UINT16:
            return MP_OBJ_NEW_SMALL_INT(((uint16_t*)p)[index]);
        case INT16:
            return MP_OBJ_NEW_SMALL_INT(((int16_t*)p)[index]);
        case UINT32:
            return mp_obj_new_int_from_uint(((uint32_t*)p)[index]);
        case INT32:
            return mp_obj_new_int(((int32_t*)p)[index]);
        case UINT64:
            return mp_obj_new_int_from_ull(((uint64_t*)p)[index]);
        case INT64:
            return mp_obj_new_int_from_ll(((int64_t*)p)[index]);
        #if MICROPY_PY_BUILTINS_FLOAT
        case FLOAT32:
            return mp_obj_new_float((mp_float_t)((float*)p)[index]);
        case FLOAT64:
            return mp_obj_new_float(((double*)p)[index]);
        #endif
        default:
            assert(0);
            return MP_OBJ_NULL;
    }
}

STATIC void set_aligned(uint val_type, void *p, mp_int_t index, mp_obj_t val) {
    #if MICROPY_PY_BUILTINS_FLOAT
    if (val_type == FLOAT32 || val_type == FLOAT64) {
        mp_float_t v = mp_obj_get_float(val);
        if (val_type == FLOAT32) {
            ((float*)p)[index] = v;
        } else {
            ((double*)p)[index] = v;
        }
        return;
    }
    #endif
    mp_int_t v = mp_obj_get_int_truncated(val);
    switch (val_type) {
        case UINT8:
            ((uint8_t*)p)[index] = (uint8_t)v; return;
        case INT8:
            ((int8_t*)p)[index] = (int8_t)v; return;
        case UINT16:
            ((uint16_t*)p)[index] = (uint16_t)v; return;
        case INT16:
            ((int16_t*)p)[index] = (int16_t)v; return;
        case UINT32:
            ((uint32_t*)p)[index] = (uint32_t)v; return;
        case INT32:
            ((int32_t*)p)[index] = (int32_t)v; return;
        case INT64:
        case UINT64:
            if (sizeof(mp_int_t) == 8) {
                ((uint64_t*)p)[index] = (uint64_t)v;
            } else {
                // TODO: Doesn't offer atomic store semantics, but should at least try
                set_unaligned(val_type, p, MP_ENDIANNESS_BIG, val);
            }
            return;
        default:
            assert(0);
    }
}

STATIC mp_obj_t uctypes_struct_attr_op(mp_obj_t self_in, qstr attr, mp_obj_t set_val) {
    mp_obj_uctypes_struct_t *self = MP_OBJ_TO_PTR(self_in);

    // TODO: Support at least OrderedDict in addition
    if (!MP_OBJ_IS_TYPE(self->desc, &mp_type_dict)) {
            mp_raise_TypeError(translate("struct: no fields"));
    }

    mp_obj_t deref = mp_obj_dict_get(self->desc, MP_OBJ_NEW_QSTR(attr));
    if (MP_OBJ_IS_SMALL_INT(deref)) {
        mp_int_t offset = MP_OBJ_SMALL_INT_VALUE(deref);
        mp_uint_t val_type = GET_TYPE(offset, VAL_TYPE_BITS);
        offset &= VALUE_MASK(VAL_TYPE_BITS);
//printf("scalar type=%d offset=%x\n", val_type, offset);

        if (val_type <= INT64 || val_type == FLOAT32 || val_type == FLOAT64) {
//            printf("size=%d\n", GET_SCALAR_SIZE(val_type));
            if (self->flags == LAYOUT_NATIVE) {
                if (set_val == MP_OBJ_NULL) {
                    return get_aligned(val_type, self->addr + offset, 0);
                } else {
                    set_aligned(val_type, self->addr + offset, 0, set_val);
                    return set_val; // just !MP_OBJ_NULL
                }
            } else {
                if (set_val == MP_OBJ_NULL) {
                    return get_unaligned(val_type, self->addr + offset, self->flags);
                } else {
                    set_unaligned(val_type, self->addr + offset, self->flags, set_val);
                    return set_val; // just !MP_OBJ_NULL
                }
            }
        } else if (val_type >= BFUINT8 && val_type <= BFINT32) {
            uint bit_offset = (offset >> 17) & 31;
            uint bit_len = (offset >> 22) & 31;
            offset &= (1 << 17) - 1;
            mp_uint_t val;
            if (self->flags == LAYOUT_NATIVE) {
                val = get_aligned_basic(val_type & 6, self->addr + offset);
            } else {
                val = mp_binary_get_int(GET_SCALAR_SIZE(val_type & 7), val_type & 1, self->flags, self->addr + offset);
            }
            if (set_val == MP_OBJ_NULL) {
                val >>= bit_offset;
                val &= (1 << bit_len) - 1;
                // TODO: signed
                assert((val_type & 1) == 0);
                return mp_obj_new_int(val);
            } else {
                mp_uint_t set_val_int = (mp_uint_t)mp_obj_get_int(set_val);
                mp_uint_t mask = (1 << bit_len) - 1;
                set_val_int &= mask;
                set_val_int <<= bit_offset;
                mask <<= bit_offset;
                val = (val & ~mask) | set_val_int;

                if (self->flags == LAYOUT_NATIVE) {
                    set_aligned_basic(val_type & 6, self->addr + offset, val);
                } else {
                    mp_binary_set_int(GET_SCALAR_SIZE(val_type & 7), self->flags == LAYOUT_BIG_ENDIAN,
                        self->addr + offset, val);
                }
                return set_val; // just !MP_OBJ_NULL
            }
        }

        assert(0);
        return MP_OBJ_NULL;
    }

    if (!MP_OBJ_IS_TYPE(deref, &mp_type_tuple)) {
        syntax_error();
    }

    if (set_val != MP_OBJ_NULL) {
        // Cannot assign to aggregate
        syntax_error();
    }

    mp_obj_tuple_t *sub = MP_OBJ_TO_PTR(deref);
    mp_int_t offset = MP_OBJ_SMALL_INT_VALUE(sub->items[0]);
    mp_uint_t agg_type = GET_TYPE(offset, AGG_TYPE_BITS);
    offset &= VALUE_MASK(AGG_TYPE_BITS);
//printf("agg type=%d offset=%x\n", agg_type, offset);

    switch (agg_type) {
        case STRUCT: {
            mp_obj_uctypes_struct_t *o = m_new_obj(mp_obj_uctypes_struct_t);
            o->base.type = &uctypes_struct_type;
            o->desc = sub->items[1];
            o->addr = self->addr + offset;
            o->flags = self->flags;
            return MP_OBJ_FROM_PTR(o);
        }
        case ARRAY: {
            mp_uint_t dummy;
            if (IS_SCALAR_ARRAY(sub) && IS_SCALAR_ARRAY_OF_BYTES(sub)) {
                return mp_obj_new_bytearray_by_ref(uctypes_struct_agg_size(sub, self->flags, &dummy), self->addr + offset);
            }
            // Fall thru to return uctypes struct object
        }
        case PTR: {
            mp_obj_uctypes_struct_t *o = m_new_obj(mp_obj_uctypes_struct_t);
            o->base.type = &uctypes_struct_type;
            o->desc = MP_OBJ_FROM_PTR(sub);
            o->addr = self->addr + offset;
            o->flags = self->flags;
//printf("PTR/ARR base addr=%p\n", o->addr);
            return MP_OBJ_FROM_PTR(o);
        }
    }

    // Should be unreachable once all cases are handled
    return MP_OBJ_NULL;
}

STATIC void uctypes_struct_attr(mp_obj_t self_in, qstr attr, mp_obj_t *dest) {
    if (dest[0] == MP_OBJ_NULL) {
        // load attribute
        mp_obj_t val = uctypes_struct_attr_op(self_in, attr, MP_OBJ_NULL);
        dest[0] = val;
    } else {
        // delete/store attribute
        if (uctypes_struct_attr_op(self_in, attr, dest[1]) != MP_OBJ_NULL) {
            dest[0] = MP_OBJ_NULL; // indicate success
        }
    }
}

#pragma GCC diagnostic ignored "-Wunused-parameter"
<<<<<<< HEAD
STATIC mp_obj_t uctypes_struct_subscr(mp_obj_t self_in, mp_obj_t index_in, mp_obj_t value, mp_obj_t instance) {
    mp_obj_uctypes_struct_t *self = MP_OBJ_TO_PTR(self_in);
=======
STATIC mp_obj_t uctypes_struct_subscr(mp_obj_t base_in, mp_obj_t index_in, mp_obj_t value) {
    mp_obj_uctypes_struct_t *self = mp_instance_cast_to_native_base(base_in, &uctypes_struct_type);
>>>>>>> f1a90396

    if (value == MP_OBJ_NULL) {
        // delete
        return MP_OBJ_NULL; // op not supported
    } else {
        // load / store
        if (!MP_OBJ_IS_TYPE(self->desc, &mp_type_tuple)) {
            mp_raise_TypeError(translate("struct: cannot index"));
        }

        mp_obj_tuple_t *t = MP_OBJ_TO_PTR(self->desc);
        mp_int_t offset = MP_OBJ_SMALL_INT_VALUE(t->items[0]);
        uint agg_type = GET_TYPE(offset, AGG_TYPE_BITS);

        mp_int_t index = MP_OBJ_SMALL_INT_VALUE(index_in);

        if (agg_type == ARRAY) {
            mp_int_t arr_sz = MP_OBJ_SMALL_INT_VALUE(t->items[1]);
            uint val_type = GET_TYPE(arr_sz, VAL_TYPE_BITS);
            arr_sz &= VALUE_MASK(VAL_TYPE_BITS);
            if (index >= arr_sz) {
                nlr_raise(mp_obj_new_exception_msg(&mp_type_IndexError, translate("struct: index out of range")));
            }

            if (t->len == 2) {
                // array of scalars
                if (self->flags == LAYOUT_NATIVE) {
                    if (value == MP_OBJ_SENTINEL) {
                        return get_aligned(val_type, self->addr, index);
                    } else {
                        set_aligned(val_type, self->addr, index, value);
                        return value; // just !MP_OBJ_NULL
                    }
                } else {
                    byte *p = self->addr + GET_SCALAR_SIZE(val_type) * index;
                    if (value == MP_OBJ_SENTINEL) {
                        return get_unaligned(val_type, p, self->flags);
                    } else {
                        set_unaligned(val_type, p, self->flags, value);
                        return value; // just !MP_OBJ_NULL
                    }
                }
            } else if (value == MP_OBJ_SENTINEL) {
                mp_uint_t dummy = 0;
                mp_uint_t size = uctypes_struct_size(t->items[2], self->flags, &dummy);
                mp_obj_uctypes_struct_t *o = m_new_obj(mp_obj_uctypes_struct_t);
                o->base.type = &uctypes_struct_type;
                o->desc = t->items[2];
                o->addr = self->addr + size * index;
                o->flags = self->flags;
                return MP_OBJ_FROM_PTR(o);
            } else {
                return MP_OBJ_NULL; // op not supported
            }

        } else if (agg_type == PTR) {
            byte *p = *(void**)self->addr;
            if (MP_OBJ_IS_SMALL_INT(t->items[1])) {
                uint val_type = GET_TYPE(MP_OBJ_SMALL_INT_VALUE(t->items[1]), VAL_TYPE_BITS);
                return get_aligned(val_type, p, index);
            } else {
                mp_uint_t dummy = 0;
                mp_uint_t size = uctypes_struct_size(t->items[1], self->flags, &dummy);
                mp_obj_uctypes_struct_t *o = m_new_obj(mp_obj_uctypes_struct_t);
                o->base.type = &uctypes_struct_type;
                o->desc = t->items[1];
                o->addr = p + size * index;
                o->flags = self->flags;
                return MP_OBJ_FROM_PTR(o);
            }
        }

        assert(0);
        return MP_OBJ_NULL;
    }
}

STATIC mp_int_t uctypes_get_buffer(mp_obj_t self_in, mp_buffer_info_t *bufinfo, mp_uint_t flags) {
    (void)flags;
    mp_obj_uctypes_struct_t *self = MP_OBJ_TO_PTR(self_in);
    mp_uint_t max_field_size = 0;
    mp_uint_t size = uctypes_struct_size(self->desc, self->flags, &max_field_size);

    bufinfo->buf = self->addr;
    bufinfo->len = size;
    bufinfo->typecode = BYTEARRAY_TYPECODE;
    return 0;
}

/// \function addressof()
/// Return address of object's data (applies to object providing buffer
/// interface).
STATIC mp_obj_t uctypes_struct_addressof(mp_obj_t buf) {
    mp_buffer_info_t bufinfo;
    mp_get_buffer_raise(buf, &bufinfo, MP_BUFFER_READ);
    return mp_obj_new_int((mp_int_t)(uintptr_t)bufinfo.buf);
}
MP_DEFINE_CONST_FUN_OBJ_1(uctypes_struct_addressof_obj, uctypes_struct_addressof);

/// \function bytearray_at()
/// Capture memory at given address of given size as bytearray. Memory is
/// captured by reference (and thus memory pointed by bytearray may change
/// or become invalid at later time). Use bytes_at() to capture by value.
STATIC mp_obj_t uctypes_struct_bytearray_at(mp_obj_t ptr, mp_obj_t size) {
    return mp_obj_new_bytearray_by_ref(mp_obj_int_get_truncated(size), (void*)(uintptr_t)mp_obj_int_get_truncated(ptr));
}
MP_DEFINE_CONST_FUN_OBJ_2(uctypes_struct_bytearray_at_obj, uctypes_struct_bytearray_at);

/// \function bytes_at()
/// Capture memory at given address of given size as bytes. Memory is
/// captured by value, i.e. copied. Use bytearray_at() to capture by reference
/// ("zero copy").
STATIC mp_obj_t uctypes_struct_bytes_at(mp_obj_t ptr, mp_obj_t size) {
    return mp_obj_new_bytes((void*)(uintptr_t)mp_obj_int_get_truncated(ptr), mp_obj_int_get_truncated(size));
}
MP_DEFINE_CONST_FUN_OBJ_2(uctypes_struct_bytes_at_obj, uctypes_struct_bytes_at);


STATIC const mp_obj_type_t uctypes_struct_type = {
    { &mp_type_type },
    .name = MP_QSTR_struct,
    .print = uctypes_struct_print,
    .make_new = uctypes_struct_make_new,
    .attr = uctypes_struct_attr,
    .subscr = uctypes_struct_subscr,
    .buffer_p = { .get_buffer = uctypes_get_buffer },
};

STATIC const mp_rom_map_elem_t mp_module_uctypes_globals_table[] = {
    { MP_ROM_QSTR(MP_QSTR___name__), MP_ROM_QSTR(MP_QSTR_uctypes) },
    { MP_ROM_QSTR(MP_QSTR_struct), MP_ROM_PTR(&uctypes_struct_type) },
    { MP_ROM_QSTR(MP_QSTR_sizeof), MP_ROM_PTR(&uctypes_struct_sizeof_obj) },
    { MP_ROM_QSTR(MP_QSTR_addressof), MP_ROM_PTR(&uctypes_struct_addressof_obj) },
    { MP_ROM_QSTR(MP_QSTR_bytes_at), MP_ROM_PTR(&uctypes_struct_bytes_at_obj) },
    { MP_ROM_QSTR(MP_QSTR_bytearray_at), MP_ROM_PTR(&uctypes_struct_bytearray_at_obj) },

    /// \moduleref uctypes

    /// \constant NATIVE - Native structure layout - native endianness,
    /// platform-specific field alignment
    { MP_ROM_QSTR(MP_QSTR_NATIVE), MP_ROM_INT(LAYOUT_NATIVE) },
    /// \constant LITTLE_ENDIAN - Little-endian structure layout, tightly packed
    /// (no alignment constraints)
    { MP_ROM_QSTR(MP_QSTR_LITTLE_ENDIAN), MP_ROM_INT(LAYOUT_LITTLE_ENDIAN) },
    /// \constant BIG_ENDIAN - Big-endian structure layout, tightly packed
    /// (no alignment constraints)
    { MP_ROM_QSTR(MP_QSTR_BIG_ENDIAN), MP_ROM_INT(LAYOUT_BIG_ENDIAN) },

    /// \constant VOID - void value type, may be used only as pointer target type.
    { MP_ROM_QSTR(MP_QSTR_VOID), MP_ROM_INT(TYPE2SMALLINT(UINT8, VAL_TYPE_BITS)) },

    /// \constant UINT8 - uint8_t value type
    { MP_ROM_QSTR(MP_QSTR_UINT8), MP_ROM_INT(TYPE2SMALLINT(UINT8, 4)) },
    /// \constant INT8 - int8_t value type
    { MP_ROM_QSTR(MP_QSTR_INT8), MP_ROM_INT(TYPE2SMALLINT(INT8, 4)) },
    /// \constant UINT16 - uint16_t value type
    { MP_ROM_QSTR(MP_QSTR_UINT16), MP_ROM_INT(TYPE2SMALLINT(UINT16, 4)) },
    /// \constant INT16 - int16_t value type
    { MP_ROM_QSTR(MP_QSTR_INT16), MP_ROM_INT(TYPE2SMALLINT(INT16, 4)) },
    /// \constant UINT32 - uint32_t value type
    { MP_ROM_QSTR(MP_QSTR_UINT32), MP_ROM_INT(TYPE2SMALLINT(UINT32, 4)) },
    /// \constant INT32 - int32_t value type
    { MP_ROM_QSTR(MP_QSTR_INT32), MP_ROM_INT(TYPE2SMALLINT(INT32, 4)) },
    /// \constant UINT64 - uint64_t value type
    { MP_ROM_QSTR(MP_QSTR_UINT64), MP_ROM_INT(TYPE2SMALLINT(UINT64, 4)) },
    /// \constant INT64 - int64_t value type
    { MP_ROM_QSTR(MP_QSTR_INT64), MP_ROM_INT(TYPE2SMALLINT(INT64, 4)) },

    { MP_ROM_QSTR(MP_QSTR_BFUINT8), MP_ROM_INT(TYPE2SMALLINT(BFUINT8, 4)) },
    { MP_ROM_QSTR(MP_QSTR_BFINT8), MP_ROM_INT(TYPE2SMALLINT(BFINT8, 4)) },
    { MP_ROM_QSTR(MP_QSTR_BFUINT16), MP_ROM_INT(TYPE2SMALLINT(BFUINT16, 4)) },
    { MP_ROM_QSTR(MP_QSTR_BFINT16), MP_ROM_INT(TYPE2SMALLINT(BFINT16, 4)) },
    { MP_ROM_QSTR(MP_QSTR_BFUINT32), MP_ROM_INT(TYPE2SMALLINT(BFUINT32, 4)) },
    { MP_ROM_QSTR(MP_QSTR_BFINT32), MP_ROM_INT(TYPE2SMALLINT(BFINT32, 4)) },

    { MP_ROM_QSTR(MP_QSTR_BF_POS), MP_ROM_INT(17) },
    { MP_ROM_QSTR(MP_QSTR_BF_LEN), MP_ROM_INT(22) },

    #if MICROPY_PY_BUILTINS_FLOAT
    { MP_ROM_QSTR(MP_QSTR_FLOAT32), MP_ROM_INT(TYPE2SMALLINT(FLOAT32, 4)) },
    { MP_ROM_QSTR(MP_QSTR_FLOAT64), MP_ROM_INT(TYPE2SMALLINT(FLOAT64, 4)) },
    #endif

    { MP_ROM_QSTR(MP_QSTR_PTR), MP_ROM_INT(TYPE2SMALLINT(PTR, AGG_TYPE_BITS)) },
    { MP_ROM_QSTR(MP_QSTR_ARRAY), MP_ROM_INT(TYPE2SMALLINT(ARRAY, AGG_TYPE_BITS)) },
};

STATIC MP_DEFINE_CONST_DICT(mp_module_uctypes_globals, mp_module_uctypes_globals_table);

const mp_obj_module_t mp_module_uctypes = {
    .base = { &mp_type_module },
    .globals = (mp_obj_dict_t*)&mp_module_uctypes_globals,
};

#endif<|MERGE_RESOLUTION|>--- conflicted
+++ resolved
@@ -519,13 +519,8 @@
 }
 
 #pragma GCC diagnostic ignored "-Wunused-parameter"
-<<<<<<< HEAD
-STATIC mp_obj_t uctypes_struct_subscr(mp_obj_t self_in, mp_obj_t index_in, mp_obj_t value, mp_obj_t instance) {
-    mp_obj_uctypes_struct_t *self = MP_OBJ_TO_PTR(self_in);
-=======
 STATIC mp_obj_t uctypes_struct_subscr(mp_obj_t base_in, mp_obj_t index_in, mp_obj_t value) {
     mp_obj_uctypes_struct_t *self = mp_instance_cast_to_native_base(base_in, &uctypes_struct_type);
->>>>>>> f1a90396
 
     if (value == MP_OBJ_NULL) {
         // delete
