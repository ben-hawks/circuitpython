// Copyright (c) 2016 Paul Sokolovsky
// SPDX-FileCopyrightText: 2014 MicroPython & CircuitPython contributors (https://github.com/adafruit/circuitpython/graphs/contributors)
//
// SPDX-License-Identifier: MIT

#include "extmod/virtpin.h"
#include "py/proto.h"

int mp_virtual_pin_read(mp_obj_t pin) {
    mp_obj_base_t *s = (mp_obj_base_t *)MP_OBJ_TO_PTR(pin);
<<<<<<< HEAD
    const mp_pin_p_t *pin_p = mp_proto_get(MP_QSTR_protocol_pin, s);
=======
    mp_pin_p_t *pin_p = (mp_pin_p_t *)s->type->protocol;
>>>>>>> b057fb8a
    return pin_p->ioctl(pin, MP_PIN_READ, 0, NULL);
}

void mp_virtual_pin_write(mp_obj_t pin, int value) {
    mp_obj_base_t *s = (mp_obj_base_t *)MP_OBJ_TO_PTR(pin);
<<<<<<< HEAD
    const mp_pin_p_t *pin_p = mp_proto_get(MP_QSTR_protocol_pin, s);
=======
    mp_pin_p_t *pin_p = (mp_pin_p_t *)s->type->protocol;
>>>>>>> b057fb8a
    pin_p->ioctl(pin, MP_PIN_WRITE, value, NULL);
}<|MERGE_RESOLUTION|>--- conflicted
+++ resolved
@@ -1,4 +1,4 @@
-// Copyright (c) 2016 Paul Sokolovsky
+// SPDX-FileCopyrightText: Copyright (c) 2016 Paul Sokolovsky
 // SPDX-FileCopyrightText: 2014 MicroPython & CircuitPython contributors (https://github.com/adafruit/circuitpython/graphs/contributors)
 //
 // SPDX-License-Identifier: MIT
@@ -8,20 +8,12 @@
 
 int mp_virtual_pin_read(mp_obj_t pin) {
     mp_obj_base_t *s = (mp_obj_base_t *)MP_OBJ_TO_PTR(pin);
-<<<<<<< HEAD
     const mp_pin_p_t *pin_p = mp_proto_get(MP_QSTR_protocol_pin, s);
-=======
-    mp_pin_p_t *pin_p = (mp_pin_p_t *)s->type->protocol;
->>>>>>> b057fb8a
     return pin_p->ioctl(pin, MP_PIN_READ, 0, NULL);
 }
 
 void mp_virtual_pin_write(mp_obj_t pin, int value) {
     mp_obj_base_t *s = (mp_obj_base_t *)MP_OBJ_TO_PTR(pin);
-<<<<<<< HEAD
     const mp_pin_p_t *pin_p = mp_proto_get(MP_QSTR_protocol_pin, s);
-=======
-    mp_pin_p_t *pin_p = (mp_pin_p_t *)s->type->protocol;
->>>>>>> b057fb8a
     pin_p->ioctl(pin, MP_PIN_WRITE, value, NULL);
 }