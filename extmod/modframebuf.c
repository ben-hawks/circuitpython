// SPDX-FileCopyrightText: 2014 MicroPython & CircuitPython contributors (https://github.com/adafruit/circuitpython/graphs/contributors)
// SPDX-FileCopyrightText: Copyright (c) 2016 Damien P. George
//
// SPDX-License-Identifier: MIT

#include <stdio.h>
#include <string.h>

#include "py/runtime.h"
#include "py/objtype.h"
#include "py/proto.h"

#if MICROPY_PY_FRAMEBUF

#include "font_petme128_8x8.h"

typedef struct _mp_obj_framebuf_t {
    mp_obj_base_t base;
    mp_obj_t buf_obj; // need to store this to prevent GC from reclaiming buf
    void *buf;
    uint16_t width, height, stride;
    uint8_t format;
} mp_obj_framebuf_t;

<<<<<<< HEAD
=======
#if !MICROPY_ENABLE_DYNRUNTIME
STATIC const mp_obj_type_t mp_type_framebuf;
#endif

>>>>>>> b0932fcf
typedef void (*setpixel_t)(const mp_obj_framebuf_t *, int, int, uint32_t);
typedef uint32_t (*getpixel_t)(const mp_obj_framebuf_t *, int, int);
typedef void (*fill_rect_t)(const mp_obj_framebuf_t *, int, int, int, int, uint32_t);

typedef struct _mp_framebuf_p_t {
    MP_PROTOCOL_HEAD
    setpixel_t setpixel;
    getpixel_t getpixel;
    fill_rect_t fill_rect;
} mp_framebuf_p_t;

// constants for formats
#define FRAMEBUF_MVLSB    (0)
#define FRAMEBUF_RGB565   (1)
#define FRAMEBUF_GS2_HMSB (5)
#define FRAMEBUF_GS4_HMSB (2)
#define FRAMEBUF_GS8      (6)
#define FRAMEBUF_MHLSB    (3)
#define FRAMEBUF_MHMSB    (4)

// Functions for MHLSB and MHMSB

STATIC void mono_horiz_setpixel(const mp_obj_framebuf_t *fb, int x, int y, uint32_t col) {
    size_t index = (x + y * fb->stride) >> 3;
    int offset = fb->format == FRAMEBUF_MHMSB ? x & 0x07 : 7 - (x & 0x07);
    ((uint8_t *)fb->buf)[index] = (((uint8_t *)fb->buf)[index] & ~(0x01 << offset)) | ((col != 0) << offset);
}

STATIC uint32_t mono_horiz_getpixel(const mp_obj_framebuf_t *fb, int x, int y) {
    size_t index = (x + y * fb->stride) >> 3;
    int offset = fb->format == FRAMEBUF_MHMSB ? x & 0x07 : 7 - (x & 0x07);
    return (((uint8_t *)fb->buf)[index] >> (offset)) & 0x01;
}

STATIC void mono_horiz_fill_rect(const mp_obj_framebuf_t *fb, int x, int y, int w, int h, uint32_t col) {
    int reverse = fb->format == FRAMEBUF_MHMSB;
    int advance = fb->stride >> 3;
    while (w--) {
        uint8_t *b = &((uint8_t *)fb->buf)[(x >> 3) + y * advance];
        int offset = reverse ?  x & 7 : 7 - (x & 7);
        for (int hh = h; hh; --hh) {
            *b = (*b & ~(0x01 << offset)) | ((col != 0) << offset);
            b += advance;
        }
        ++x;
    }
}

// Functions for MVLSB format

STATIC void mvlsb_setpixel(const mp_obj_framebuf_t *fb, int x, int y, uint32_t col) {
    size_t index = (y >> 3) * fb->stride + x;
    uint8_t offset = y & 0x07;
    ((uint8_t *)fb->buf)[index] = (((uint8_t *)fb->buf)[index] & ~(0x01 << offset)) | ((col != 0) << offset);
}

STATIC uint32_t mvlsb_getpixel(const mp_obj_framebuf_t *fb, int x, int y) {
    return (((uint8_t *)fb->buf)[(y >> 3) * fb->stride + x] >> (y & 0x07)) & 0x01;
}

STATIC void mvlsb_fill_rect(const mp_obj_framebuf_t *fb, int x, int y, int w, int h, uint32_t col) {
    while (h--) {
        uint8_t *b = &((uint8_t *)fb->buf)[(y >> 3) * fb->stride + x];
        uint8_t offset = y & 0x07;
        for (int ww = w; ww; --ww) {
            *b = (*b & ~(0x01 << offset)) | ((col != 0) << offset);
            ++b;
        }
        ++y;
    }
}

// Functions for RGB565 format

STATIC void rgb565_setpixel(const mp_obj_framebuf_t *fb, int x, int y, uint32_t col) {
    ((uint16_t *)fb->buf)[x + y * fb->stride] = col;
}

STATIC uint32_t rgb565_getpixel(const mp_obj_framebuf_t *fb, int x, int y) {
    return ((uint16_t *)fb->buf)[x + y * fb->stride];
}

STATIC void rgb565_fill_rect(const mp_obj_framebuf_t *fb, int x, int y, int w, int h, uint32_t col) {
    uint16_t *b = &((uint16_t *)fb->buf)[x + y * fb->stride];
    while (h--) {
        for (int ww = w; ww; --ww) {
            *b++ = col;
        }
        b += fb->stride - w;
    }
}

// Functions for GS2_HMSB format

STATIC void gs2_hmsb_setpixel(const mp_obj_framebuf_t *fb, int x, int y, uint32_t col) {
    uint8_t *pixel = &((uint8_t *)fb->buf)[(x + y * fb->stride) >> 2];
    uint8_t shift = (x & 0x3) << 1;
    uint8_t mask = 0x3 << shift;
    uint8_t color = (col & 0x3) << shift;
    *pixel = color | (*pixel & (~mask));
}

STATIC uint32_t gs2_hmsb_getpixel(const mp_obj_framebuf_t *fb, int x, int y) {
    uint8_t pixel = ((uint8_t *)fb->buf)[(x + y * fb->stride) >> 2];
    uint8_t shift = (x & 0x3) << 1;
    return (pixel >> shift) & 0x3;
}

STATIC void gs2_hmsb_fill_rect(const mp_obj_framebuf_t *fb, int x, int y, int w, int h, uint32_t col) {
    for (int xx = x; xx < x + w; xx++) {
        for (int yy = y; yy < y + h; yy++) {
            gs2_hmsb_setpixel(fb, xx, yy, col);
        }
    }
}

// Functions for GS4_HMSB format

STATIC void gs4_hmsb_setpixel(const mp_obj_framebuf_t *fb, int x, int y, uint32_t col) {
    uint8_t *pixel = &((uint8_t *)fb->buf)[(x + y * fb->stride) >> 1];

    if (x % 2) {
        *pixel = ((uint8_t)col & 0x0f) | (*pixel & 0xf0);
    } else {
        *pixel = ((uint8_t)col << 4) | (*pixel & 0x0f);
    }
}

STATIC uint32_t gs4_hmsb_getpixel(const mp_obj_framebuf_t *fb, int x, int y) {
    if (x % 2) {
        return ((uint8_t *)fb->buf)[(x + y * fb->stride) >> 1] & 0x0f;
    }

    return ((uint8_t *)fb->buf)[(x + y * fb->stride) >> 1] >> 4;
}

STATIC void gs4_hmsb_fill_rect(const mp_obj_framebuf_t *fb, int x, int y, int w, int h, uint32_t col) {
    col &= 0x0f;
    uint8_t *pixel_pair = &((uint8_t *)fb->buf)[(x + y * fb->stride) >> 1];
    uint8_t col_shifted_left = col << 4;
    uint8_t col_pixel_pair = col_shifted_left | col;
    int pixel_count_till_next_line = (fb->stride - w) >> 1;
    bool odd_x = (x % 2 == 1);

    while (h--) {
        int ww = w;

        if (odd_x && ww > 0) {
            *pixel_pair = (*pixel_pair & 0xf0) | col;
            pixel_pair++;
            ww--;
        }

        memset(pixel_pair, col_pixel_pair, ww >> 1);
        pixel_pair += ww >> 1;

        if (ww % 2) {
            *pixel_pair = col_shifted_left | (*pixel_pair & 0x0f);
            if (!odd_x) {
                pixel_pair++;
            }
        }

        pixel_pair += pixel_count_till_next_line;
    }
}

// Functions for GS8 format

STATIC void gs8_setpixel(const mp_obj_framebuf_t *fb, int x, int y, uint32_t col) {
    uint8_t *pixel = &((uint8_t *)fb->buf)[(x + y * fb->stride)];
    *pixel = col & 0xff;
}

STATIC uint32_t gs8_getpixel(const mp_obj_framebuf_t *fb, int x, int y) {
    return ((uint8_t *)fb->buf)[(x + y * fb->stride)];
}

STATIC void gs8_fill_rect(const mp_obj_framebuf_t *fb, int x, int y, int w, int h, uint32_t col) {
    uint8_t *pixel = &((uint8_t *)fb->buf)[(x + y * fb->stride)];
    while (h--) {
        memset(pixel, col, w);
        pixel += fb->stride;
    }
}

STATIC mp_framebuf_p_t formats[] = {
    [FRAMEBUF_MVLSB] = {MP_PROTO_IMPLEMENT(MP_QSTR_protocol_framebuf) mvlsb_setpixel, mvlsb_getpixel, mvlsb_fill_rect},
    [FRAMEBUF_RGB565] = {MP_PROTO_IMPLEMENT(MP_QSTR_protocol_framebuf) rgb565_setpixel, rgb565_getpixel, rgb565_fill_rect},
    [FRAMEBUF_GS2_HMSB] = {MP_PROTO_IMPLEMENT(MP_QSTR_protocol_framebuf) gs2_hmsb_setpixel, gs2_hmsb_getpixel, gs2_hmsb_fill_rect},
    [FRAMEBUF_GS4_HMSB] = {MP_PROTO_IMPLEMENT(MP_QSTR_protocol_framebuf) gs4_hmsb_setpixel, gs4_hmsb_getpixel, gs4_hmsb_fill_rect},
    [FRAMEBUF_GS8] = {MP_PROTO_IMPLEMENT(MP_QSTR_protocol_framebuf) gs8_setpixel, gs8_getpixel, gs8_fill_rect},
    [FRAMEBUF_MHLSB] = {MP_PROTO_IMPLEMENT(MP_QSTR_protocol_framebuf) mono_horiz_setpixel, mono_horiz_getpixel, mono_horiz_fill_rect},
    [FRAMEBUF_MHMSB] = {MP_PROTO_IMPLEMENT(MP_QSTR_protocol_framebuf) mono_horiz_setpixel, mono_horiz_getpixel, mono_horiz_fill_rect},
};

static inline void setpixel(const mp_obj_framebuf_t *fb, int x, int y, uint32_t col) {
    formats[fb->format].setpixel(fb, x, y, col);
}

static inline uint32_t getpixel(const mp_obj_framebuf_t *fb, int x, int y) {
    return formats[fb->format].getpixel(fb, x, y);
}

STATIC void fill_rect(const mp_obj_framebuf_t *fb, int x, int y, int w, int h, uint32_t col) {
    if (h < 1 || w < 1 || x + w <= 0 || y + h <= 0 || y >= fb->height || x >= fb->width) {
        // No operation needed.
        return;
    }

    // clip to the framebuffer
    int xend = MIN(fb->width, x + w);
    int yend = MIN(fb->height, y + h);
    x = MAX(x, 0);
    y = MAX(y, 0);

    formats[fb->format].fill_rect(fb, x, y, xend - x, yend - y, col);
}

STATIC mp_obj_t framebuf_make_new(const mp_obj_type_t *type, size_t n_args, const mp_obj_t *args, mp_map_t *kw_args) {
    mp_arg_check_num(n_args, kw_args, 4, 5, false);

    mp_obj_framebuf_t *o = m_new_obj(mp_obj_framebuf_t);
    o->base.type = type;
    o->buf_obj = args[0];

    mp_buffer_info_t bufinfo;
    mp_get_buffer_raise(args[0], &bufinfo, MP_BUFFER_WRITE);
    o->buf = bufinfo.buf;

    o->width = mp_obj_get_int(args[1]);
    o->height = mp_obj_get_int(args[2]);
    o->format = mp_obj_get_int(args[3]);
    if (n_args >= 5) {
        o->stride = mp_obj_get_int(args[4]);
    } else {
        o->stride = o->width;
    }

    switch (o->format) {
        case FRAMEBUF_MVLSB:
        case FRAMEBUF_RGB565:
            break;
        case FRAMEBUF_MHLSB:
        case FRAMEBUF_MHMSB:
            o->stride = (o->stride + 7) & ~7;
            break;
        case FRAMEBUF_GS2_HMSB:
            o->stride = (o->stride + 3) & ~3;
            break;
        case FRAMEBUF_GS4_HMSB:
            o->stride = (o->stride + 1) & ~1;
            break;
        case FRAMEBUF_GS8:
            break;
        default:
<<<<<<< HEAD
            mp_raise_ValueError(translate("invalid format"));
=======
            mp_raise_ValueError(MP_ERROR_TEXT("invalid format"));
>>>>>>> b0932fcf
    }

    return MP_OBJ_FROM_PTR(o);
}

STATIC const mp_obj_type_t mp_type_framebuf;

// Helper to ensure we have the native super class instead of a subclass.
static mp_obj_framebuf_t *native_framebuf(mp_obj_t framebuf_obj) {
    mp_obj_t native_framebuf = mp_instance_cast_to_native_base(framebuf_obj, &mp_type_framebuf);
    mp_obj_assert_native_inited(native_framebuf);
    return MP_OBJ_TO_PTR(native_framebuf);
}

STATIC mp_int_t framebuf_get_buffer(mp_obj_t self_in, mp_buffer_info_t *bufinfo, mp_uint_t flags) {
    (void)flags;
    mp_obj_framebuf_t *self = native_framebuf(self_in);
    bufinfo->buf = self->buf;
    bufinfo->len = self->stride * self->height * (self->format == FRAMEBUF_RGB565 ? 2 : 1);
    bufinfo->typecode = 'B'; // view framebuf as bytes
    return 0;
}

STATIC mp_obj_t framebuf_fill(mp_obj_t self_in, mp_obj_t col_in) {
    mp_obj_framebuf_t *self = native_framebuf(self_in);
    mp_int_t col = mp_obj_get_int(col_in);
    formats[self->format].fill_rect(self, 0, 0, self->width, self->height, col);
    return mp_const_none;
}
STATIC MP_DEFINE_CONST_FUN_OBJ_2(framebuf_fill_obj, framebuf_fill);

STATIC mp_obj_t framebuf_fill_rect(size_t n_args, const mp_obj_t *args) {
    (void)n_args;

    mp_obj_framebuf_t *self = native_framebuf(args[0]);
    mp_int_t x = mp_obj_get_int(args[1]);
    mp_int_t y = mp_obj_get_int(args[2]);
    mp_int_t width = mp_obj_get_int(args[3]);
    mp_int_t height = mp_obj_get_int(args[4]);
    mp_int_t col = mp_obj_get_int(args[5]);

    fill_rect(self, x, y, width, height, col);

    return mp_const_none;
}
STATIC MP_DEFINE_CONST_FUN_OBJ_VAR_BETWEEN(framebuf_fill_rect_obj, 6, 6, framebuf_fill_rect);

STATIC mp_obj_t framebuf_pixel(size_t n_args, const mp_obj_t *args) {
    mp_obj_framebuf_t *self = native_framebuf(args[0]);
    mp_int_t x = mp_obj_get_int(args[1]);
    mp_int_t y = mp_obj_get_int(args[2]);
    if (0 <= x && x < self->width && 0 <= y && y < self->height) {
        if (n_args == 3) {
            // get
            return MP_OBJ_NEW_SMALL_INT(getpixel(self, x, y));
        } else {
            // set
            setpixel(self, x, y, mp_obj_get_int(args[3]));
        }
    }
    return mp_const_none;
}
STATIC MP_DEFINE_CONST_FUN_OBJ_VAR_BETWEEN(framebuf_pixel_obj, 3, 4, framebuf_pixel);

STATIC mp_obj_t framebuf_hline(size_t n_args, const mp_obj_t *args) {
    (void)n_args;

    mp_obj_framebuf_t *self = native_framebuf(args[0]);
    mp_int_t x = mp_obj_get_int(args[1]);
    mp_int_t y = mp_obj_get_int(args[2]);
    mp_int_t w = mp_obj_get_int(args[3]);
    mp_int_t col = mp_obj_get_int(args[4]);

    fill_rect(self, x, y, w, 1, col);

    return mp_const_none;
}
STATIC MP_DEFINE_CONST_FUN_OBJ_VAR_BETWEEN(framebuf_hline_obj, 5, 5, framebuf_hline);

STATIC mp_obj_t framebuf_vline(size_t n_args, const mp_obj_t *args) {
    (void)n_args;

    mp_obj_framebuf_t *self = native_framebuf(args[0]);
    mp_int_t x = mp_obj_get_int(args[1]);
    mp_int_t y = mp_obj_get_int(args[2]);
    mp_int_t h = mp_obj_get_int(args[3]);
    mp_int_t col = mp_obj_get_int(args[4]);

    fill_rect(self, x, y, 1, h, col);

    return mp_const_none;
}
STATIC MP_DEFINE_CONST_FUN_OBJ_VAR_BETWEEN(framebuf_vline_obj, 5, 5, framebuf_vline);

STATIC mp_obj_t framebuf_rect(size_t n_args, const mp_obj_t *args) {
    (void)n_args;

    mp_obj_framebuf_t *self = native_framebuf(args[0]);
    mp_int_t x = mp_obj_get_int(args[1]);
    mp_int_t y = mp_obj_get_int(args[2]);
    mp_int_t w = mp_obj_get_int(args[3]);
    mp_int_t h = mp_obj_get_int(args[4]);
    mp_int_t col = mp_obj_get_int(args[5]);

    fill_rect(self, x, y, w, 1, col);
    fill_rect(self, x, y + h - 1, w, 1, col);
    fill_rect(self, x, y, 1, h, col);
    fill_rect(self, x + w - 1, y, 1, h, col);

    return mp_const_none;
}
STATIC MP_DEFINE_CONST_FUN_OBJ_VAR_BETWEEN(framebuf_rect_obj, 6, 6, framebuf_rect);

STATIC mp_obj_t framebuf_line(size_t n_args, const mp_obj_t *args) {
    (void)n_args;

    mp_obj_framebuf_t *self = native_framebuf(args[0]);
    mp_int_t x1 = mp_obj_get_int(args[1]);
    mp_int_t y1 = mp_obj_get_int(args[2]);
    mp_int_t x2 = mp_obj_get_int(args[3]);
    mp_int_t y2 = mp_obj_get_int(args[4]);
    mp_int_t col = mp_obj_get_int(args[5]);

    mp_int_t dx = x2 - x1;
    mp_int_t sx;
    if (dx > 0) {
        sx = 1;
    } else {
        dx = -dx;
        sx = -1;
    }

    mp_int_t dy = y2 - y1;
    mp_int_t sy;
    if (dy > 0) {
        sy = 1;
    } else {
        dy = -dy;
        sy = -1;
    }

    bool steep;
    if (dy > dx) {
        mp_int_t temp;
        temp = x1;
        x1 = y1;
        y1 = temp;
        temp = dx;
        dx = dy;
        dy = temp;
        temp = sx;
        sx = sy;
        sy = temp;
        steep = true;
    } else {
        steep = false;
    }

    mp_int_t e = 2 * dy - dx;
    for (mp_int_t i = 0; i < dx; ++i) {
        if (steep) {
            if (0 <= y1 && y1 < self->width && 0 <= x1 && x1 < self->height) {
                setpixel(self, y1, x1, col);
            }
        } else {
            if (0 <= x1 && x1 < self->width && 0 <= y1 && y1 < self->height) {
                setpixel(self, x1, y1, col);
            }
        }
        while (e >= 0) {
            y1 += sy;
            e -= 2 * dx;
        }
        x1 += sx;
        e += 2 * dy;
    }

    if (0 <= x2 && x2 < self->width && 0 <= y2 && y2 < self->height) {
        setpixel(self, x2, y2, col);
    }

    return mp_const_none;
}
STATIC MP_DEFINE_CONST_FUN_OBJ_VAR_BETWEEN(framebuf_line_obj, 6, 6, framebuf_line);

STATIC mp_obj_t framebuf_blit(size_t n_args, const mp_obj_t *args) {
<<<<<<< HEAD
    mp_obj_framebuf_t *self = native_framebuf(args[0]);
    mp_obj_framebuf_t *source = native_framebuf(args[1]);
=======
    mp_obj_framebuf_t *self = MP_OBJ_TO_PTR(args[0]);
    mp_obj_t source_in = mp_obj_cast_to_native_base(args[1], MP_OBJ_FROM_PTR(&mp_type_framebuf));
    if (source_in == MP_OBJ_NULL) {
        mp_raise_TypeError(NULL);
    }
    mp_obj_framebuf_t *source = MP_OBJ_TO_PTR(source_in);

>>>>>>> b0932fcf
    mp_int_t x = mp_obj_get_int(args[2]);
    mp_int_t y = mp_obj_get_int(args[3]);
    mp_int_t key = -1;
    if (n_args > 4) {
        key = mp_obj_get_int(args[4]);
    }

    if (
        (x >= self->width) ||
        (y >= self->height) ||
        (-x >= source->width) ||
        (-y >= source->height)
        ) {
        // Out of bounds, no-op.
        return mp_const_none;
    }

    // Clip.
    int x0 = MAX(0, x);
    int y0 = MAX(0, y);
    int x1 = MAX(0, -x);
    int y1 = MAX(0, -y);
    int x0end = MIN(self->width, x + source->width);
    int y0end = MIN(self->height, y + source->height);

    for (; y0 < y0end; ++y0) {
        int cx1 = x1;
        for (int cx0 = x0; cx0 < x0end; ++cx0) {
            uint32_t col = getpixel(source, cx1, y1);
            if (col != (uint32_t)key) {
                setpixel(self, cx0, y0, col);
            }
            ++cx1;
        }
        ++y1;
    }
    return mp_const_none;
}
STATIC MP_DEFINE_CONST_FUN_OBJ_VAR_BETWEEN(framebuf_blit_obj, 4, 5, framebuf_blit);

STATIC mp_obj_t framebuf_scroll(mp_obj_t self_in, mp_obj_t xstep_in, mp_obj_t ystep_in) {
    mp_obj_framebuf_t *self = native_framebuf(self_in);
    mp_int_t xstep = mp_obj_get_int(xstep_in);
    mp_int_t ystep = mp_obj_get_int(ystep_in);
    int sx, y, xend, yend, dx, dy;
    if (xstep < 0) {
        sx = 0;
        xend = self->width + xstep;
        dx = 1;
    } else {
        sx = self->width - 1;
        xend = xstep - 1;
        dx = -1;
    }
    if (ystep < 0) {
        y = 0;
        yend = self->height + ystep;
        dy = 1;
    } else {
        y = self->height - 1;
        yend = ystep - 1;
        dy = -1;
    }
    for (; y != yend; y += dy) {
        for (int x = sx; x != xend; x += dx) {
            setpixel(self, x, y, getpixel(self, x - xstep, y - ystep));
        }
    }
    return mp_const_none;
}
STATIC MP_DEFINE_CONST_FUN_OBJ_3(framebuf_scroll_obj, framebuf_scroll);

STATIC mp_obj_t framebuf_text(size_t n_args, const mp_obj_t *args) {
    // extract arguments
    mp_obj_framebuf_t *self = native_framebuf(args[0]);
    const char *str = mp_obj_str_get_str(args[1]);
    mp_int_t x0 = mp_obj_get_int(args[2]);
    mp_int_t y0 = mp_obj_get_int(args[3]);
    mp_int_t col = 1;
    if (n_args >= 5) {
        col = mp_obj_get_int(args[4]);
    }

    // loop over chars
    for (; *str; ++str) {
        // get char and make sure its in range of font
        int chr = *(uint8_t *)str;
        if (chr < 32 || chr > 127) {
            chr = 127;
        }
        // get char data
        const uint8_t *chr_data = &font_petme128_8x8[(chr - 32) * 8];
        // loop over char data
        for (int j = 0; j < 8; j++, x0++) {
            if (0 <= x0 && x0 < self->width) { // clip x
                uint vline_data = chr_data[j]; // each byte is a column of 8 pixels, LSB at top
                for (int y = y0; vline_data; vline_data >>= 1, y++) { // scan over vertical column
                    if (vline_data & 1) { // only draw if pixel set
                        if (0 <= y && y < self->height) { // clip y
                            setpixel(self, x0, y, col);
                        }
                    }
                }
            }
        }
    }
    return mp_const_none;
}
STATIC MP_DEFINE_CONST_FUN_OBJ_VAR_BETWEEN(framebuf_text_obj, 4, 5, framebuf_text);

#if !MICROPY_ENABLE_DYNRUNTIME
STATIC const mp_rom_map_elem_t framebuf_locals_dict_table[] = {
    { MP_ROM_QSTR(MP_QSTR_fill), MP_ROM_PTR(&framebuf_fill_obj) },
    { MP_ROM_QSTR(MP_QSTR_fill_rect), MP_ROM_PTR(&framebuf_fill_rect_obj) },
    { MP_ROM_QSTR(MP_QSTR_pixel), MP_ROM_PTR(&framebuf_pixel_obj) },
    { MP_ROM_QSTR(MP_QSTR_hline), MP_ROM_PTR(&framebuf_hline_obj) },
    { MP_ROM_QSTR(MP_QSTR_vline), MP_ROM_PTR(&framebuf_vline_obj) },
    { MP_ROM_QSTR(MP_QSTR_rect), MP_ROM_PTR(&framebuf_rect_obj) },
    { MP_ROM_QSTR(MP_QSTR_line), MP_ROM_PTR(&framebuf_line_obj) },
    { MP_ROM_QSTR(MP_QSTR_blit), MP_ROM_PTR(&framebuf_blit_obj) },
    { MP_ROM_QSTR(MP_QSTR_scroll), MP_ROM_PTR(&framebuf_scroll_obj) },
    { MP_ROM_QSTR(MP_QSTR_text), MP_ROM_PTR(&framebuf_text_obj) },
};
STATIC MP_DEFINE_CONST_DICT(framebuf_locals_dict, framebuf_locals_dict_table);

STATIC const mp_obj_type_t mp_type_framebuf = {
    { &mp_type_type },
    .name = MP_QSTR_FrameBuffer,
    .make_new = framebuf_make_new,
    .buffer_p = { .get_buffer = framebuf_get_buffer },
    .locals_dict = (mp_obj_dict_t *)&framebuf_locals_dict,
};
#endif

// this factory function is provided for backwards compatibility with old FrameBuffer1 class
STATIC mp_obj_t legacy_framebuffer1(size_t n_args, const mp_obj_t *args) {
    mp_obj_framebuf_t *o = m_new_obj(mp_obj_framebuf_t);
    o->base.type = &mp_type_framebuf;

    mp_buffer_info_t bufinfo;
    mp_get_buffer_raise(args[0], &bufinfo, MP_BUFFER_WRITE);
    o->buf = bufinfo.buf;

    o->width = mp_obj_get_int(args[1]);
    o->height = mp_obj_get_int(args[2]);
    o->format = FRAMEBUF_MVLSB;
    if (n_args >= 4) {
        o->stride = mp_obj_get_int(args[3]);
    } else {
        o->stride = o->width;
    }

    return MP_OBJ_FROM_PTR(o);
}
STATIC MP_DEFINE_CONST_FUN_OBJ_VAR_BETWEEN(legacy_framebuffer1_obj, 3, 4, legacy_framebuffer1);

#if !MICROPY_ENABLE_DYNRUNTIME
STATIC const mp_rom_map_elem_t framebuf_module_globals_table[] = {
    { MP_ROM_QSTR(MP_QSTR___name__), MP_ROM_QSTR(MP_QSTR_framebuf) },
    { MP_ROM_QSTR(MP_QSTR_FrameBuffer), MP_ROM_PTR(&mp_type_framebuf) },
    { MP_ROM_QSTR(MP_QSTR_FrameBuffer1), MP_ROM_PTR(&legacy_framebuffer1_obj) },
    { MP_ROM_QSTR(MP_QSTR_MVLSB), MP_ROM_INT(FRAMEBUF_MVLSB) },
    { MP_ROM_QSTR(MP_QSTR_MONO_VLSB), MP_ROM_INT(FRAMEBUF_MVLSB) },
    { MP_ROM_QSTR(MP_QSTR_RGB565), MP_ROM_INT(FRAMEBUF_RGB565) },
    { MP_ROM_QSTR(MP_QSTR_GS2_HMSB), MP_ROM_INT(FRAMEBUF_GS2_HMSB) },
    { MP_ROM_QSTR(MP_QSTR_GS4_HMSB), MP_ROM_INT(FRAMEBUF_GS4_HMSB) },
    { MP_ROM_QSTR(MP_QSTR_GS8), MP_ROM_INT(FRAMEBUF_GS8) },
    { MP_ROM_QSTR(MP_QSTR_MONO_HLSB), MP_ROM_INT(FRAMEBUF_MHLSB) },
    { MP_ROM_QSTR(MP_QSTR_MONO_HMSB), MP_ROM_INT(FRAMEBUF_MHMSB) },
};

STATIC MP_DEFINE_CONST_DICT(framebuf_module_globals, framebuf_module_globals_table);

const mp_obj_module_t mp_module_framebuf = {
    .base = { &mp_type_module },
    .globals = (mp_obj_dict_t *)&framebuf_module_globals,
};
#endif

#endif // MICROPY_PY_FRAMEBUF<|MERGE_RESOLUTION|>--- conflicted
+++ resolved
@@ -22,13 +22,10 @@
     uint8_t format;
 } mp_obj_framebuf_t;
 
-<<<<<<< HEAD
-=======
 #if !MICROPY_ENABLE_DYNRUNTIME
 STATIC const mp_obj_type_t mp_type_framebuf;
 #endif
 
->>>>>>> b0932fcf
 typedef void (*setpixel_t)(const mp_obj_framebuf_t *, int, int, uint32_t);
 typedef uint32_t (*getpixel_t)(const mp_obj_framebuf_t *, int, int);
 typedef void (*fill_rect_t)(const mp_obj_framebuf_t *, int, int, int, int, uint32_t);
@@ -285,11 +282,7 @@
         case FRAMEBUF_GS8:
             break;
         default:
-<<<<<<< HEAD
-            mp_raise_ValueError(translate("invalid format"));
-=======
             mp_raise_ValueError(MP_ERROR_TEXT("invalid format"));
->>>>>>> b0932fcf
     }
 
     return MP_OBJ_FROM_PTR(o);
@@ -299,7 +292,7 @@
 
 // Helper to ensure we have the native super class instead of a subclass.
 static mp_obj_framebuf_t *native_framebuf(mp_obj_t framebuf_obj) {
-    mp_obj_t native_framebuf = mp_instance_cast_to_native_base(framebuf_obj, &mp_type_framebuf);
+    mp_obj_t native_framebuf = mp_obj_cast_to_native_base(framebuf_obj, &mp_type_framebuf);
     mp_obj_assert_native_inited(native_framebuf);
     return MP_OBJ_TO_PTR(native_framebuf);
 }
@@ -476,18 +469,8 @@
 STATIC MP_DEFINE_CONST_FUN_OBJ_VAR_BETWEEN(framebuf_line_obj, 6, 6, framebuf_line);
 
 STATIC mp_obj_t framebuf_blit(size_t n_args, const mp_obj_t *args) {
-<<<<<<< HEAD
     mp_obj_framebuf_t *self = native_framebuf(args[0]);
     mp_obj_framebuf_t *source = native_framebuf(args[1]);
-=======
-    mp_obj_framebuf_t *self = MP_OBJ_TO_PTR(args[0]);
-    mp_obj_t source_in = mp_obj_cast_to_native_base(args[1], MP_OBJ_FROM_PTR(&mp_type_framebuf));
-    if (source_in == MP_OBJ_NULL) {
-        mp_raise_TypeError(NULL);
-    }
-    mp_obj_framebuf_t *source = MP_OBJ_TO_PTR(source_in);
-
->>>>>>> b0932fcf
     mp_int_t x = mp_obj_get_int(args[2]);
     mp_int_t y = mp_obj_get_int(args[3]);
     mp_int_t key = -1;
