--- conflicted
+++ resolved
@@ -29,13 +29,8 @@
 #include "py/runtime.h"
 #include "py/stream.h"
 #include "extmod/vfs_posix.h"
-#include "supervisor/shared/translate/translate.h"
-
-<<<<<<< HEAD
-#if (defined(MICROPY_VFS_POSIX) && MICROPY_VFS_POSIX) || (defined(MICROPY_VFS_POSIX_FILE) && MICROPY_VFS_POSIX_FILE)
-=======
+
 #if MICROPY_VFS_POSIX
->>>>>>> 294baf52
 
 #include <fcntl.h>
 #include <unistd.h>
@@ -64,7 +59,7 @@
 STATIC void vfs_posix_file_print(const mp_print_t *print, mp_obj_t self_in, mp_print_kind_t kind) {
     (void)kind;
     mp_obj_vfs_posix_file_t *self = MP_OBJ_TO_PTR(self_in);
-    mp_printf(print, "<io.%q %d>", mp_obj_get_type_qstr(self_in), self->fd);
+    mp_printf(print, "<io.%s %d>", mp_obj_get_type_str(self_in), self->fd);
 }
 
 mp_obj_t mp_vfs_posix_file_open(const mp_obj_type_t *type, mp_obj_t file_in, mp_obj_t mode_in) {
@@ -140,6 +135,12 @@
 STATIC mp_uint_t vfs_posix_file_write(mp_obj_t o_in, const void *buf, mp_uint_t size, int *errcode) {
     mp_obj_vfs_posix_file_t *o = MP_OBJ_TO_PTR(o_in);
     check_fd_is_open(o);
+    #if MICROPY_PY_OS_DUPTERM
+    if (o->fd <= STDERR_FILENO) {
+        mp_hal_stdout_tx_strn(buf, size);
+        return size;
+    }
+    #endif
     ssize_t r;
     MP_HAL_RETRY_SYSCALL(r, write(o->fd, buf, size), {
         *errcode = err;
@@ -244,28 +245,11 @@
 STATIC MP_DEFINE_CONST_DICT(vfs_posix_rawfile_locals_dict, vfs_posix_rawfile_locals_dict_table);
 
 STATIC const mp_stream_p_t vfs_posix_fileio_stream_p = {
-    MP_PROTO_IMPLEMENT(MP_QSTR_protocol_stream)
     .read = vfs_posix_file_read,
     .write = vfs_posix_file_write,
     .ioctl = vfs_posix_file_ioctl,
 };
 
-<<<<<<< HEAD
-const mp_obj_type_t mp_type_vfs_posix_fileio = {
-    { &mp_type_type },
-    .flags = MP_TYPE_FLAG_EXTENDED,
-    .name = MP_QSTR_FileIO,
-    .print = vfs_posix_file_print,
-    .make_new = vfs_posix_file_make_new,
-    .locals_dict = (mp_obj_dict_t *)&vfs_posix_rawfile_locals_dict,
-    MP_TYPE_EXTENDED_FIELDS(
-        .getiter = mp_identity_getiter,
-        .iternext = mp_stream_unbuffered_iter,
-        .protocol = &vfs_posix_fileio_stream_p,
-        ),
-};
-#endif
-=======
 MP_DEFINE_CONST_OBJ_TYPE(
     mp_type_vfs_posix_fileio,
     MP_QSTR_FileIO,
@@ -274,31 +258,14 @@
     protocol, &vfs_posix_fileio_stream_p,
     locals_dict, &vfs_posix_rawfile_locals_dict
     );
->>>>>>> 294baf52
 
 STATIC const mp_stream_p_t vfs_posix_textio_stream_p = {
-    MP_PROTO_IMPLEMENT(MP_QSTR_protocol_stream)
     .read = vfs_posix_file_read,
     .write = vfs_posix_file_write,
     .ioctl = vfs_posix_file_ioctl,
     .is_text = true,
 };
 
-<<<<<<< HEAD
-const mp_obj_type_t mp_type_vfs_posix_textio = {
-    { &mp_type_type },
-    .flags = MP_TYPE_FLAG_EXTENDED,
-    .name = MP_QSTR_TextIOWrapper,
-    .print = vfs_posix_file_print,
-    .make_new = vfs_posix_file_make_new,
-    .locals_dict = (mp_obj_dict_t *)&vfs_posix_rawfile_locals_dict,
-    MP_TYPE_EXTENDED_FIELDS(
-        .getiter = mp_identity_getiter,
-        .iternext = mp_stream_unbuffered_iter,
-        .protocol = &vfs_posix_textio_stream_p,
-        ),
-};
-=======
 MP_DEFINE_CONST_OBJ_TYPE(
     mp_type_vfs_posix_textio,
     MP_QSTR_TextIOWrapper,
@@ -307,7 +274,6 @@
     protocol, &vfs_posix_textio_stream_p,
     locals_dict, &vfs_posix_rawfile_locals_dict
     );
->>>>>>> 294baf52
 
 const mp_obj_vfs_posix_file_t mp_sys_stdin_obj = {{&mp_type_vfs_posix_textio}, STDIN_FILENO};
 const mp_obj_vfs_posix_file_t mp_sys_stdout_obj = {{&mp_type_vfs_posix_textio}, STDOUT_FILENO};
