/*
 * This file is part of the MicroPython project, http://micropython.org/
 *
 * The MIT License (MIT)
 *
 * Copyright (c) 2017-2018 Damien P. George
 *
 * Permission is hereby granted, free of charge, to any person obtaining a copy
 * of this software and associated documentation files (the "Software"), to deal
 * in the Software without restriction, including without limitation the rights
 * to use, copy, modify, merge, publish, distribute, sublicense, and/or sell
 * copies of the Software, and to permit persons to whom the Software is
 * furnished to do so, subject to the following conditions:
 *
 * The above copyright notice and this permission notice shall be included in
 * all copies or substantial portions of the Software.
 *
 * THE SOFTWARE IS PROVIDED "AS IS", WITHOUT WARRANTY OF ANY KIND, EXPRESS OR
 * IMPLIED, INCLUDING BUT NOT LIMITED TO THE WARRANTIES OF MERCHANTABILITY,
 * FITNESS FOR A PARTICULAR PURPOSE AND NONINFRINGEMENT. IN NO EVENT SHALL THE
 * AUTHORS OR COPYRIGHT HOLDERS BE LIABLE FOR ANY CLAIM, DAMAGES OR OTHER
 * LIABILITY, WHETHER IN AN ACTION OF CONTRACT, TORT OR OTHERWISE, ARISING FROM,
 * OUT OF OR IN CONNECTION WITH THE SOFTWARE OR THE USE OR OTHER DEALINGS IN
 * THE SOFTWARE.
 */

#include "py/runtime.h"
#include "py/mperrno.h"
#include "py/mphal.h"
#include "py/mpthread.h"
#include "extmod/vfs.h"
#include "extmod/vfs_posix.h"

#if defined(MICROPY_VFS_POSIX) && MICROPY_VFS_POSIX

#if !MICROPY_ENABLE_FINALISER
#error "MICROPY_VFS_POSIX requires MICROPY_ENABLE_FINALISER"
#endif

#include <errno.h>
#include <stdio.h>
#include <string.h>
#include <sys/stat.h>
#include <unistd.h>
#include <dirent.h>
#ifdef _MSC_VER
#include <direct.h> // For mkdir etc.
#endif

typedef struct _mp_obj_vfs_posix_t {
    mp_obj_base_t base;
    vstr_t root;
    size_t root_len;
    bool readonly;
} mp_obj_vfs_posix_t;

STATIC const char *vfs_posix_get_path_str(mp_obj_vfs_posix_t *self, mp_obj_t path) {
    if (self->root_len == 0) {
        return mp_obj_str_get_str(path);
    } else {
        self->root.len = self->root_len;
        vstr_add_str(&self->root, mp_obj_str_get_str(path));
        return vstr_null_terminated_str(&self->root);
    }
}

STATIC mp_obj_t vfs_posix_get_path_obj(mp_obj_vfs_posix_t *self, mp_obj_t path) {
    if (self->root_len == 0) {
        return path;
    } else {
        self->root.len = self->root_len;
        vstr_add_str(&self->root, mp_obj_str_get_str(path));
        return mp_obj_new_str(self->root.buf, self->root.len);
    }
}

STATIC mp_obj_t vfs_posix_fun1_helper(mp_obj_t self_in, mp_obj_t path_in, int (*f)(const char *)) {
    mp_obj_vfs_posix_t *self = MP_OBJ_TO_PTR(self_in);
    int ret = f(vfs_posix_get_path_str(self, path_in));
    if (ret != 0) {
        mp_raise_OSError(errno);
    }
    return mp_const_none;
}

STATIC mp_import_stat_t mp_vfs_posix_import_stat(void *self_in, const char *path) {
    mp_obj_vfs_posix_t *self = self_in;
    if (self->root_len != 0) {
        self->root.len = self->root_len;
        vstr_add_str(&self->root, path);
        path = vstr_null_terminated_str(&self->root);
    }
    struct stat st;
    if (stat(path, &st) == 0) {
        if (S_ISDIR(st.st_mode)) {
            return MP_IMPORT_STAT_DIR;
        } else if (S_ISREG(st.st_mode)) {
            return MP_IMPORT_STAT_FILE;
        }
    }
    return MP_IMPORT_STAT_NO_EXIST;
}

STATIC mp_obj_t vfs_posix_make_new(const mp_obj_type_t *type, size_t n_args, size_t n_kw, const mp_obj_t *args) {
    mp_arg_check_num(n_args, n_kw, 0, 1, false);

    mp_obj_vfs_posix_t *vfs = mp_obj_malloc(mp_obj_vfs_posix_t, type);
    vstr_init(&vfs->root, 0);
    if (n_args == 1) {
        vstr_add_str(&vfs->root, mp_obj_str_get_str(args[0]));
        vstr_add_char(&vfs->root, '/');
    }
    vfs->root_len = vfs->root.len;
    vfs->readonly = false;

    return MP_OBJ_FROM_PTR(vfs);
}

STATIC mp_obj_t vfs_posix_mount(mp_obj_t self_in, mp_obj_t readonly, mp_obj_t mkfs) {
    mp_obj_vfs_posix_t *self = MP_OBJ_TO_PTR(self_in);
    if (mp_obj_is_true(readonly)) {
        self->readonly = true;
    }
    if (mp_obj_is_true(mkfs)) {
        mp_raise_OSError(MP_EPERM);
    }
    return mp_const_none;
}
STATIC MP_DEFINE_CONST_FUN_OBJ_3(vfs_posix_mount_obj, vfs_posix_mount);

STATIC mp_obj_t vfs_posix_umount(mp_obj_t self_in) {
    (void)self_in;
    return mp_const_none;
}
STATIC MP_DEFINE_CONST_FUN_OBJ_1(vfs_posix_umount_obj, vfs_posix_umount);

STATIC mp_obj_t vfs_posix_open(mp_obj_t self_in, mp_obj_t path_in, mp_obj_t mode_in) {
    mp_obj_vfs_posix_t *self = MP_OBJ_TO_PTR(self_in);
    const char *mode = mp_obj_str_get_str(mode_in);
    if (self->readonly
        && (strchr(mode, 'w') != NULL || strchr(mode, 'a') != NULL || strchr(mode, '+') != NULL)) {
        mp_raise_OSError(MP_EROFS);
    }
    if (!mp_obj_is_small_int(path_in)) {
        path_in = vfs_posix_get_path_obj(self, path_in);
    }
    return mp_vfs_posix_file_open(&mp_type_vfs_posix_textio, path_in, mode_in);
}
STATIC MP_DEFINE_CONST_FUN_OBJ_3(vfs_posix_open_obj, vfs_posix_open);

STATIC mp_obj_t vfs_posix_chdir(mp_obj_t self_in, mp_obj_t path_in) {
    return vfs_posix_fun1_helper(self_in, path_in, chdir);
}
STATIC MP_DEFINE_CONST_FUN_OBJ_2(vfs_posix_chdir_obj, vfs_posix_chdir);

STATIC mp_obj_t vfs_posix_getcwd(mp_obj_t self_in) {
    mp_obj_vfs_posix_t *self = MP_OBJ_TO_PTR(self_in);
    char buf[MICROPY_ALLOC_PATH_MAX + 1];
    const char *ret = getcwd(buf, sizeof(buf));
    if (ret == NULL) {
        mp_raise_OSError(errno);
    }
    ret += self->root_len;
    return mp_obj_new_str(ret, strlen(ret));
}
STATIC MP_DEFINE_CONST_FUN_OBJ_1(vfs_posix_getcwd_obj, vfs_posix_getcwd);

typedef struct _vfs_posix_ilistdir_it_t {
    mp_obj_base_t base;
    mp_fun_1_t iternext;
    mp_fun_1_t finaliser;
    bool is_str;
    DIR *dir;
} vfs_posix_ilistdir_it_t;

STATIC mp_obj_t vfs_posix_ilistdir_it_iternext(mp_obj_t self_in) {
    vfs_posix_ilistdir_it_t *self = MP_OBJ_TO_PTR(self_in);

    if (self->dir == NULL) {
        return MP_OBJ_STOP_ITERATION;
    }

    for (;;) {
        MP_THREAD_GIL_EXIT();
        struct dirent *dirent = readdir(self->dir);
        if (dirent == NULL) {
            closedir(self->dir);
            MP_THREAD_GIL_ENTER();
            self->dir = NULL;
            return MP_OBJ_STOP_ITERATION;
        }
        MP_THREAD_GIL_ENTER();
        const char *fn = dirent->d_name;

        if (fn[0] == '.' && (fn[1] == 0 || (fn[1] == '.' && fn[2] == 0))) {
            // skip . and ..
            continue;
        }

        // make 3-tuple with info about this entry
        mp_obj_tuple_t *t = MP_OBJ_TO_PTR(mp_obj_new_tuple(3, NULL));

        if (self->is_str) {
            t->items[0] = mp_obj_new_str(fn, strlen(fn));
        } else {
            t->items[0] = mp_obj_new_bytes((const byte *)fn, strlen(fn));
        }

        #ifdef _DIRENT_HAVE_D_TYPE
        #ifdef DTTOIF
        t->items[1] = MP_OBJ_NEW_SMALL_INT(DTTOIF(dirent->d_type));
        #else
        if (dirent->d_type == DT_DIR) {
            t->items[1] = MP_OBJ_NEW_SMALL_INT(MP_S_IFDIR);
        } else if (dirent->d_type == DT_REG) {
            t->items[1] = MP_OBJ_NEW_SMALL_INT(MP_S_IFREG);
        } else {
            t->items[1] = MP_OBJ_NEW_SMALL_INT(dirent->d_type);
        }
        #endif
        #else
        // DT_UNKNOWN should have 0 value on any reasonable system
        t->items[1] = MP_OBJ_NEW_SMALL_INT(0);
        #endif

        #ifdef _DIRENT_HAVE_D_INO
        t->items[2] = MP_OBJ_NEW_SMALL_INT(dirent->d_ino);
        #else
        t->items[2] = MP_OBJ_NEW_SMALL_INT(0);
        #endif

        return MP_OBJ_FROM_PTR(t);
    }
}

STATIC mp_obj_t vfs_posix_ilistdir_it_del(mp_obj_t self_in) {
    vfs_posix_ilistdir_it_t *self = MP_OBJ_TO_PTR(self_in);
    if (self->dir != NULL) {
        MP_THREAD_GIL_EXIT();
        closedir(self->dir);
        MP_THREAD_GIL_ENTER();
    }
    return mp_const_none;
}

STATIC mp_obj_t vfs_posix_ilistdir(mp_obj_t self_in, mp_obj_t path_in) {
    mp_obj_vfs_posix_t *self = MP_OBJ_TO_PTR(self_in);
    vfs_posix_ilistdir_it_t *iter = m_new_obj_with_finaliser(vfs_posix_ilistdir_it_t);
    iter->base.type = &mp_type_polymorph_iter_with_finaliser;
    iter->iternext = vfs_posix_ilistdir_it_iternext;
    iter->finaliser = vfs_posix_ilistdir_it_del;
    iter->is_str = mp_obj_get_type(path_in) == &mp_type_str;
    const char *path = vfs_posix_get_path_str(self, path_in);
    if (path[0] == '\0') {
        path = ".";
    }
    MP_THREAD_GIL_EXIT();
    iter->dir = opendir(path);
    MP_THREAD_GIL_ENTER();
    if (iter->dir == NULL) {
        mp_raise_OSError(errno);
    }
    return MP_OBJ_FROM_PTR(iter);
}
STATIC MP_DEFINE_CONST_FUN_OBJ_2(vfs_posix_ilistdir_obj, vfs_posix_ilistdir);

typedef struct _mp_obj_listdir_t {
    mp_obj_base_t base;
    mp_fun_1_t iternext;
    DIR *dir;
} mp_obj_listdir_t;

STATIC mp_obj_t vfs_posix_mkdir(mp_obj_t self_in, mp_obj_t path_in) {
    mp_obj_vfs_posix_t *self = MP_OBJ_TO_PTR(self_in);
    const char *path = vfs_posix_get_path_str(self, path_in);
    MP_THREAD_GIL_EXIT();
    #ifdef _WIN32
    int ret = mkdir(path);
    #else
    int ret = mkdir(path, 0777);
    #endif
    MP_THREAD_GIL_ENTER();
    if (ret != 0) {
        mp_raise_OSError(errno);
    }
    return mp_const_none;
}
STATIC MP_DEFINE_CONST_FUN_OBJ_2(vfs_posix_mkdir_obj, vfs_posix_mkdir);

STATIC mp_obj_t vfs_posix_remove(mp_obj_t self_in, mp_obj_t path_in) {
    return vfs_posix_fun1_helper(self_in, path_in, unlink);
}
STATIC MP_DEFINE_CONST_FUN_OBJ_2(vfs_posix_remove_obj, vfs_posix_remove);

STATIC mp_obj_t vfs_posix_rename(mp_obj_t self_in, mp_obj_t old_path_in, mp_obj_t new_path_in) {
    mp_obj_vfs_posix_t *self = MP_OBJ_TO_PTR(self_in);
    const char *old_path = vfs_posix_get_path_str(self, old_path_in);
    const char *new_path = vfs_posix_get_path_str(self, new_path_in);
    MP_THREAD_GIL_EXIT();
    int ret = rename(old_path, new_path);
    MP_THREAD_GIL_ENTER();
    if (ret != 0) {
        mp_raise_OSError(errno);
    }
    return mp_const_none;
}
STATIC MP_DEFINE_CONST_FUN_OBJ_3(vfs_posix_rename_obj, vfs_posix_rename);

STATIC mp_obj_t vfs_posix_rmdir(mp_obj_t self_in, mp_obj_t path_in) {
    return vfs_posix_fun1_helper(self_in, path_in, rmdir);
}
STATIC MP_DEFINE_CONST_FUN_OBJ_2(vfs_posix_rmdir_obj, vfs_posix_rmdir);

STATIC mp_obj_t vfs_posix_stat(mp_obj_t self_in, mp_obj_t path_in) {
    mp_obj_vfs_posix_t *self = MP_OBJ_TO_PTR(self_in);
    struct stat sb;
    const char *path = vfs_posix_get_path_str(self, path_in);
    int ret;
    MP_HAL_RETRY_SYSCALL(ret, stat(path, &sb), mp_raise_OSError(err));
    mp_obj_tuple_t *t = MP_OBJ_TO_PTR(mp_obj_new_tuple(10, NULL));
    t->items[0] = MP_OBJ_NEW_SMALL_INT(sb.st_mode);
    t->items[1] = mp_obj_new_int_from_uint(sb.st_ino);
    t->items[2] = mp_obj_new_int_from_uint(sb.st_dev);
    t->items[3] = mp_obj_new_int_from_uint(sb.st_nlink);
    t->items[4] = mp_obj_new_int_from_uint(sb.st_uid);
    t->items[5] = mp_obj_new_int_from_uint(sb.st_gid);
    t->items[6] = mp_obj_new_int_from_uint(sb.st_size);
    t->items[7] = mp_obj_new_int_from_uint(sb.st_atime);
    t->items[8] = mp_obj_new_int_from_uint(sb.st_mtime);
    t->items[9] = mp_obj_new_int_from_uint(sb.st_ctime);
    return MP_OBJ_FROM_PTR(t);
}
STATIC MP_DEFINE_CONST_FUN_OBJ_2(vfs_posix_stat_obj, vfs_posix_stat);

#if MICROPY_PY_UOS_STATVFS

#ifdef __ANDROID__
#define USE_STATFS 1
#endif

#if USE_STATFS
#include <sys/vfs.h>
#define STRUCT_STATVFS struct statfs
#define STATVFS statfs
#define F_FAVAIL sb.f_ffree
#define F_NAMEMAX sb.f_namelen
#define F_FLAG sb.f_flags
#else
#include <sys/statvfs.h>
#define STRUCT_STATVFS struct statvfs
#define STATVFS statvfs
#define F_FAVAIL sb.f_favail
#define F_NAMEMAX sb.f_namemax
#define F_FLAG sb.f_flag
#endif

STATIC mp_obj_t vfs_posix_statvfs(mp_obj_t self_in, mp_obj_t path_in) {
    mp_obj_vfs_posix_t *self = MP_OBJ_TO_PTR(self_in);
    STRUCT_STATVFS sb;
    const char *path = vfs_posix_get_path_str(self, path_in);
    int ret;
    MP_HAL_RETRY_SYSCALL(ret, STATVFS(path, &sb), mp_raise_OSError(err));
    mp_obj_tuple_t *t = MP_OBJ_TO_PTR(mp_obj_new_tuple(10, NULL));
    t->items[0] = MP_OBJ_NEW_SMALL_INT(sb.f_bsize);
    t->items[1] = MP_OBJ_NEW_SMALL_INT(sb.f_frsize);
    t->items[2] = MP_OBJ_NEW_SMALL_INT(sb.f_blocks);
    t->items[3] = MP_OBJ_NEW_SMALL_INT(sb.f_bfree);
    t->items[4] = MP_OBJ_NEW_SMALL_INT(sb.f_bavail);
    t->items[5] = MP_OBJ_NEW_SMALL_INT(sb.f_files);
    t->items[6] = MP_OBJ_NEW_SMALL_INT(sb.f_ffree);
    t->items[7] = MP_OBJ_NEW_SMALL_INT(F_FAVAIL);
    t->items[8] = MP_OBJ_NEW_SMALL_INT(F_FLAG);
    t->items[9] = MP_OBJ_NEW_SMALL_INT(F_NAMEMAX);
    return MP_OBJ_FROM_PTR(t);
}
STATIC MP_DEFINE_CONST_FUN_OBJ_2(vfs_posix_statvfs_obj, vfs_posix_statvfs);

#endif

STATIC const mp_rom_map_elem_t vfs_posix_locals_dict_table[] = {
    { MP_ROM_QSTR(MP_QSTR_mount), MP_ROM_PTR(&vfs_posix_mount_obj) },
    { MP_ROM_QSTR(MP_QSTR_umount), MP_ROM_PTR(&vfs_posix_umount_obj) },
    { MP_ROM_QSTR(MP_QSTR_open), MP_ROM_PTR(&vfs_posix_open_obj) },

    { MP_ROM_QSTR(MP_QSTR_chdir), MP_ROM_PTR(&vfs_posix_chdir_obj) },
    { MP_ROM_QSTR(MP_QSTR_getcwd), MP_ROM_PTR(&vfs_posix_getcwd_obj) },
    { MP_ROM_QSTR(MP_QSTR_ilistdir), MP_ROM_PTR(&vfs_posix_ilistdir_obj) },
    { MP_ROM_QSTR(MP_QSTR_mkdir), MP_ROM_PTR(&vfs_posix_mkdir_obj) },
    { MP_ROM_QSTR(MP_QSTR_remove), MP_ROM_PTR(&vfs_posix_remove_obj) },
    { MP_ROM_QSTR(MP_QSTR_rename), MP_ROM_PTR(&vfs_posix_rename_obj) },
    { MP_ROM_QSTR(MP_QSTR_rmdir), MP_ROM_PTR(&vfs_posix_rmdir_obj) },
    { MP_ROM_QSTR(MP_QSTR_stat), MP_ROM_PTR(&vfs_posix_stat_obj) },
    #if MICROPY_PY_UOS_STATVFS
    { MP_ROM_QSTR(MP_QSTR_statvfs), MP_ROM_PTR(&vfs_posix_statvfs_obj) },
    #endif
};
STATIC MP_DEFINE_CONST_DICT(vfs_posix_locals_dict, vfs_posix_locals_dict_table);

STATIC const mp_vfs_proto_t vfs_posix_proto = {
    MP_PROTO_IMPLEMENT(MP_QSTR_protocol_vfs)
    .import_stat = mp_vfs_posix_import_stat,
};

<<<<<<< HEAD
const mp_obj_type_t mp_type_vfs_posix = {
    { &mp_type_type },
    .flags = MP_TYPE_FLAG_EXTENDED,
    .name = MP_QSTR_VfsPosix,
    .locals_dict = (mp_obj_dict_t *)&vfs_posix_locals_dict,
    .make_new = vfs_posix_make_new,
    MP_TYPE_EXTENDED_FIELDS(
        .protocol = &vfs_posix_proto,
        ),
};
=======
MP_DEFINE_CONST_OBJ_TYPE(
    mp_type_vfs_posix,
    MP_QSTR_VfsPosix,
    MP_TYPE_FLAG_NONE,
    make_new, vfs_posix_make_new,
    protocol, &vfs_posix_proto,
    locals_dict, &vfs_posix_locals_dict
    );
>>>>>>> 294baf52

#endif // MICROPY_VFS_POSIX<|MERGE_RESOLUTION|>--- conflicted
+++ resolved
@@ -31,7 +31,7 @@
 #include "extmod/vfs.h"
 #include "extmod/vfs_posix.h"
 
-#if defined(MICROPY_VFS_POSIX) && MICROPY_VFS_POSIX
+#if MICROPY_VFS_POSIX
 
 #if !MICROPY_ENABLE_FINALISER
 #error "MICROPY_VFS_POSIX requires MICROPY_ENABLE_FINALISER"
@@ -397,22 +397,9 @@
 STATIC MP_DEFINE_CONST_DICT(vfs_posix_locals_dict, vfs_posix_locals_dict_table);
 
 STATIC const mp_vfs_proto_t vfs_posix_proto = {
-    MP_PROTO_IMPLEMENT(MP_QSTR_protocol_vfs)
     .import_stat = mp_vfs_posix_import_stat,
 };
 
-<<<<<<< HEAD
-const mp_obj_type_t mp_type_vfs_posix = {
-    { &mp_type_type },
-    .flags = MP_TYPE_FLAG_EXTENDED,
-    .name = MP_QSTR_VfsPosix,
-    .locals_dict = (mp_obj_dict_t *)&vfs_posix_locals_dict,
-    .make_new = vfs_posix_make_new,
-    MP_TYPE_EXTENDED_FIELDS(
-        .protocol = &vfs_posix_proto,
-        ),
-};
-=======
 MP_DEFINE_CONST_OBJ_TYPE(
     mp_type_vfs_posix,
     MP_QSTR_VfsPosix,
@@ -421,6 +408,5 @@
     protocol, &vfs_posix_proto,
     locals_dict, &vfs_posix_locals_dict
     );
->>>>>>> 294baf52
 
 #endif // MICROPY_VFS_POSIX