// Copyright (c) 2014-2016 Paul Sokolovsky
// SPDX-FileCopyrightText: 2014 MicroPython & CircuitPython contributors (https://github.com/adafruit/circuitpython/graphs/contributors)
//
// SPDX-License-Identifier: MIT

#include <stdio.h>
#include <string.h>

#include "py/runtime.h"
#include "py/stream.h"
#include "py/mperrno.h"

#include "supervisor/shared/translate.h"

#if MICROPY_PY_UZLIB

#define UZLIB_CONF_PARANOID_CHECKS (1)
#include "../../lib/uzlib/src/tinf.h"

#if 0 // print debugging info
#define DEBUG_printf DEBUG_printf
#else // don't print debugging info
#define DEBUG_printf(...) (void)0
#endif

typedef struct _mp_obj_decompio_t {
    mp_obj_base_t base;
    mp_obj_t src_stream;
    TINF_DATA decomp;
    bool eof;
} mp_obj_decompio_t;

STATIC int read_src_stream(TINF_DATA *data) {
    byte *p = (void *)data;
    p -= offsetof(mp_obj_decompio_t, decomp);
    mp_obj_decompio_t *self = (mp_obj_decompio_t *)p;

    const mp_stream_p_t *stream = mp_get_stream(self->src_stream);
    int err;
    byte c;
    mp_uint_t out_sz = stream->read(self->src_stream, &c, 1, &err);
    if (out_sz == MP_STREAM_ERROR) {
        mp_raise_OSError(err);
    }
    if (out_sz == 0) {
        mp_raise_type(&mp_type_EOFError);
    }
    return c;
}

STATIC mp_obj_t decompio_make_new(const mp_obj_type_t *type, size_t n_args, const mp_obj_t *args, mp_map_t *kw_args) {
    mp_arg_check_num(n_args, kw_args, 1, 2, false);
    mp_get_stream_raise(args[0], MP_STREAM_OP_READ);
    mp_obj_decompio_t *o = m_new_obj(mp_obj_decompio_t);
    o->base.type = type;
    memset(&o->decomp, 0, sizeof(o->decomp));
    o->decomp.readSource = read_src_stream;
    o->src_stream = args[0];
    o->eof = false;

    mp_int_t dict_opt = 0;
    int dict_sz;
    if (n_args > 1) {
        dict_opt = mp_obj_get_int(args[1]);
    }

    if (dict_opt >= 16) {
        int st = uzlib_gzip_parse_header(&o->decomp);
        if (st != TINF_OK) {
            goto header_error;
        }
        dict_sz = 1 << (dict_opt - 16);
    } else if (dict_opt >= 0) {
        dict_opt = uzlib_zlib_parse_header(&o->decomp);
        if (dict_opt < 0) {
        header_error:
<<<<<<< HEAD
            mp_raise_ValueError(translate("compression header"));
=======
            mp_raise_ValueError(MP_ERROR_TEXT("compression header"));
>>>>>>> b0932fcf
        }
        dict_sz = 1 << dict_opt;
    } else {
        dict_sz = 1 << -dict_opt;
    }

    uzlib_uncompress_init(&o->decomp, m_new(byte, dict_sz), dict_sz);
    return MP_OBJ_FROM_PTR(o);
}

STATIC mp_uint_t decompio_read(mp_obj_t o_in, void *buf, mp_uint_t size, int *errcode) {
    mp_obj_decompio_t *o = MP_OBJ_TO_PTR(o_in);
    if (o->eof) {
        return 0;
    }

    o->decomp.dest = buf;
<<<<<<< HEAD
    o->decomp.dest_limit = (unsigned char *)buf + size;
=======
    o->decomp.dest_limit = (byte *)buf + size;
>>>>>>> b0932fcf
    int st = uzlib_uncompress_chksum(&o->decomp);
    if (st == TINF_DONE) {
        o->eof = true;
    }
    if (st < 0) {
        *errcode = MP_EINVAL;
        return MP_STREAM_ERROR;
    }
    return o->decomp.dest - (byte *)buf;
}

#if !MICROPY_ENABLE_DYNRUNTIME
STATIC const mp_rom_map_elem_t decompio_locals_dict_table[] = {
    { MP_ROM_QSTR(MP_QSTR_read), MP_ROM_PTR(&mp_stream_read_obj) },
    { MP_ROM_QSTR(MP_QSTR_readinto), MP_ROM_PTR(&mp_stream_readinto_obj) },
    { MP_ROM_QSTR(MP_QSTR_readline), MP_ROM_PTR(&mp_stream_unbuffered_readline_obj) },
};

STATIC MP_DEFINE_CONST_DICT(decompio_locals_dict, decompio_locals_dict_table);
#endif

STATIC const mp_stream_p_t decompio_stream_p = {
    MP_PROTO_IMPLEMENT(MP_QSTR_protocol_stream)
    .read = decompio_read,
};

#if !MICROPY_ENABLE_DYNRUNTIME
STATIC const mp_obj_type_t decompio_type = {
    { &mp_type_type },
    .name = MP_QSTR_DecompIO,
    .make_new = decompio_make_new,
    .protocol = &decompio_stream_p,
    .locals_dict = (void *)&decompio_locals_dict,
};
#endif

STATIC mp_obj_t mod_uzlib_decompress(size_t n_args, const mp_obj_t *args) {
    mp_obj_t data = args[0];
    mp_buffer_info_t bufinfo;
    mp_get_buffer_raise(data, &bufinfo, MP_BUFFER_READ);

    TINF_DATA *decomp = m_new_obj(TINF_DATA);
    memset(decomp, 0, sizeof(*decomp));
    DEBUG_printf("sizeof(TINF_DATA)=" UINT_FMT "\n", sizeof(*decomp));
    uzlib_uncompress_init(decomp, NULL, 0);
    mp_uint_t dest_buf_size = (bufinfo.len + 15) & ~15;
    byte *dest_buf = m_new(byte, dest_buf_size);

    decomp->dest = dest_buf;
    decomp->dest_limit = dest_buf + dest_buf_size;
<<<<<<< HEAD
    DEBUG_printf("uzlib: Initial out buffer: " UINT_FMT " bytes\n", decomp->destSize);
    decomp->source = bufinfo.buf;
    decomp->source_limit = (unsigned char *)bufinfo.buf + bufinfo.len;
=======
    DEBUG_printf("uzlib: Initial out buffer: " UINT_FMT " bytes\n", dest_buf_size);
    decomp->source = bufinfo.buf;
    decomp->source_limit = (byte *)bufinfo.buf + bufinfo.len;

>>>>>>> b0932fcf
    int st;
    bool is_zlib = true;

    if (n_args > 1 && MP_OBJ_SMALL_INT_VALUE(args[1]) < 0) {
        is_zlib = false;
    }

    if (is_zlib) {
        st = uzlib_zlib_parse_header(decomp);
        if (st < 0) {
            goto error;
        }
    }

    while (1) {
        st = uzlib_uncompress_chksum(decomp);
        if (st < 0) {
            goto error;
        }
        if (st == TINF_DONE) {
            break;
        }
        size_t offset = decomp->dest - dest_buf;
        dest_buf = m_renew(byte, dest_buf, dest_buf_size, dest_buf_size + 256);
        dest_buf_size += 256;
        decomp->dest = dest_buf + offset;
<<<<<<< HEAD
        decomp->dest_limit = dest_buf + offset + 256;
=======
        decomp->dest_limit = decomp->dest + 256;
>>>>>>> b0932fcf
    }

    mp_uint_t final_sz = decomp->dest - dest_buf;
    DEBUG_printf("uzlib: Resizing from " UINT_FMT " to final size: " UINT_FMT " bytes\n", dest_buf_size, final_sz);
    dest_buf = (byte *)m_renew(byte, dest_buf, dest_buf_size, final_sz);
    mp_obj_t res = mp_obj_new_bytearray_by_ref(final_sz, dest_buf);
    m_del_obj(TINF_DATA, decomp);
    return res;

error:
<<<<<<< HEAD
    mp_raise_arg1(&mp_type_ValueError, MP_OBJ_NEW_SMALL_INT(st));
=======
    nlr_raise(mp_obj_new_exception_arg1(&mp_type_ValueError, MP_OBJ_NEW_SMALL_INT(st)));
>>>>>>> b0932fcf
}
STATIC MP_DEFINE_CONST_FUN_OBJ_VAR_BETWEEN(mod_uzlib_decompress_obj, 1, 3, mod_uzlib_decompress);

#if !MICROPY_ENABLE_DYNRUNTIME
STATIC const mp_rom_map_elem_t mp_module_uzlib_globals_table[] = {
    { MP_ROM_QSTR(MP_QSTR___name__), MP_ROM_QSTR(MP_QSTR_uzlib) },
    { MP_ROM_QSTR(MP_QSTR_decompress), MP_ROM_PTR(&mod_uzlib_decompress_obj) },
    { MP_ROM_QSTR(MP_QSTR_DecompIO), MP_ROM_PTR(&decompio_type) },
};

STATIC MP_DEFINE_CONST_DICT(mp_module_uzlib_globals, mp_module_uzlib_globals_table);

const mp_obj_module_t mp_module_uzlib = {
    .base = { &mp_type_module },
    .globals = (mp_obj_dict_t *)&mp_module_uzlib_globals,
};
#endif

// Source files #include'd here to make sure they're compiled in
// only if module is enabled by config setting.

#pragma GCC diagnostic ignored "-Wsign-compare"
#include "../../lib/uzlib/src/tinflate.c"
#include "../../lib/uzlib/src/tinfzlib.c"
#include "../../lib/uzlib/src/tinfgzip.c"
#include "../../lib/uzlib/src/adler32.c"
#include "../../lib/uzlib/src/crc32.c"

#endif // MICROPY_PY_UZLIB<|MERGE_RESOLUTION|>--- conflicted
+++ resolved
@@ -74,11 +74,7 @@
         dict_opt = uzlib_zlib_parse_header(&o->decomp);
         if (dict_opt < 0) {
         header_error:
-<<<<<<< HEAD
-            mp_raise_ValueError(translate("compression header"));
-=======
             mp_raise_ValueError(MP_ERROR_TEXT("compression header"));
->>>>>>> b0932fcf
         }
         dict_sz = 1 << dict_opt;
     } else {
@@ -96,11 +92,7 @@
     }
 
     o->decomp.dest = buf;
-<<<<<<< HEAD
     o->decomp.dest_limit = (unsigned char *)buf + size;
-=======
-    o->decomp.dest_limit = (byte *)buf + size;
->>>>>>> b0932fcf
     int st = uzlib_uncompress_chksum(&o->decomp);
     if (st == TINF_DONE) {
         o->eof = true;
@@ -151,16 +143,9 @@
 
     decomp->dest = dest_buf;
     decomp->dest_limit = dest_buf + dest_buf_size;
-<<<<<<< HEAD
     DEBUG_printf("uzlib: Initial out buffer: " UINT_FMT " bytes\n", decomp->destSize);
     decomp->source = bufinfo.buf;
     decomp->source_limit = (unsigned char *)bufinfo.buf + bufinfo.len;
-=======
-    DEBUG_printf("uzlib: Initial out buffer: " UINT_FMT " bytes\n", dest_buf_size);
-    decomp->source = bufinfo.buf;
-    decomp->source_limit = (byte *)bufinfo.buf + bufinfo.len;
-
->>>>>>> b0932fcf
     int st;
     bool is_zlib = true;
 
@@ -187,11 +172,7 @@
         dest_buf = m_renew(byte, dest_buf, dest_buf_size, dest_buf_size + 256);
         dest_buf_size += 256;
         decomp->dest = dest_buf + offset;
-<<<<<<< HEAD
         decomp->dest_limit = dest_buf + offset + 256;
-=======
-        decomp->dest_limit = decomp->dest + 256;
->>>>>>> b0932fcf
     }
 
     mp_uint_t final_sz = decomp->dest - dest_buf;
@@ -202,11 +183,7 @@
     return res;
 
 error:
-<<<<<<< HEAD
     mp_raise_arg1(&mp_type_ValueError, MP_OBJ_NEW_SMALL_INT(st));
-=======
-    nlr_raise(mp_obj_new_exception_arg1(&mp_type_ValueError, MP_OBJ_NEW_SMALL_INT(st)));
->>>>>>> b0932fcf
 }
 STATIC MP_DEFINE_CONST_FUN_OBJ_VAR_BETWEEN(mod_uzlib_decompress_obj, 1, 3, mod_uzlib_decompress);
 
