/*
 * This file is part of the MicroPython project, http://micropython.org/
 *
 * The MIT License (MIT)
 *
 * Copyright (c) 2017 Damien P. George
 *
 * Permission is hereby granted, free of charge, to any person obtaining a copy
 * of this software and associated documentation files (the "Software"), to deal
 * in the Software without restriction, including without limitation the rights
 * to use, copy, modify, merge, publish, distribute, sublicense, and/or sell
 * copies of the Software, and to permit persons to whom the Software is
 * furnished to do so, subject to the following conditions:
 *
 * The above copyright notice and this permission notice shall be included in
 * all copies or substantial portions of the Software.
 *
 * THE SOFTWARE IS PROVIDED "AS IS", WITHOUT WARRANTY OF ANY KIND, EXPRESS OR
 * IMPLIED, INCLUDING BUT NOT LIMITED TO THE WARRANTIES OF MERCHANTABILITY,
 * FITNESS FOR A PARTICULAR PURPOSE AND NONINFRINGEMENT. IN NO EVENT SHALL THE
 * AUTHORS OR COPYRIGHT HOLDERS BE LIABLE FOR ANY CLAIM, DAMAGES OR OTHER
 * LIABILITY, WHETHER IN AN ACTION OF CONTRACT, TORT OR OTHERWISE, ARISING FROM,
 * OUT OF OR IN CONNECTION WITH THE SOFTWARE OR THE USE OR OTHER DEALINGS IN
 * THE SOFTWARE.
 */

#include <stdint.h>
#include <string.h>

#include "py/runtime.h"
#include "py/objstr.h"
#include "py/mperrno.h"
#include "extmod/vfs.h"

#if MICROPY_VFS

#if MICROPY_VFS_FAT
#include "extmod/vfs_fat.h"
#endif

#if MICROPY_VFS_LFS1 || MICROPY_VFS_LFS2
#include "extmod/vfs_lfs.h"
#endif

// CIRCUITPY-CHANGE: handle undefined without a warning
#if defined(MICROPY_VFS_POSIX) && MICROPY_VFS_POSIX
#include "extmod/vfs_posix.h"
#endif

<<<<<<< HEAD

#if CIRCUITPY_SDCARDIO
#include "shared-module/sdcardio/__init__.h"
=======
#if MICROPY_VFS_ROM && MICROPY_VFS_ROM_IOCTL
#include "extmod/vfs_rom.h"
>>>>>>> f498a16c
#endif

// For mp_vfs_proxy_call, the maximum number of additional args that can be passed.
// A fixed maximum size is used to avoid the need for a costly variable array.
#define PROXY_MAX_ARGS (2)

// path is the path to lookup and *path_out holds the path within the VFS
// object (starts with / if an absolute path).
// Returns MP_VFS_ROOT for root dir (and then path_out is undefined) and
// MP_VFS_NONE for path not found.
mp_vfs_mount_t *mp_vfs_lookup_path(const char *path, const char **path_out) {
    if (*path == '/' || MP_STATE_VM(vfs_cur) == MP_VFS_ROOT) {
        // an absolute path, or the current volume is root, so search root dir
        bool is_abs = 0;
        if (*path == '/') {
            ++path;
            is_abs = 1;
        }
        if (*path == '\0') {
            // path is "" or "/" so return virtual root
            return MP_VFS_ROOT;
        }
        // CIRCUITPY-CHANGE: Try and automount the SD card.
        #if CIRCUITPY_SDCARDIO
        automount_sd_card();
        #endif
        for (mp_vfs_mount_t *vfs = MP_STATE_VM(vfs_mount_table); vfs != NULL; vfs = vfs->next) {
            size_t len = vfs->len - 1;
            if (len == 0) {
                *path_out = path - is_abs;
                return vfs;
            }
            if (strncmp(path, vfs->str + 1, len) == 0) {
                if (path[len] == '/') {
                    *path_out = path + len;
                    return vfs;
                } else if (path[len] == '\0') {
                    *path_out = "/";
                    return vfs;
                }
            }
        }

        // if we get here then there's nothing mounted on /, so the path doesn't exist
        return MP_VFS_NONE;
    }

    // a relative path within a mounted device
    *path_out = path;
    return MP_STATE_VM(vfs_cur);
}

// Version of mp_vfs_lookup_path that takes and returns uPy string objects.
static mp_vfs_mount_t *lookup_path(mp_obj_t path_in, mp_obj_t *path_out) {
    const char *path = mp_obj_str_get_str(path_in);
    const char *p_out;
    mp_vfs_mount_t *vfs = mp_vfs_lookup_path(path, &p_out);
    if (vfs != MP_VFS_NONE && vfs != MP_VFS_ROOT) {
        *path_out = mp_obj_new_str_of_type(mp_obj_get_type(path_in),
            (const byte *)p_out, strlen(p_out));
    } else {
        *path_out = MP_OBJ_NULL;
    }
    return vfs;
}

static mp_obj_t mp_vfs_proxy_call(mp_vfs_mount_t *vfs, qstr meth_name, size_t n_args, const mp_obj_t *args) {
    assert(n_args <= PROXY_MAX_ARGS);
    if (vfs == MP_VFS_NONE) {
        // mount point not found
        mp_raise_OSError(MP_ENODEV);
    }
    if (vfs == MP_VFS_ROOT) {
        // can't do operation on root dir
        mp_raise_OSError(MP_EPERM);
    }
    mp_obj_t meth[2 + PROXY_MAX_ARGS];
    mp_load_method(vfs->obj, meth_name, meth);
    if (args != NULL) {
        memcpy(meth + 2, args, n_args * sizeof(*args));
    }
    return mp_call_method_n_kw(n_args, 0, meth);
}

mp_import_stat_t mp_vfs_import_stat(const char *path) {
    const char *path_out;
    mp_vfs_mount_t *vfs = mp_vfs_lookup_path(path, &path_out);
    if (vfs == MP_VFS_NONE || vfs == MP_VFS_ROOT) {
        return MP_IMPORT_STAT_NO_EXIST;
    }

    // If the mounted object has the VFS protocol, call its import_stat helper
    const mp_obj_type_t *type = mp_obj_get_type(vfs->obj);
    if (MP_OBJ_TYPE_HAS_SLOT(type, protocol)) {
        const mp_vfs_proto_t *proto = MP_OBJ_TYPE_GET_SLOT(type, protocol);
        return proto->import_stat(MP_OBJ_TO_PTR(vfs->obj), path_out);
    }

    // delegate to vfs.stat() method
    mp_obj_t path_o = mp_obj_new_str_from_cstr(path_out);
    mp_obj_t stat;
    nlr_buf_t nlr;
    if (nlr_push(&nlr) == 0) {
        stat = mp_vfs_proxy_call(vfs, MP_QSTR_stat, 1, &path_o);
        nlr_pop();
    } else {
        // assume an exception means that the path is not found
        return MP_IMPORT_STAT_NO_EXIST;
    }
    mp_obj_t *items;
    mp_obj_get_array_fixed_n(stat, 10, &items);
    mp_int_t st_mode = mp_obj_get_int(items[0]);
    if (st_mode & MP_S_IFDIR) {
        return MP_IMPORT_STAT_DIR;
    } else {
        return MP_IMPORT_STAT_FILE;
    }
}

static mp_obj_t mp_vfs_autodetect(mp_obj_t bdev_obj) {
    #if MICROPY_VFS_LFS1 || MICROPY_VFS_LFS2
    nlr_buf_t nlr;
    if (nlr_push(&nlr) == 0) {
        // The superblock for littlefs is in both block 0 and 1, but block 0 may be erased
        // or partially written, so search both blocks 0 and 1 for the littlefs signature.
        mp_vfs_blockdev_t blockdev;
        mp_vfs_blockdev_init(&blockdev, bdev_obj);
        uint8_t buf[44];
        for (size_t block_num = 0; block_num <= 1; ++block_num) {
            mp_vfs_blockdev_read_ext(&blockdev, block_num, 8, sizeof(buf), buf);
            #if MICROPY_VFS_LFS1
            if (memcmp(&buf[32], "littlefs", 8) == 0) {
                // LFS1
                mp_obj_t vfs = MP_OBJ_TYPE_GET_SLOT(&mp_type_vfs_lfs1, make_new)(&mp_type_vfs_lfs1, 1, 0, &bdev_obj);
                nlr_pop();
                return vfs;
            }
            #endif
            #if MICROPY_VFS_LFS2
            if (memcmp(&buf[0], "littlefs", 8) == 0) {
                // LFS2
                mp_obj_t vfs = MP_OBJ_TYPE_GET_SLOT(&mp_type_vfs_lfs2, make_new)(&mp_type_vfs_lfs2, 1, 0, &bdev_obj);
                nlr_pop();
                return vfs;
            }
            #endif
        }
        nlr_pop();
    } else {
        // Ignore exception (eg block device doesn't support extended readblocks)
    }
    #endif

    #if MICROPY_VFS_FAT
    return MP_OBJ_TYPE_GET_SLOT(&mp_fat_vfs_type, make_new)(&mp_fat_vfs_type, 1, 0, &bdev_obj);
    #endif

    // no filesystem found
    mp_raise_OSError(MP_ENODEV);
}

mp_obj_t mp_vfs_mount(size_t n_args, const mp_obj_t *pos_args, mp_map_t *kw_args) {
    if (n_args == 0) {
        // zero-args, output a table of all current mountpoints
        mp_obj_t mount_list = mp_obj_new_list(0, NULL);
        mp_vfs_mount_t *vfsp = MP_STATE_VM(vfs_mount_table);
        while (vfsp != NULL) {
            mp_obj_t items[] = { vfsp->obj, mp_obj_new_str(vfsp->str, vfsp->len) };
            mp_obj_list_append(mount_list, mp_obj_new_tuple(MP_ARRAY_SIZE(items), items));
            vfsp = vfsp->next;
        }
        return mount_list;
    }

    enum { ARG_fsobj, ARG_mount_point, ARG_readonly, ARG_mkfs };
    static const mp_arg_t allowed_args[] = {
        { MP_QSTR_, MP_ARG_REQUIRED | MP_ARG_OBJ, {.u_obj = MP_OBJ_NULL} },
        { MP_QSTR_, MP_ARG_REQUIRED | MP_ARG_OBJ, {.u_obj = MP_OBJ_NULL} },
        { MP_QSTR_readonly, MP_ARG_KW_ONLY | MP_ARG_OBJ, {.u_rom_obj = MP_ROM_FALSE} },
        { MP_QSTR_mkfs, MP_ARG_KW_ONLY | MP_ARG_OBJ, {.u_rom_obj = MP_ROM_FALSE} },
    };

    // parse args
    mp_arg_val_t args[MP_ARRAY_SIZE(allowed_args)];
    mp_arg_parse_all(n_args, pos_args, kw_args, MP_ARRAY_SIZE(allowed_args), allowed_args, args);

    // get the mount point
    size_t mnt_len;
    const char *mnt_str = mp_obj_str_get_data(args[ARG_mount_point].u_obj, &mnt_len);

    // see if we need to auto-detect and create the filesystem
    mp_obj_t vfs_obj = args[ARG_fsobj].u_obj;
    mp_obj_t dest[2];
    mp_load_method_maybe(vfs_obj, MP_QSTR_mount, dest);
    if (dest[0] == MP_OBJ_NULL) {
        // Input object has no mount method, assume it's a block device and try to
        // auto-detect the filesystem and create the corresponding VFS entity.
        vfs_obj = mp_vfs_autodetect(vfs_obj);
    }

    // create new object
    mp_vfs_mount_t *vfs = m_new_obj(mp_vfs_mount_t);
    vfs->str = mnt_str;
    vfs->len = mnt_len;
    vfs->obj = vfs_obj;
    vfs->next = NULL;

    // call the underlying object to do any mounting operation
    mp_arg_val_t *proxy_args = &args[ARG_readonly];
    size_t proxy_args_len = MP_ARRAY_SIZE(args) - ARG_readonly;
    mp_vfs_proxy_call(vfs, MP_QSTR_mount, proxy_args_len, (mp_obj_t *)proxy_args);

    // check that the destination mount point is unused
    const char *path_out;
    mp_vfs_mount_t *existing_mount = mp_vfs_lookup_path(mp_obj_str_get_str(args[ARG_mount_point].u_obj), &path_out);
    if (existing_mount != MP_VFS_NONE && existing_mount != MP_VFS_ROOT) {
        if (vfs->len != 1 && existing_mount->len == 1) {
            // if root dir is mounted, still allow to mount something within a subdir of root
        } else {
            // mount point in use
            mp_raise_OSError(MP_EPERM);
        }
    }

    // insert the vfs into the mount table
    mp_vfs_mount_t **vfsp = &MP_STATE_VM(vfs_mount_table);
    while (*vfsp != NULL) {
        if ((*vfsp)->len == 1) {
            // make sure anything mounted at the root stays at the end of the list
            vfs->next = *vfsp;
            break;
        }
        vfsp = &(*vfsp)->next;
    }
    *vfsp = vfs;

    return mp_const_none;
}
MP_DEFINE_CONST_FUN_OBJ_KW(mp_vfs_mount_obj, 0, mp_vfs_mount);

mp_obj_t mp_vfs_umount(mp_obj_t mnt_in) {
    // remove vfs from the mount table
    mp_vfs_mount_t *vfs = NULL;
    size_t mnt_len;
    const char *mnt_str = NULL;
    if (mp_obj_is_str(mnt_in)) {
        mnt_str = mp_obj_str_get_data(mnt_in, &mnt_len);
    }
    for (mp_vfs_mount_t **vfsp = &MP_STATE_VM(vfs_mount_table); *vfsp != NULL; vfsp = &(*vfsp)->next) {
        if ((mnt_str != NULL && mnt_len == (*vfsp)->len && !memcmp(mnt_str, (*vfsp)->str, mnt_len)) || (*vfsp)->obj == mnt_in) {
            vfs = *vfsp;
            *vfsp = (*vfsp)->next;
            break;
        }
    }

    if (vfs == NULL) {
        mp_raise_OSError(MP_EINVAL);
    }

    // if we unmounted the current device then set current to root
    if (MP_STATE_VM(vfs_cur) == vfs) {
        MP_STATE_VM(vfs_cur) = MP_VFS_ROOT;
    }

    // call the underlying object to do any unmounting operation
    mp_vfs_proxy_call(vfs, MP_QSTR_umount, 0, NULL);

    return mp_const_none;
}
MP_DEFINE_CONST_FUN_OBJ_1(mp_vfs_umount_obj, mp_vfs_umount);

// Note: buffering and encoding args are currently ignored
mp_obj_t mp_vfs_open(size_t n_args, const mp_obj_t *pos_args, mp_map_t *kw_args) {
    enum { ARG_file, ARG_mode, ARG_encoding };
    static const mp_arg_t allowed_args[] = {
        { MP_QSTR_file, MP_ARG_OBJ | MP_ARG_REQUIRED, {.u_rom_obj = MP_ROM_NONE} },
        { MP_QSTR_mode, MP_ARG_OBJ, {.u_rom_obj = MP_ROM_QSTR(MP_QSTR_r)} },
        { MP_QSTR_buffering, MP_ARG_INT, {.u_int = -1} },
        { MP_QSTR_encoding, MP_ARG_OBJ, {.u_rom_obj = MP_ROM_NONE} },
    };

    // parse args
    mp_arg_val_t args[MP_ARRAY_SIZE(allowed_args)];
    mp_arg_parse_all(n_args, pos_args, kw_args, MP_ARRAY_SIZE(allowed_args), allowed_args, args);

    // CIRCUITPY-CHANGE: handle undefined without a warning
    #if defined(MICROPY_VFS_POSIX) && MICROPY_VFS_POSIX
    // If the file is an integer then delegate straight to the POSIX handler
    if (mp_obj_is_small_int(args[ARG_file].u_obj)) {
        return mp_vfs_posix_file_open(&mp_type_vfs_posix_textio, args[ARG_file].u_obj, args[ARG_mode].u_obj);
    }
    #endif

    mp_vfs_mount_t *vfs = lookup_path(args[ARG_file].u_obj, &args[ARG_file].u_obj);
    return mp_vfs_proxy_call(vfs, MP_QSTR_open, 2, (mp_obj_t *)&args);
}
MP_DEFINE_CONST_FUN_OBJ_KW(mp_vfs_open_obj, 0, mp_vfs_open);

mp_obj_t mp_vfs_chdir(mp_obj_t path_in) {
    mp_obj_t path_out;
    mp_vfs_mount_t *vfs = lookup_path(path_in, &path_out);
    if (vfs == MP_VFS_ROOT) {
        // If we change to the root dir and a VFS is mounted at the root then
        // we must change that VFS's current dir to the root dir so that any
        // subsequent relative paths begin at the root of that VFS.
        for (vfs = MP_STATE_VM(vfs_mount_table); vfs != NULL; vfs = vfs->next) {
            if (vfs->len == 1) {
                mp_obj_t root = MP_OBJ_NEW_QSTR(MP_QSTR__slash_);
                mp_vfs_proxy_call(vfs, MP_QSTR_chdir, 1, &root);
                break;
            }
        }
        vfs = MP_VFS_ROOT;
    } else {
        mp_vfs_proxy_call(vfs, MP_QSTR_chdir, 1, &path_out);
    }
    MP_STATE_VM(vfs_cur) = vfs;
    return mp_const_none;
}
MP_DEFINE_CONST_FUN_OBJ_1(mp_vfs_chdir_obj, mp_vfs_chdir);

mp_obj_t mp_vfs_getcwd(void) {
    if (MP_STATE_VM(vfs_cur) == MP_VFS_ROOT) {
        return MP_OBJ_NEW_QSTR(MP_QSTR__slash_);
    }
    mp_obj_t cwd_o = mp_vfs_proxy_call(MP_STATE_VM(vfs_cur), MP_QSTR_getcwd, 0, NULL);
    if (MP_STATE_VM(vfs_cur)->len == 1) {
        // don't prepend "/" for vfs mounted at root
        return cwd_o;
    }
    const char *cwd = mp_obj_str_get_str(cwd_o);
    vstr_t vstr;
    vstr_init(&vstr, MP_STATE_VM(vfs_cur)->len + strlen(cwd) + 1);
    vstr_add_strn(&vstr, MP_STATE_VM(vfs_cur)->str, MP_STATE_VM(vfs_cur)->len);
    if (!(cwd[0] == '/' && cwd[1] == 0)) {
        vstr_add_str(&vstr, cwd);
    }
    return mp_obj_new_str_from_vstr(&vstr);
}
MP_DEFINE_CONST_FUN_OBJ_0(mp_vfs_getcwd_obj, mp_vfs_getcwd);

typedef struct _mp_vfs_ilistdir_it_t {
    mp_obj_base_t base;
    mp_fun_1_t iternext;
    union {
        mp_vfs_mount_t *vfs;
        mp_obj_t iter;
    } cur;
    bool is_str;
    bool is_iter;
} mp_vfs_ilistdir_it_t;

static mp_obj_t mp_vfs_ilistdir_it_iternext(mp_obj_t self_in) {
    mp_vfs_ilistdir_it_t *self = MP_OBJ_TO_PTR(self_in);
    if (self->is_iter) {
        // continue delegating to root dir
        return mp_iternext(self->cur.iter);
    } else if (self->cur.vfs == NULL) {
        // finished iterating mount points and no root dir is mounted
        return MP_OBJ_STOP_ITERATION;
    } else {
        // continue iterating mount points
        mp_vfs_mount_t *vfs = self->cur.vfs;
        self->cur.vfs = vfs->next;
        if (vfs->len == 1) {
            // vfs is mounted at root dir, delegate to it
            mp_obj_t root = MP_OBJ_NEW_QSTR(MP_QSTR__slash_);
            self->is_iter = true;
            self->cur.iter = mp_vfs_proxy_call(vfs, MP_QSTR_ilistdir, 1, &root);
            return mp_iternext(self->cur.iter);
        } else {
            // a mounted directory
            mp_obj_tuple_t *t = MP_OBJ_TO_PTR(mp_obj_new_tuple(3, NULL));
            t->items[0] = mp_obj_new_str_of_type(
                self->is_str ? &mp_type_str : &mp_type_bytes,
                (const byte *)vfs->str + 1, vfs->len - 1);
            t->items[1] = MP_OBJ_NEW_SMALL_INT(MP_S_IFDIR);
            t->items[2] = MP_OBJ_NEW_SMALL_INT(0); // no inode number
            return MP_OBJ_FROM_PTR(t);
        }
    }
}

mp_obj_t mp_vfs_ilistdir(size_t n_args, const mp_obj_t *args) {
    mp_obj_t path_in;
    if (n_args == 1) {
        path_in = args[0];
    } else {
        path_in = MP_OBJ_NEW_QSTR(MP_QSTR_);
    }

    mp_obj_t path_out;
    mp_vfs_mount_t *vfs = lookup_path(path_in, &path_out);

    if (vfs == MP_VFS_ROOT) {
        // list the root directory
        mp_vfs_ilistdir_it_t *iter = mp_obj_malloc(mp_vfs_ilistdir_it_t, &mp_type_polymorph_iter);
        iter->iternext = mp_vfs_ilistdir_it_iternext;
        iter->cur.vfs = MP_STATE_VM(vfs_mount_table);
        iter->is_str = mp_obj_get_type(path_in) == &mp_type_str;
        iter->is_iter = false;
        return MP_OBJ_FROM_PTR(iter);
    }

    return mp_vfs_proxy_call(vfs, MP_QSTR_ilistdir, 1, &path_out);
}
MP_DEFINE_CONST_FUN_OBJ_VAR_BETWEEN(mp_vfs_ilistdir_obj, 0, 1, mp_vfs_ilistdir);

mp_obj_t mp_vfs_listdir(size_t n_args, const mp_obj_t *args) {
    mp_obj_t iter = mp_vfs_ilistdir(n_args, args);
    mp_obj_t dir_list = mp_obj_new_list(0, NULL);
    mp_obj_t next;
    while ((next = mp_iternext(iter)) != MP_OBJ_STOP_ITERATION) {
        mp_obj_list_append(dir_list, mp_obj_subscr(next, MP_OBJ_NEW_SMALL_INT(0), MP_OBJ_SENTINEL));
    }
    return dir_list;
}
MP_DEFINE_CONST_FUN_OBJ_VAR_BETWEEN(mp_vfs_listdir_obj, 0, 1, mp_vfs_listdir);

#if MICROPY_VFS_WRITABLE

mp_obj_t mp_vfs_mkdir(mp_obj_t path_in) {
    // CIRCUITPY-CHANGE: initialize
    mp_obj_t path_out = mp_const_none;
    mp_vfs_mount_t *vfs = lookup_path(path_in, &path_out);
    if (vfs == MP_VFS_ROOT || (vfs != MP_VFS_NONE && !strcmp(mp_obj_str_get_str(path_out), "/"))) {
        mp_raise_OSError(MP_EEXIST);
    }
    return mp_vfs_proxy_call(vfs, MP_QSTR_mkdir, 1, &path_out);
}
MP_DEFINE_CONST_FUN_OBJ_1(mp_vfs_mkdir_obj, mp_vfs_mkdir);

mp_obj_t mp_vfs_remove(mp_obj_t path_in) {
    mp_obj_t path_out;
    mp_vfs_mount_t *vfs = lookup_path(path_in, &path_out);
    return mp_vfs_proxy_call(vfs, MP_QSTR_remove, 1, &path_out);
}
MP_DEFINE_CONST_FUN_OBJ_1(mp_vfs_remove_obj, mp_vfs_remove);

mp_obj_t mp_vfs_rename(mp_obj_t old_path_in, mp_obj_t new_path_in) {
    mp_obj_t args[2];
    mp_vfs_mount_t *old_vfs = lookup_path(old_path_in, &args[0]);
    mp_vfs_mount_t *new_vfs = lookup_path(new_path_in, &args[1]);
    if (old_vfs != new_vfs) {
        // can't rename across filesystems
        mp_raise_OSError(MP_EPERM);
    }
    return mp_vfs_proxy_call(old_vfs, MP_QSTR_rename, 2, args);
}
MP_DEFINE_CONST_FUN_OBJ_2(mp_vfs_rename_obj, mp_vfs_rename);

mp_obj_t mp_vfs_rmdir(mp_obj_t path_in) {
    mp_obj_t path_out;
    mp_vfs_mount_t *vfs = lookup_path(path_in, &path_out);
    return mp_vfs_proxy_call(vfs, MP_QSTR_rmdir, 1, &path_out);
}
MP_DEFINE_CONST_FUN_OBJ_1(mp_vfs_rmdir_obj, mp_vfs_rmdir);

#endif // MICROPY_VFS_WRITABLE

mp_obj_t mp_vfs_stat(mp_obj_t path_in) {
    mp_obj_t path_out;
    mp_vfs_mount_t *vfs = lookup_path(path_in, &path_out);
    if (vfs == MP_VFS_ROOT) {
        mp_obj_tuple_t *t = MP_OBJ_TO_PTR(mp_obj_new_tuple(10, NULL));
        t->items[0] = MP_OBJ_NEW_SMALL_INT(MP_S_IFDIR); // st_mode
        for (int i = 1; i <= 9; ++i) {
            t->items[i] = MP_OBJ_NEW_SMALL_INT(0); // dev, nlink, uid, gid, size, atime, mtime, ctime
        }
        return MP_OBJ_FROM_PTR(t);
    }
    return mp_vfs_proxy_call(vfs, MP_QSTR_stat, 1, &path_out);
}
MP_DEFINE_CONST_FUN_OBJ_1(mp_vfs_stat_obj, mp_vfs_stat);

mp_obj_t mp_vfs_statvfs(mp_obj_t path_in) {
    mp_obj_t path_out;
    mp_vfs_mount_t *vfs = lookup_path(path_in, &path_out);
    if (vfs == MP_VFS_ROOT) {
        // statvfs called on the root directory, see if there's anything mounted there
        for (vfs = MP_STATE_VM(vfs_mount_table); vfs != NULL; vfs = vfs->next) {
            if (vfs->len == 1) {
                break;
            }
        }

        // If there's nothing mounted at root then return a mostly-empty tuple
        if (vfs == NULL) {
            mp_obj_tuple_t *t = MP_OBJ_TO_PTR(mp_obj_new_tuple(10, NULL));

            // fill in: bsize, frsize, blocks, bfree, bavail, files, ffree, favail, flags
            for (int i = 0; i <= 8; ++i) {
                t->items[i] = MP_OBJ_NEW_SMALL_INT(0);
            }

            // Put something sensible in f_namemax
            t->items[9] = MP_OBJ_NEW_SMALL_INT(MICROPY_ALLOC_PATH_MAX);

            return MP_OBJ_FROM_PTR(t);
        }

        // VFS mounted at root so delegate the call to it
        path_out = MP_OBJ_NEW_QSTR(MP_QSTR__slash_);
    }
    return mp_vfs_proxy_call(vfs, MP_QSTR_statvfs, 1, &path_out);
}
MP_DEFINE_CONST_FUN_OBJ_1(mp_vfs_statvfs_obj, mp_vfs_statvfs);

// This is a C-level helper function for ports to use if needed.
int mp_vfs_mount_and_chdir_protected(mp_obj_t bdev, mp_obj_t mount_point) {
    nlr_buf_t nlr;
    mp_int_t ret = -MP_EIO;
    if (nlr_push(&nlr) == 0) {
        mp_obj_t args[] = { bdev, mount_point };
        mp_vfs_mount(2, args, (mp_map_t *)&mp_const_empty_map);
        mp_vfs_chdir(mount_point);
        ret = 0; // success
        nlr_pop();
    } else {
        mp_obj_base_t *exc = nlr.ret_val;
        if (mp_obj_is_subclass_fast(MP_OBJ_FROM_PTR(exc->type), MP_OBJ_FROM_PTR(&mp_type_OSError))) {
            mp_obj_t v = mp_obj_exception_get_value(MP_OBJ_FROM_PTR(exc));
            mp_obj_get_int_maybe(v, &ret); // get errno value
            ret = -ret;
        }
    }
    return ret;
}

#if MICROPY_VFS_ROM && MICROPY_VFS_ROM_IOCTL

int mp_vfs_mount_romfs_protected(void) {
    int ret;
    nlr_buf_t nlr;
    if (nlr_push(&nlr) == 0) {
        mp_obj_t args[2] = { MP_OBJ_NEW_SMALL_INT(MP_VFS_ROM_IOCTL_GET_SEGMENT), MP_OBJ_NEW_SMALL_INT(0) };
        mp_obj_t rom = mp_vfs_rom_ioctl(2, args);
        mp_obj_t romfs = mp_call_function_1(MP_OBJ_FROM_PTR(&mp_type_vfs_rom), rom);
        mp_obj_t mount_point = MP_OBJ_NEW_QSTR(MP_QSTR__slash_rom);
        mp_call_function_2(MP_OBJ_FROM_PTR(&mp_vfs_mount_obj), romfs, mount_point);
        #if MICROPY_PY_SYS_PATH_ARGV_DEFAULTS
        // Add "/rom" and "/rom/lib" to `sys.path`.
        mp_obj_list_append(mp_sys_path, MP_OBJ_NEW_QSTR(MP_QSTR__slash_rom));
        mp_obj_list_append(mp_sys_path, MP_OBJ_NEW_QSTR(MP_QSTR__slash_rom_slash_lib));
        #endif
        ret = 0; // success
        nlr_pop();
    } else {
        ret = -MP_EIO;
    }
    return ret;
}

#endif

MP_REGISTER_ROOT_POINTER(struct _mp_vfs_mount_t *vfs_cur);
MP_REGISTER_ROOT_POINTER(struct _mp_vfs_mount_t *vfs_mount_table);

#endif // MICROPY_VFS<|MERGE_RESOLUTION|>--- conflicted
+++ resolved
@@ -42,19 +42,13 @@
 #include "extmod/vfs_lfs.h"
 #endif
 
-// CIRCUITPY-CHANGE: handle undefined without a warning
-#if defined(MICROPY_VFS_POSIX) && MICROPY_VFS_POSIX
+#if MICROPY_VFS_POSIX
 #include "extmod/vfs_posix.h"
 #endif
 
-<<<<<<< HEAD
 
 #if CIRCUITPY_SDCARDIO
 #include "shared-module/sdcardio/__init__.h"
-=======
-#if MICROPY_VFS_ROM && MICROPY_VFS_ROM_IOCTL
-#include "extmod/vfs_rom.h"
->>>>>>> f498a16c
 #endif
 
 // For mp_vfs_proxy_call, the maximum number of additional args that can be passed.
@@ -341,8 +335,7 @@
     mp_arg_val_t args[MP_ARRAY_SIZE(allowed_args)];
     mp_arg_parse_all(n_args, pos_args, kw_args, MP_ARRAY_SIZE(allowed_args), allowed_args, args);
 
-    // CIRCUITPY-CHANGE: handle undefined without a warning
-    #if defined(MICROPY_VFS_POSIX) && MICROPY_VFS_POSIX
+    #if MICROPY_VFS_POSIX
     // If the file is an integer then delegate straight to the POSIX handler
     if (mp_obj_is_small_int(args[ARG_file].u_obj)) {
         return mp_vfs_posix_file_open(&mp_type_vfs_posix_textio, args[ARG_file].u_obj, args[ARG_mode].u_obj);
