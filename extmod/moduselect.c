// SPDX-FileCopyrightText: 2014 MicroPython & CircuitPython contributors (https://github.com/adafruit/circuitpython/graphs/contributors)
// SPDX-FileCopyrightText: Copyright (c) 2014 Damien P. George
//
// SPDX-License-Identifier: MIT

#include "py/mpconfig.h"
#if MICROPY_PY_USELECT

#include <stdio.h>

#include "py/ioctl.h"
#include "py/runtime.h"
#include "py/obj.h"
#include "py/objlist.h"
#include "py/stream.h"
#include "py/mperrno.h"
#include "py/mphal.h"

// Flags for poll()
#define FLAG_ONESHOT (1)

/// \module select - Provides select function to wait for events on a stream
///
/// This module provides the select function.

typedef struct _poll_obj_t {
    mp_obj_t obj;
    mp_uint_t (*ioctl)(mp_obj_t obj, mp_uint_t request, uintptr_t arg, int *errcode);
    mp_uint_t flags;
    mp_uint_t flags_ret;
} poll_obj_t;

STATIC void poll_map_add(mp_map_t *poll_map, const mp_obj_t *obj, mp_uint_t obj_len, mp_uint_t flags, bool or_flags) {
    for (mp_uint_t i = 0; i < obj_len; i++) {
        mp_map_elem_t *elem = mp_map_lookup(poll_map, mp_obj_id(obj[i]), MP_MAP_LOOKUP_ADD_IF_NOT_FOUND);
        if (elem->value == MP_OBJ_NULL) {
            // object not found; get its ioctl and add it to the poll list
            const mp_stream_p_t *stream_p = mp_get_stream_raise(obj[i], MP_STREAM_OP_IOCTL);
            poll_obj_t *poll_obj = m_new_obj(poll_obj_t);
            poll_obj->obj = obj[i];
            poll_obj->ioctl = stream_p->ioctl;
            poll_obj->flags = flags;
            poll_obj->flags_ret = 0;
            elem->value = MP_OBJ_FROM_PTR(poll_obj);
        } else {
            // object exists; update its flags
            if (or_flags) {
<<<<<<< HEAD
                ((poll_obj_t *)elem->value)->flags |= flags;
            } else {
                ((poll_obj_t *)elem->value)->flags = flags;
=======
                ((poll_obj_t *)MP_OBJ_TO_PTR(elem->value))->flags |= flags;
            } else {
                ((poll_obj_t *)MP_OBJ_TO_PTR(elem->value))->flags = flags;
>>>>>>> b057fb8a
            }
        }
    }
}

// poll each object in the map
STATIC mp_uint_t poll_map_poll(mp_map_t *poll_map, size_t *rwx_num) {
    mp_uint_t n_ready = 0;
    for (mp_uint_t i = 0; i < poll_map->alloc; ++i) {
        if (!MP_MAP_SLOT_IS_FILLED(poll_map, i)) {
            continue;
        }

<<<<<<< HEAD
        poll_obj_t *poll_obj = (poll_obj_t *)poll_map->table[i].value;
=======
        poll_obj_t *poll_obj = MP_OBJ_TO_PTR(poll_map->table[i].value);
>>>>>>> b057fb8a
        int errcode;
        mp_int_t ret = poll_obj->ioctl(poll_obj->obj, MP_STREAM_POLL, poll_obj->flags, &errcode);
        poll_obj->flags_ret = ret;

        if (ret == -1) {
            // error doing ioctl
            mp_raise_OSError(errcode);
        }

        if (ret != 0) {
            // object is ready
            n_ready += 1;
            if (rwx_num != NULL) {
                if (ret & MP_STREAM_POLL_RD) {
                    rwx_num[0] += 1;
                }
                if (ret & MP_STREAM_POLL_WR) {
                    rwx_num[1] += 1;
                }
                if ((ret & ~(MP_STREAM_POLL_RD | MP_STREAM_POLL_WR)) != 0) {
                    rwx_num[2] += 1;
                }
            }
        }
    }
    return n_ready;
}

/// \function select(rlist, wlist, xlist[, timeout])
STATIC mp_obj_t select_select(uint n_args, const mp_obj_t *args) {
    // get array data from tuple/list arguments
    size_t rwx_len[3];
    mp_obj_t *r_array, *w_array, *x_array;
    mp_obj_get_array(args[0], &rwx_len[0], &r_array);
    mp_obj_get_array(args[1], &rwx_len[1], &w_array);
    mp_obj_get_array(args[2], &rwx_len[2], &x_array);

    // get timeout
    mp_uint_t timeout = -1;
    if (n_args == 4) {
        if (args[3] != mp_const_none) {
            #if MICROPY_PY_BUILTINS_FLOAT
            float timeout_f = mp_obj_get_float(args[3]);
            if (timeout_f >= 0) {
                timeout = (mp_uint_t)(timeout_f * 1000);
            }
            #else
            timeout = mp_obj_get_int(args[3]) * 1000;
            #endif
        }
    }

    // merge separate lists and get the ioctl function for each object
    mp_map_t poll_map;
    mp_map_init(&poll_map, rwx_len[0] + rwx_len[1] + rwx_len[2]);
    poll_map_add(&poll_map, r_array, rwx_len[0], MP_STREAM_POLL_RD, true);
    poll_map_add(&poll_map, w_array, rwx_len[1], MP_STREAM_POLL_WR, true);
    poll_map_add(&poll_map, x_array, rwx_len[2], MP_STREAM_POLL_ERR | MP_STREAM_POLL_HUP, true);

    mp_uint_t start_tick = mp_hal_ticks_ms();
    rwx_len[0] = rwx_len[1] = rwx_len[2] = 0;
    for (;;) {
        // poll the objects
        mp_uint_t n_ready = poll_map_poll(&poll_map, rwx_len);

        if (n_ready > 0 || (timeout != -1 && mp_hal_ticks_ms() - start_tick >= timeout)) {
            // one or more objects are ready, or we had a timeout
            mp_obj_t list_array[3];
            list_array[0] = mp_obj_new_list(rwx_len[0], NULL);
            list_array[1] = mp_obj_new_list(rwx_len[1], NULL);
            list_array[2] = mp_obj_new_list(rwx_len[2], NULL);
            rwx_len[0] = rwx_len[1] = rwx_len[2] = 0;
            for (mp_uint_t i = 0; i < poll_map.alloc; ++i) {
                if (!MP_MAP_SLOT_IS_FILLED(&poll_map, i)) {
                    continue;
                }
<<<<<<< HEAD
                poll_obj_t *poll_obj = (poll_obj_t *)poll_map.table[i].value;
                if (poll_obj->flags_ret & MP_STREAM_POLL_RD) {
                    ((mp_obj_list_t *)list_array[0])->items[rwx_len[0]++] = poll_obj->obj;
                }
                if (poll_obj->flags_ret & MP_STREAM_POLL_WR) {
                    ((mp_obj_list_t *)list_array[1])->items[rwx_len[1]++] = poll_obj->obj;
                }
                if ((poll_obj->flags_ret & ~(MP_STREAM_POLL_RD | MP_STREAM_POLL_WR)) != 0) {
                    ((mp_obj_list_t *)list_array[2])->items[rwx_len[2]++] = poll_obj->obj;
=======
                poll_obj_t *poll_obj = MP_OBJ_TO_PTR(poll_map.table[i].value);
                if (poll_obj->flags_ret & MP_STREAM_POLL_RD) {
                    ((mp_obj_list_t *)MP_OBJ_TO_PTR(list_array[0]))->items[rwx_len[0]++] = poll_obj->obj;
                }
                if (poll_obj->flags_ret & MP_STREAM_POLL_WR) {
                    ((mp_obj_list_t *)MP_OBJ_TO_PTR(list_array[1]))->items[rwx_len[1]++] = poll_obj->obj;
                }
                if ((poll_obj->flags_ret & ~(MP_STREAM_POLL_RD | MP_STREAM_POLL_WR)) != 0) {
                    ((mp_obj_list_t *)MP_OBJ_TO_PTR(list_array[2]))->items[rwx_len[2]++] = poll_obj->obj;
>>>>>>> b057fb8a
                }
            }
            mp_map_deinit(&poll_map);
            return mp_obj_new_tuple(3, list_array);
        }
        MICROPY_EVENT_POLL_HOOK
    }
}
MP_DEFINE_CONST_FUN_OBJ_VAR_BETWEEN(mp_select_select_obj, 3, 4, select_select);

/// \class Poll - poll class

typedef struct _mp_obj_poll_t {
    mp_obj_base_t base;
    mp_map_t poll_map;
    short iter_cnt;
    short iter_idx;
    int flags;
    // callee-owned tuple
    mp_obj_t ret_tuple;
} mp_obj_poll_t;

/// \method register(obj[, eventmask])
STATIC mp_obj_t poll_register(uint n_args, const mp_obj_t *args) {
    mp_obj_poll_t *self = MP_OBJ_TO_PTR(args[0]);
    mp_uint_t flags;
    if (n_args == 3) {
        flags = mp_obj_get_int(args[2]);
    } else {
        flags = MP_STREAM_POLL_RD | MP_STREAM_POLL_WR;
    }
    poll_map_add(&self->poll_map, &args[1], 1, flags, false);
    return mp_const_none;
}
MP_DEFINE_CONST_FUN_OBJ_VAR_BETWEEN(poll_register_obj, 2, 3, poll_register);

/// \method unregister(obj)
STATIC mp_obj_t poll_unregister(mp_obj_t self_in, mp_obj_t obj_in) {
    mp_obj_poll_t *self = MP_OBJ_TO_PTR(self_in);
    mp_map_lookup(&self->poll_map, mp_obj_id(obj_in), MP_MAP_LOOKUP_REMOVE_IF_FOUND);
    // TODO raise KeyError if obj didn't exist in map
    return mp_const_none;
}
MP_DEFINE_CONST_FUN_OBJ_2(poll_unregister_obj, poll_unregister);

/// \method modify(obj, eventmask)
STATIC mp_obj_t poll_modify(mp_obj_t self_in, mp_obj_t obj_in, mp_obj_t eventmask_in) {
    mp_obj_poll_t *self = MP_OBJ_TO_PTR(self_in);
    mp_map_elem_t *elem = mp_map_lookup(&self->poll_map, mp_obj_id(obj_in), MP_MAP_LOOKUP);
    if (elem == NULL) {
        mp_raise_OSError(MP_ENOENT);
    }
<<<<<<< HEAD
    ((poll_obj_t *)elem->value)->flags = mp_obj_get_int(eventmask_in);
=======
    ((poll_obj_t *)MP_OBJ_TO_PTR(elem->value))->flags = mp_obj_get_int(eventmask_in);
>>>>>>> b057fb8a
    return mp_const_none;
}
MP_DEFINE_CONST_FUN_OBJ_3(poll_modify_obj, poll_modify);

STATIC mp_uint_t poll_poll_internal(uint n_args, const mp_obj_t *args) {
    mp_obj_poll_t *self = MP_OBJ_TO_PTR(args[0]);

    // work out timeout (its given already in ms)
    mp_uint_t timeout = -1;
    int flags = 0;
    if (n_args >= 2) {
        if (args[1] != mp_const_none) {
            mp_int_t timeout_i = mp_obj_get_int(args[1]);
            if (timeout_i >= 0) {
                timeout = timeout_i;
            }
        }
        if (n_args >= 3) {
            flags = mp_obj_get_int(args[2]);
        }
    }

    self->flags = flags;

    mp_uint_t start_tick = mp_hal_ticks_ms();
    mp_uint_t n_ready;
    for (;;) {
        // poll the objects
        n_ready = poll_map_poll(&self->poll_map, NULL);
        if (n_ready > 0 || (timeout != -1 && mp_hal_ticks_ms() - start_tick >= timeout)) {
            break;
        }
        MICROPY_EVENT_POLL_HOOK
    }

    return n_ready;
}

STATIC mp_obj_t poll_poll(size_t n_args, const mp_obj_t *args) {
    mp_obj_poll_t *self = MP_OBJ_TO_PTR(args[0]);
    mp_uint_t n_ready = poll_poll_internal(n_args, args);

    // one or more objects are ready, or we had a timeout
    mp_obj_list_t *ret_list = MP_OBJ_TO_PTR(mp_obj_new_list(n_ready, NULL));
    n_ready = 0;
    for (mp_uint_t i = 0; i < self->poll_map.alloc; ++i) {
        if (!MP_MAP_SLOT_IS_FILLED(&self->poll_map, i)) {
            continue;
        }
<<<<<<< HEAD
        poll_obj_t *poll_obj = (poll_obj_t *)self->poll_map.table[i].value;
=======
        poll_obj_t *poll_obj = MP_OBJ_TO_PTR(self->poll_map.table[i].value);
>>>>>>> b057fb8a
        if (poll_obj->flags_ret != 0) {
            mp_obj_t tuple[2] = {poll_obj->obj, MP_OBJ_NEW_SMALL_INT(poll_obj->flags_ret)};
            ret_list->items[n_ready++] = mp_obj_new_tuple(2, tuple);
            if (self->flags & FLAG_ONESHOT) {
                // Don't poll next time, until new event flags will be set explicitly
                poll_obj->flags = 0;
            }
        }
    }
    return MP_OBJ_FROM_PTR(ret_list);
}
MP_DEFINE_CONST_FUN_OBJ_VAR_BETWEEN(poll_poll_obj, 1, 3, poll_poll);

STATIC mp_obj_t poll_ipoll(size_t n_args, const mp_obj_t *args) {
    mp_obj_poll_t *self = MP_OBJ_TO_PTR(args[0]);

    if (self->ret_tuple == MP_OBJ_NULL) {
        self->ret_tuple = mp_obj_new_tuple(2, NULL);
    }

    int n_ready = poll_poll_internal(n_args, args);
    self->iter_cnt = n_ready;
    self->iter_idx = 0;

    return args[0];
}
MP_DEFINE_CONST_FUN_OBJ_VAR_BETWEEN(poll_ipoll_obj, 1, 3, poll_ipoll);

STATIC mp_obj_t poll_iternext(mp_obj_t self_in) {
    mp_obj_poll_t *self = MP_OBJ_TO_PTR(self_in);

    if (self->iter_cnt == 0) {
        return MP_OBJ_STOP_ITERATION;
    }

    self->iter_cnt--;

    for (mp_uint_t i = self->iter_idx; i < self->poll_map.alloc; ++i) {
        self->iter_idx++;
        if (!MP_MAP_SLOT_IS_FILLED(&self->poll_map, i)) {
            continue;
        }
<<<<<<< HEAD
        poll_obj_t *poll_obj = (poll_obj_t *)self->poll_map.table[i].value;
=======
        poll_obj_t *poll_obj = MP_OBJ_TO_PTR(self->poll_map.table[i].value);
>>>>>>> b057fb8a
        if (poll_obj->flags_ret != 0) {
            mp_obj_tuple_t *t = MP_OBJ_TO_PTR(self->ret_tuple);
            t->items[0] = poll_obj->obj;
            t->items[1] = MP_OBJ_NEW_SMALL_INT(poll_obj->flags_ret);
            if (self->flags & FLAG_ONESHOT) {
                // Don't poll next time, until new event flags will be set explicitly
                poll_obj->flags = 0;
            }
            return MP_OBJ_FROM_PTR(t);
        }
    }

    assert(!"inconsistent number of poll active entries");
    self->iter_cnt = 0;
    return MP_OBJ_STOP_ITERATION;
}

STATIC const mp_rom_map_elem_t poll_locals_dict_table[] = {
    { MP_ROM_QSTR(MP_QSTR_register), MP_ROM_PTR(&poll_register_obj) },
    { MP_ROM_QSTR(MP_QSTR_unregister), MP_ROM_PTR(&poll_unregister_obj) },
    { MP_ROM_QSTR(MP_QSTR_modify), MP_ROM_PTR(&poll_modify_obj) },
    { MP_ROM_QSTR(MP_QSTR_poll), MP_ROM_PTR(&poll_poll_obj) },
    { MP_ROM_QSTR(MP_QSTR_ipoll), MP_ROM_PTR(&poll_ipoll_obj) },
};
STATIC MP_DEFINE_CONST_DICT(poll_locals_dict, poll_locals_dict_table);

STATIC const mp_obj_type_t mp_type_poll = {
    { &mp_type_type },
    .name = MP_QSTR_poll,
    .getiter = mp_identity_getiter,
    .iternext = poll_iternext,
    .locals_dict = (void *)&poll_locals_dict,
};

/// \function poll()
STATIC mp_obj_t select_poll(void) {
    mp_obj_poll_t *poll = m_new_obj(mp_obj_poll_t);
    poll->base.type = &mp_type_poll;
    mp_map_init(&poll->poll_map, 0);
    poll->iter_cnt = 0;
    poll->ret_tuple = MP_OBJ_NULL;
    return MP_OBJ_FROM_PTR(poll);
}
MP_DEFINE_CONST_FUN_OBJ_0(mp_select_poll_obj, select_poll);

STATIC const mp_rom_map_elem_t mp_module_select_globals_table[] = {
    { MP_ROM_QSTR(MP_QSTR___name__), MP_ROM_QSTR(MP_QSTR_uselect) },
    { MP_ROM_QSTR(MP_QSTR_select), MP_ROM_PTR(&mp_select_select_obj) },
    { MP_ROM_QSTR(MP_QSTR_poll), MP_ROM_PTR(&mp_select_poll_obj) },
    { MP_ROM_QSTR(MP_QSTR_POLLIN), MP_ROM_INT(MP_STREAM_POLL_RD) },
    { MP_ROM_QSTR(MP_QSTR_POLLOUT), MP_ROM_INT(MP_STREAM_POLL_WR) },
    { MP_ROM_QSTR(MP_QSTR_POLLERR), MP_ROM_INT(MP_STREAM_POLL_ERR) },
    { MP_ROM_QSTR(MP_QSTR_POLLHUP), MP_ROM_INT(MP_STREAM_POLL_HUP) },
};

STATIC MP_DEFINE_CONST_DICT(mp_module_select_globals, mp_module_select_globals_table);

const mp_obj_module_t mp_module_uselect = {
    .base = { &mp_type_module },
    .globals = (mp_obj_dict_t *)&mp_module_select_globals,
};

#endif // MICROPY_PY_USELECT<|MERGE_RESOLUTION|>--- conflicted
+++ resolved
@@ -45,15 +45,9 @@
         } else {
             // object exists; update its flags
             if (or_flags) {
-<<<<<<< HEAD
-                ((poll_obj_t *)elem->value)->flags |= flags;
-            } else {
-                ((poll_obj_t *)elem->value)->flags = flags;
-=======
                 ((poll_obj_t *)MP_OBJ_TO_PTR(elem->value))->flags |= flags;
             } else {
                 ((poll_obj_t *)MP_OBJ_TO_PTR(elem->value))->flags = flags;
->>>>>>> b057fb8a
             }
         }
     }
@@ -67,11 +61,7 @@
             continue;
         }
 
-<<<<<<< HEAD
-        poll_obj_t *poll_obj = (poll_obj_t *)poll_map->table[i].value;
-=======
         poll_obj_t *poll_obj = MP_OBJ_TO_PTR(poll_map->table[i].value);
->>>>>>> b057fb8a
         int errcode;
         mp_int_t ret = poll_obj->ioctl(poll_obj->obj, MP_STREAM_POLL, poll_obj->flags, &errcode);
         poll_obj->flags_ret = ret;
@@ -148,17 +138,6 @@
                 if (!MP_MAP_SLOT_IS_FILLED(&poll_map, i)) {
                     continue;
                 }
-<<<<<<< HEAD
-                poll_obj_t *poll_obj = (poll_obj_t *)poll_map.table[i].value;
-                if (poll_obj->flags_ret & MP_STREAM_POLL_RD) {
-                    ((mp_obj_list_t *)list_array[0])->items[rwx_len[0]++] = poll_obj->obj;
-                }
-                if (poll_obj->flags_ret & MP_STREAM_POLL_WR) {
-                    ((mp_obj_list_t *)list_array[1])->items[rwx_len[1]++] = poll_obj->obj;
-                }
-                if ((poll_obj->flags_ret & ~(MP_STREAM_POLL_RD | MP_STREAM_POLL_WR)) != 0) {
-                    ((mp_obj_list_t *)list_array[2])->items[rwx_len[2]++] = poll_obj->obj;
-=======
                 poll_obj_t *poll_obj = MP_OBJ_TO_PTR(poll_map.table[i].value);
                 if (poll_obj->flags_ret & MP_STREAM_POLL_RD) {
                     ((mp_obj_list_t *)MP_OBJ_TO_PTR(list_array[0]))->items[rwx_len[0]++] = poll_obj->obj;
@@ -168,7 +147,6 @@
                 }
                 if ((poll_obj->flags_ret & ~(MP_STREAM_POLL_RD | MP_STREAM_POLL_WR)) != 0) {
                     ((mp_obj_list_t *)MP_OBJ_TO_PTR(list_array[2]))->items[rwx_len[2]++] = poll_obj->obj;
->>>>>>> b057fb8a
                 }
             }
             mp_map_deinit(&poll_map);
@@ -221,11 +199,7 @@
     if (elem == NULL) {
         mp_raise_OSError(MP_ENOENT);
     }
-<<<<<<< HEAD
-    ((poll_obj_t *)elem->value)->flags = mp_obj_get_int(eventmask_in);
-=======
     ((poll_obj_t *)MP_OBJ_TO_PTR(elem->value))->flags = mp_obj_get_int(eventmask_in);
->>>>>>> b057fb8a
     return mp_const_none;
 }
 MP_DEFINE_CONST_FUN_OBJ_3(poll_modify_obj, poll_modify);
@@ -275,11 +249,7 @@
         if (!MP_MAP_SLOT_IS_FILLED(&self->poll_map, i)) {
             continue;
         }
-<<<<<<< HEAD
-        poll_obj_t *poll_obj = (poll_obj_t *)self->poll_map.table[i].value;
-=======
         poll_obj_t *poll_obj = MP_OBJ_TO_PTR(self->poll_map.table[i].value);
->>>>>>> b057fb8a
         if (poll_obj->flags_ret != 0) {
             mp_obj_t tuple[2] = {poll_obj->obj, MP_OBJ_NEW_SMALL_INT(poll_obj->flags_ret)};
             ret_list->items[n_ready++] = mp_obj_new_tuple(2, tuple);
@@ -322,11 +292,7 @@
         if (!MP_MAP_SLOT_IS_FILLED(&self->poll_map, i)) {
             continue;
         }
-<<<<<<< HEAD
-        poll_obj_t *poll_obj = (poll_obj_t *)self->poll_map.table[i].value;
-=======
         poll_obj_t *poll_obj = MP_OBJ_TO_PTR(self->poll_map.table[i].value);
->>>>>>> b057fb8a
         if (poll_obj->flags_ret != 0) {
             mp_obj_tuple_t *t = MP_OBJ_TO_PTR(self->ret_tuple);
             t->items[0] = poll_obj->obj;
