--- conflicted
+++ resolved
@@ -32,6 +32,7 @@
 #include "py/stream.h"
 #include "py/mperrno.h"
 #include "py/mphal.h"
+// CIRCUITPY-CHANGE
 #include "shared/runtime/interrupt_char.h"
 
 #if MICROPY_PY_SELECT
@@ -403,22 +404,16 @@
         if (n_ready > 0 || (has_timeout && elapsed >= timeout)) {
             return n_ready;
         }
-<<<<<<< HEAD
-        // CIRCUITPY-CHANGE
-        RUN_BACKGROUND_TASKS;
+        // CIRCUITPY-CHANGE: check for ctrl-C interrupt
         if (mp_hal_is_interrupted()) {
             return 0;
-        }
-        #ifdef MICROPY_EVENT_POLL_HOOK
-        MICROPY_EVENT_POLL_HOOK;
-        #endif
-=======
+
+        // CIRCUITPY-CHANGE: mp_event_wait_* do RUN_BACKGROUND_TASKS
         if (has_timeout) {
             mp_event_wait_ms(timeout - elapsed);
         } else {
             mp_event_wait_indefinite();
         }
->>>>>>> 8cd15829
     }
 
     #endif
