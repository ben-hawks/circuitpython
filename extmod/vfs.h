// SPDX-FileCopyrightText: 2014 MicroPython & CircuitPython contributors (https://github.com/adafruit/circuitpython/graphs/contributors)
// SPDX-FileCopyrightText: Copyright (c) 2017 Damien P. George
//
// SPDX-License-Identifier: MIT

#ifndef MICROPY_INCLUDED_EXTMOD_VFS_H
#define MICROPY_INCLUDED_EXTMOD_VFS_H

#include "py/lexer.h"
#include "py/obj.h"
#include "py/proto.h"

// return values of mp_vfs_lookup_path
// ROOT is 0 so that the default current directory is the root directory
#define MP_VFS_NONE ((mp_vfs_mount_t *)1)
#define MP_VFS_ROOT ((mp_vfs_mount_t *)0)

// MicroPython's port-standardized versions of stat constants
#define MP_S_IFDIR (0x4000)
#define MP_S_IFREG (0x8000)

// these are the values for mp_vfs_blockdev_t.flags
#define MP_BLOCKDEV_FLAG_NATIVE         (0x0001) // readblocks[2]/writeblocks[2] contain native func
#define MP_BLOCKDEV_FLAG_FREE_OBJ       (0x0002) // fs_user_mount_t obj should be freed on umount
#define MP_BLOCKDEV_FLAG_HAVE_IOCTL     (0x0004) // new protocol with ioctl
#define MP_BLOCKDEV_FLAG_NO_FILESYSTEM  (0x0008) // the block device has no filesystem on it
<<<<<<< HEAD
// Device is writable over USB and read-only to MicroPython.
#define MP_BLOCKDEV_FLAG_USB_WRITABLE             (0x0010)
// Bit set when the above flag is checked before opening a file for write.
#define MP_BLOCKDEV_FLAG_CONCURRENT_WRITE_PROTECTED (0x0020)
=======
>>>>>>> b0932fcf

// constants for block protocol ioctl
#define MP_BLOCKDEV_IOCTL_INIT          (1)
#define MP_BLOCKDEV_IOCTL_DEINIT        (2)
#define MP_BLOCKDEV_IOCTL_SYNC          (3)
#define MP_BLOCKDEV_IOCTL_BLOCK_COUNT   (4)
#define MP_BLOCKDEV_IOCTL_BLOCK_SIZE    (5)
#define MP_BLOCKDEV_IOCTL_BLOCK_ERASE   (6)
<<<<<<< HEAD

=======
>>>>>>> b0932fcf

// At the moment the VFS protocol just has import_stat, but could be extended to other methods
typedef struct _mp_vfs_proto_t {
    MP_PROTOCOL_HEAD
    mp_import_stat_t (*import_stat)(void *self, const char *path);
} mp_vfs_proto_t;

typedef struct _mp_vfs_blockdev_t {
    uint16_t flags;
    size_t block_size;
    mp_obj_t readblocks[5];
    mp_obj_t writeblocks[5];
    // new protocol uses just ioctl, old uses sync (optional) and count
    union {
        mp_obj_t ioctl[4];
        struct {
            mp_obj_t sync[2];
            mp_obj_t count[2];
        } old;
    } u;
} mp_vfs_blockdev_t;

typedef struct _mp_vfs_mount_t {
    const char *str; // mount point with leading /
    size_t len;
    mp_obj_t obj;
    struct _mp_vfs_mount_t *next;
} mp_vfs_mount_t;

<<<<<<< HEAD
typedef struct _mp_vfs_ilistdir_it_t {
    mp_obj_base_t base;
    mp_fun_1_t iternext;
    union {
        mp_vfs_mount_t *vfs;
        mp_obj_t iter;
    } cur;
    bool is_str;
    bool is_iter;
} mp_vfs_ilistdir_it_t;

mp_obj_t mp_vfs_ilistdir_it_iternext(mp_obj_t self_in);
=======
>>>>>>> b0932fcf
void mp_vfs_blockdev_init(mp_vfs_blockdev_t *self, mp_obj_t bdev);
int mp_vfs_blockdev_read(mp_vfs_blockdev_t *self, size_t block_num, size_t num_blocks, uint8_t *buf);
int mp_vfs_blockdev_read_ext(mp_vfs_blockdev_t *self, size_t block_num, size_t block_off, size_t len, uint8_t *buf);
int mp_vfs_blockdev_write(mp_vfs_blockdev_t *self, size_t block_num, size_t num_blocks, const uint8_t *buf);
int mp_vfs_blockdev_write_ext(mp_vfs_blockdev_t *self, size_t block_num, size_t block_off, size_t len, const uint8_t *buf);
mp_obj_t mp_vfs_blockdev_ioctl(mp_vfs_blockdev_t *self, uintptr_t cmd, uintptr_t arg);

mp_vfs_mount_t *mp_vfs_lookup_path(const char *path, const char **path_out);
mp_import_stat_t mp_vfs_import_stat(const char *path);
mp_obj_t mp_vfs_mount(size_t n_args, const mp_obj_t *pos_args, mp_map_t *kw_args);
mp_obj_t mp_vfs_umount(mp_obj_t mnt_in);
mp_obj_t mp_vfs_open(size_t n_args, const mp_obj_t *pos_args, mp_map_t *kw_args);
mp_obj_t mp_vfs_chdir(mp_obj_t path_in);
mp_obj_t mp_vfs_getcwd(void);
mp_obj_t mp_vfs_ilistdir(size_t n_args, const mp_obj_t *args);
mp_obj_t mp_vfs_listdir(size_t n_args, const mp_obj_t *args);
mp_obj_t mp_vfs_mkdir(mp_obj_t path_in);
mp_obj_t mp_vfs_remove(mp_obj_t path_in);
mp_obj_t mp_vfs_rename(mp_obj_t old_path_in, mp_obj_t new_path_in);
mp_obj_t mp_vfs_rmdir(mp_obj_t path_in);
mp_obj_t mp_vfs_stat(mp_obj_t path_in);
mp_obj_t mp_vfs_statvfs(mp_obj_t path_in);

<<<<<<< HEAD
mp_obj_t mp_vfs_ilistdir_it_iternext(mp_obj_t self_in);
=======
int mp_vfs_mount_and_chdir_protected(mp_obj_t bdev, mp_obj_t mount_point);
>>>>>>> b0932fcf

MP_DECLARE_CONST_FUN_OBJ_KW(mp_vfs_mount_obj);
MP_DECLARE_CONST_FUN_OBJ_1(mp_vfs_umount_obj);
MP_DECLARE_CONST_FUN_OBJ_KW(mp_vfs_open_obj);
MP_DECLARE_CONST_FUN_OBJ_1(mp_vfs_chdir_obj);
MP_DECLARE_CONST_FUN_OBJ_0(mp_vfs_getcwd_obj);
MP_DECLARE_CONST_FUN_OBJ_VAR_BETWEEN(mp_vfs_ilistdir_obj);
MP_DECLARE_CONST_FUN_OBJ_VAR_BETWEEN(mp_vfs_listdir_obj);
MP_DECLARE_CONST_FUN_OBJ_1(mp_vfs_mkdir_obj);
MP_DECLARE_CONST_FUN_OBJ_1(mp_vfs_remove_obj);
MP_DECLARE_CONST_FUN_OBJ_2(mp_vfs_rename_obj);
MP_DECLARE_CONST_FUN_OBJ_1(mp_vfs_rmdir_obj);
MP_DECLARE_CONST_FUN_OBJ_1(mp_vfs_stat_obj);
MP_DECLARE_CONST_FUN_OBJ_1(mp_vfs_statvfs_obj);

#endif // MICROPY_INCLUDED_EXTMOD_VFS_H<|MERGE_RESOLUTION|>--- conflicted
+++ resolved
@@ -24,13 +24,10 @@
 #define MP_BLOCKDEV_FLAG_FREE_OBJ       (0x0002) // fs_user_mount_t obj should be freed on umount
 #define MP_BLOCKDEV_FLAG_HAVE_IOCTL     (0x0004) // new protocol with ioctl
 #define MP_BLOCKDEV_FLAG_NO_FILESYSTEM  (0x0008) // the block device has no filesystem on it
-<<<<<<< HEAD
 // Device is writable over USB and read-only to MicroPython.
 #define MP_BLOCKDEV_FLAG_USB_WRITABLE             (0x0010)
 // Bit set when the above flag is checked before opening a file for write.
 #define MP_BLOCKDEV_FLAG_CONCURRENT_WRITE_PROTECTED (0x0020)
-=======
->>>>>>> b0932fcf
 
 // constants for block protocol ioctl
 #define MP_BLOCKDEV_IOCTL_INIT          (1)
@@ -39,10 +36,7 @@
 #define MP_BLOCKDEV_IOCTL_BLOCK_COUNT   (4)
 #define MP_BLOCKDEV_IOCTL_BLOCK_SIZE    (5)
 #define MP_BLOCKDEV_IOCTL_BLOCK_ERASE   (6)
-<<<<<<< HEAD
 
-=======
->>>>>>> b0932fcf
 
 // At the moment the VFS protocol just has import_stat, but could be extended to other methods
 typedef struct _mp_vfs_proto_t {
@@ -72,7 +66,6 @@
     struct _mp_vfs_mount_t *next;
 } mp_vfs_mount_t;
 
-<<<<<<< HEAD
 typedef struct _mp_vfs_ilistdir_it_t {
     mp_obj_base_t base;
     mp_fun_1_t iternext;
@@ -85,8 +78,6 @@
 } mp_vfs_ilistdir_it_t;
 
 mp_obj_t mp_vfs_ilistdir_it_iternext(mp_obj_t self_in);
-=======
->>>>>>> b0932fcf
 void mp_vfs_blockdev_init(mp_vfs_blockdev_t *self, mp_obj_t bdev);
 int mp_vfs_blockdev_read(mp_vfs_blockdev_t *self, size_t block_num, size_t num_blocks, uint8_t *buf);
 int mp_vfs_blockdev_read_ext(mp_vfs_blockdev_t *self, size_t block_num, size_t block_off, size_t len, uint8_t *buf);
@@ -110,11 +101,8 @@
 mp_obj_t mp_vfs_stat(mp_obj_t path_in);
 mp_obj_t mp_vfs_statvfs(mp_obj_t path_in);
 
-<<<<<<< HEAD
+int mp_vfs_mount_and_chdir_protected(mp_obj_t bdev, mp_obj_t mount_point);
 mp_obj_t mp_vfs_ilistdir_it_iternext(mp_obj_t self_in);
-=======
-int mp_vfs_mount_and_chdir_protected(mp_obj_t bdev, mp_obj_t mount_point);
->>>>>>> b0932fcf
 
 MP_DECLARE_CONST_FUN_OBJ_KW(mp_vfs_mount_obj);
 MP_DECLARE_CONST_FUN_OBJ_1(mp_vfs_umount_obj);
