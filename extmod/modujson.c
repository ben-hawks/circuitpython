// SPDX-FileCopyrightText: 2014 MicroPython & CircuitPython contributors (https://github.com/adafruit/circuitpython/graphs/contributors)
// SPDX-FileCopyrightText: Copyright (c) 2014-2019 Damien P. George
//
// SPDX-License-Identifier: MIT

#include <stdio.h>

#include "py/binary.h"
#include "py/objarray.h"
#include "py/objlist.h"
#include "py/objstringio.h"
#include "py/parsenum.h"
#include "py/runtime.h"
#include "py/stream.h"

#include "supervisor/shared/translate/translate.h"

#if MICROPY_PY_UJSON

#if MICROPY_PY_UJSON_SEPARATORS

enum {
    DUMP_MODE_TO_STRING = 1,
    DUMP_MODE_TO_STREAM = 2,
};

STATIC mp_obj_t mod_ujson_dump_helper(size_t n_args, const mp_obj_t *pos_args, mp_map_t *kw_args, unsigned int mode) {
    enum { ARG_separators };
    static const mp_arg_t allowed_args[] = {
        { MP_QSTR_separators, MP_ARG_KW_ONLY | MP_ARG_OBJ, {.u_rom_obj = MP_ROM_NONE} },
    };

    mp_arg_val_t args[MP_ARRAY_SIZE(allowed_args)];
    mp_arg_parse_all(n_args - mode, pos_args + mode, kw_args, MP_ARRAY_SIZE(allowed_args), allowed_args, args);

    mp_print_ext_t print_ext;

    if (args[ARG_separators].u_obj == mp_const_none) {
        print_ext.item_separator = ", ";
        print_ext.key_separator = ": ";
    } else {
        mp_obj_t *items;
        mp_obj_get_array_fixed_n(args[ARG_separators].u_obj, 2, &items);
        print_ext.item_separator = mp_obj_str_get_str(items[0]);
        print_ext.key_separator = mp_obj_str_get_str(items[1]);
    }

    if (mode == DUMP_MODE_TO_STRING) {
        // dumps(obj)
        vstr_t vstr;
        vstr_init_print(&vstr, 8, &print_ext.base);
        mp_obj_print_helper(&print_ext.base, pos_args[0], PRINT_JSON);
        return mp_obj_new_str_from_vstr(&mp_type_str, &vstr);
    } else {
        // dump(obj, stream)
        print_ext.base.data = MP_OBJ_TO_PTR(pos_args[1]);
        print_ext.base.print_strn = mp_stream_write_adaptor;
        mp_get_stream_raise(pos_args[1], MP_STREAM_OP_WRITE);
        mp_obj_print_helper(&print_ext.base, pos_args[0], PRINT_JSON);
        return mp_const_none;
    }
}

STATIC mp_obj_t mod_ujson_dump(size_t n_args, const mp_obj_t *pos_args, mp_map_t *kw_args) {
    return mod_ujson_dump_helper(n_args, pos_args, kw_args, DUMP_MODE_TO_STREAM);
}
STATIC MP_DEFINE_CONST_FUN_OBJ_KW(mod_ujson_dump_obj, 2, mod_ujson_dump);

STATIC mp_obj_t mod_ujson_dumps(size_t n_args, const mp_obj_t *pos_args, mp_map_t *kw_args) {
    return mod_ujson_dump_helper(n_args, pos_args, kw_args, DUMP_MODE_TO_STRING);
}
STATIC MP_DEFINE_CONST_FUN_OBJ_KW(mod_ujson_dumps_obj, 1, mod_ujson_dumps);

#else

STATIC mp_obj_t mod_ujson_dump(mp_obj_t obj, mp_obj_t stream) {
    mp_get_stream_raise(stream, MP_STREAM_OP_WRITE);
    mp_print_t print = {MP_OBJ_TO_PTR(stream), mp_stream_write_adaptor};
    mp_obj_print_helper(&print, obj, PRINT_JSON);
    return mp_const_none;
}
STATIC MP_DEFINE_CONST_FUN_OBJ_2(mod_ujson_dump_obj, mod_ujson_dump);

STATIC mp_obj_t mod_ujson_dumps(mp_obj_t obj) {
    vstr_t vstr;
    mp_print_t print;
    vstr_init_print(&vstr, 8, &print);
    mp_obj_print_helper(&print, obj, PRINT_JSON);
    return mp_obj_new_str_from_vstr(&mp_type_str, &vstr);
}
STATIC MP_DEFINE_CONST_FUN_OBJ_1(mod_ujson_dumps_obj, mod_ujson_dumps);
#endif

#define JSON_DEBUG(...) (void)0
// #define JSON_DEBUG(...) mp_printf(&mp_plat_print __VA_OPT__(,) __VA_ARGS__)


// The function below implements a simple non-recursive JSON parser.
//
// The JSON specification is at http://www.ietf.org/rfc/rfc4627.txt
// The parser here will parse any valid JSON and return the correct
// corresponding Python object.  It allows through a superset of JSON, since
// it treats commas and colons as "whitespace", and doesn't care if
// brackets/braces are correctly paired.  It will raise a ValueError if the
// input is outside it's specs.
//
// Most of the work is parsing the primitives (null, false, true, numbers,
// strings).  It does 1 pass over the input stream.  It tries to be fast and
// small in code size, while not using more RAM than necessary.

typedef struct _ujson_stream_t {
    mp_obj_t stream_obj;
    mp_uint_t (*read)(mp_obj_t obj, void *buf, mp_uint_t size, int *errcode);
    int errcode;
    mp_obj_t python_readinto[2 + 1];
    mp_obj_array_t bytearray_obj;
    size_t start;
    size_t end;
    byte cur;
} ujson_stream_t;

#define S_EOF (0) // null is not allowed in json stream so is ok as EOF marker
#define S_END(s) ((s).cur == S_EOF)
#define S_CUR(s) ((s).cur)
#define S_NEXT(s) (ujson_stream_next(&(s)))

STATIC byte ujson_stream_next(ujson_stream_t *s) {
    mp_uint_t ret = s->read(s->stream_obj, &s->cur, 1, &s->errcode);
    JSON_DEBUG("  usjon_stream_next err:%2d cur: %c \n", s->errcode, s->cur);
    if (s->errcode != 0) {
        mp_raise_OSError(s->errcode);
    }
    if (ret == 0) {
        s->cur = S_EOF;
    }
    return s->cur;
}

// We read from an object's `readinto` method in chunks larger than the json
// parser needs to reduce the number of function calls done.

#define CIRCUITPY_JSON_READ_CHUNK_SIZE 64

STATIC mp_uint_t ujson_python_readinto(mp_obj_t obj, void *buf, mp_uint_t size, int *errcode) {
    (void)size;  // Ignore size because we know it's always 1.
    ujson_stream_t *s = obj;

    if (s->start == s->end) {
        *errcode = 0;
        mp_obj_t ret = mp_call_method_n_kw(1, 0, s->python_readinto);
        if (ret == mp_const_none) {
            *errcode = MP_EAGAIN;
            return MP_STREAM_ERROR;
        }
        s->start = 0;
        s->end = mp_obj_get_int(ret);
    }

    *((uint8_t *)buf) = ((uint8_t *)s->bytearray_obj.items)[s->start];
    s->start++;
    return 1;
}

STATIC mp_obj_t _mod_ujson_load(mp_obj_t stream_obj, bool return_first_json) {
    const mp_stream_p_t *stream_p = mp_proto_get(MP_QSTR_protocol_stream, stream_obj);
    ujson_stream_t s;
    uint8_t character_buffer[CIRCUITPY_JSON_READ_CHUNK_SIZE];
    if (stream_p == NULL) {
        s.start = 0;
        s.end = 0;
        mp_load_method(stream_obj, MP_QSTR_readinto, s.python_readinto);
        s.bytearray_obj.base.type = &mp_type_bytearray;
        s.bytearray_obj.typecode = BYTEARRAY_TYPECODE;
        s.bytearray_obj.len = CIRCUITPY_JSON_READ_CHUNK_SIZE;
        s.bytearray_obj.free = 0;
        s.bytearray_obj.items = character_buffer;
        s.python_readinto[2] = MP_OBJ_FROM_PTR(&s.bytearray_obj);
        s.stream_obj = &s;
        s.read = ujson_python_readinto;
    } else {
        stream_p = mp_get_stream_raise(stream_obj, MP_STREAM_OP_READ);
        s.stream_obj = stream_obj;
        s.read = stream_p->read;
        s.errcode = 0;
        s.cur = 0;
    }

    JSON_DEBUG("got JSON stream\n");
    vstr_t vstr;
    vstr_init(&vstr, 8);
    mp_obj_list_t stack; // we use a list as a simple stack for nested JSON
    stack.len = 0;
    stack.items = NULL;
    mp_obj_t stack_top = MP_OBJ_NULL;
    const mp_obj_type_t *stack_top_type = NULL;
    mp_obj_t stack_key = MP_OBJ_NULL;
    S_NEXT(s);
    for (;;) {
    cont:
        if (S_END(s)) {
            break;
        }
        mp_obj_t next = MP_OBJ_NULL;
        bool enter = false;
        byte cur = S_CUR(s);
        S_NEXT(s);
        switch (cur) {
            case ',':
            case ':':
            case ' ':
            case '\t':
            case '\n':
            case '\r':
                goto cont;
            case 'n':
                if (S_CUR(s) == 'u' && S_NEXT(s) == 'l' && S_NEXT(s) == 'l') {
                    S_NEXT(s);
                    next = mp_const_none;
                } else {
                    goto fail;
                }
                break;
            case 'f':
                if (S_CUR(s) == 'a' && S_NEXT(s) == 'l' && S_NEXT(s) == 's' && S_NEXT(s) == 'e') {
                    S_NEXT(s);
                    next = mp_const_false;
                } else {
                    goto fail;
                }
                break;
            case 't':
                if (S_CUR(s) == 'r' && S_NEXT(s) == 'u' && S_NEXT(s) == 'e') {
                    S_NEXT(s);
                    next = mp_const_true;
                } else {
                    goto fail;
                }
                break;
            case '"':
                vstr_reset(&vstr);
                for (; !S_END(s) && S_CUR(s) != '"';) {
                    byte c = S_CUR(s);
                    if (c == '\\') {
                        c = S_NEXT(s);
                        switch (c) {
                            case 'b':
                                c = 0x08;
                                break;
                            case 'f':
                                c = 0x0c;
                                break;
                            case 'n':
                                c = 0x0a;
                                break;
                            case 'r':
                                c = 0x0d;
                                break;
                            case 't':
                                c = 0x09;
                                break;
                            case 'u': {
                                mp_uint_t num = 0;
                                for (int i = 0; i < 4; i++) {
                                    c = (S_NEXT(s) | 0x20) - '0';
                                    if (c > 9) {
                                        c -= ('a' - ('9' + 1));
                                    }
                                    num = (num << 4) | c;
                                }
                                vstr_add_char(&vstr, num);
                                goto str_cont;
                            }
                        }
                    }
                    vstr_add_byte(&vstr, c);
                str_cont:
                    S_NEXT(s);
                }
                if (S_END(s)) {
                    goto fail;
                }
                S_NEXT(s);
                next = mp_obj_new_str(vstr.buf, vstr.len);
                break;
            case '-':
            case '0':
            case '1':
            case '2':
            case '3':
            case '4':
            case '5':
            case '6':
            case '7':
            case '8':
            case '9': {
                bool flt = false;
                vstr_reset(&vstr);
                for (;;) {
                    vstr_add_byte(&vstr, cur);
                    cur = S_CUR(s);
                    if (cur == '.' || cur == 'E' || cur == 'e') {
                        flt = true;
                    } else if (cur == '+' || cur == '-' || unichar_isdigit(cur)) {
                        // pass
                    } else {
                        break;
                    }
                    S_NEXT(s);
                }
                if (flt) {
                    next = mp_parse_num_decimal(vstr.buf, vstr.len, false, false, NULL);
                } else {
                    next = mp_parse_num_integer(vstr.buf, vstr.len, 10, NULL);
                }
                break;
            }
            case '[':
                next = mp_obj_new_list(0, NULL);
                enter = true;
                break;
            case '{':
                next = mp_obj_new_dict(0);
                enter = true;
                break;
            case '}':
            case ']': {
                if (stack_top == MP_OBJ_NULL) {
                    // no object at all
                    goto fail;
                }
                if (stack.len == 0) {
                    // finished; compound object
                    goto success;
                }
                stack.len -= 1;
                stack_top = stack.items[stack.len];
                stack_top_type = mp_obj_get_type(stack_top);
                goto cont;
            }
            default:
                goto fail;
        }
        if (stack_top == MP_OBJ_NULL) {
            stack_top = next;
            stack_top_type = mp_obj_get_type(stack_top);
            if (!enter) {
                // finished; single primitive only
                goto success;
            }
        } else {
            // append to list or dict
            if (stack_top_type == &mp_type_list) {
                mp_obj_list_append(stack_top, next);
            } else {
                if (stack_key == MP_OBJ_NULL) {
                    stack_key = next;
                    if (enter) {
                        goto fail;
                    }
                } else {
                    mp_obj_dict_store(stack_top, stack_key, next);
                    stack_key = MP_OBJ_NULL;
                }
            }
            if (enter) {
                if (stack.items == NULL) {
                    mp_obj_list_init(&stack, 1);
                    stack.items[0] = stack_top;
                } else {
                    mp_obj_list_append(MP_OBJ_FROM_PTR(&stack), stack_top);
                }
                stack_top = next;
                stack_top_type = mp_obj_get_type(stack_top);
            }
        }
    }
success:
    // It is legal for a stream to have contents after JSON.
    // E.g., A UART is not closed after receiving an object; in load() we will
    //   return the first complete JSON object, while in loads() we will retain
    //   strict adherence to the buffer's complete semantic.
    if (!return_first_json) {
        while (unichar_isspace(S_CUR(s))) {
            S_NEXT(s);
        }
        if (!S_END(s)) {
            // unexpected chars
            goto fail;
        }
    }
    if (stack_top == MP_OBJ_NULL || stack.len != 0) {
        // not exactly 1 object
        goto fail;
    }
    vstr_clear(&vstr);
    return stack_top;

fail:
    mp_raise_ValueError(MP_ERROR_TEXT("syntax error in JSON"));
}

STATIC mp_obj_t mod_ujson_load(mp_obj_t stream_obj) {
    return _mod_ujson_load(stream_obj, true);
}
STATIC MP_DEFINE_CONST_FUN_OBJ_1(mod_ujson_load_obj, mod_ujson_load);

STATIC mp_obj_t mod_ujson_loads(mp_obj_t obj) {
    mp_buffer_info_t bufinfo;
    mp_get_buffer_raise(obj, &bufinfo, MP_BUFFER_READ);
    vstr_t vstr = {bufinfo.len, bufinfo.len, (char *)bufinfo.buf, true};
    mp_obj_stringio_t sio = {{&mp_type_stringio}, &vstr, 0, MP_OBJ_NULL};
    return _mod_ujson_load(MP_OBJ_FROM_PTR(&sio), false);
}
STATIC MP_DEFINE_CONST_FUN_OBJ_1(mod_ujson_loads_obj, mod_ujson_loads);

STATIC const mp_rom_map_elem_t mp_module_ujson_globals_table[] = {
    #if CIRCUITPY
    { MP_ROM_QSTR(MP_QSTR___name__), MP_ROM_QSTR(MP_QSTR_json) },
    #else
    { MP_ROM_QSTR(MP_QSTR___name__), MP_ROM_QSTR(MP_QSTR_ujson) },
    #endif
    { MP_ROM_QSTR(MP_QSTR_dump), MP_ROM_PTR(&mod_ujson_dump_obj) },
    { MP_ROM_QSTR(MP_QSTR_dumps), MP_ROM_PTR(&mod_ujson_dumps_obj) },
    { MP_ROM_QSTR(MP_QSTR_load), MP_ROM_PTR(&mod_ujson_load_obj) },
    { MP_ROM_QSTR(MP_QSTR_loads), MP_ROM_PTR(&mod_ujson_loads_obj) },
};

STATIC MP_DEFINE_CONST_DICT(mp_module_ujson_globals, mp_module_ujson_globals_table);

const mp_obj_module_t mp_module_ujson = {
    .base = { &mp_type_module },
    .globals = (mp_obj_dict_t *)&mp_module_ujson_globals,
};

<<<<<<< HEAD
MP_REGISTER_MODULE(MP_QSTR_json, mp_module_ujson, MICROPY_PY_UJSON);
=======
MP_REGISTER_MODULE(MP_QSTR_ujson, mp_module_ujson);
>>>>>>> 9b486340

#endif // MICROPY_PY_UJSON<|MERGE_RESOLUTION|>--- conflicted
+++ resolved
@@ -1,7 +1,28 @@
-// SPDX-FileCopyrightText: 2014 MicroPython & CircuitPython contributors (https://github.com/adafruit/circuitpython/graphs/contributors)
-// SPDX-FileCopyrightText: Copyright (c) 2014-2019 Damien P. George
-//
-// SPDX-License-Identifier: MIT
+/*
+ * This file is part of the MicroPython project, http://micropython.org/
+ *
+ * The MIT License (MIT)
+ *
+ * Copyright (c) 2014-2019 Damien P. George
+ *
+ * Permission is hereby granted, free of charge, to any person obtaining a copy
+ * of this software and associated documentation files (the "Software"), to deal
+ * in the Software without restriction, including without limitation the rights
+ * to use, copy, modify, merge, publish, distribute, sublicense, and/or sell
+ * copies of the Software, and to permit persons to whom the Software is
+ * furnished to do so, subject to the following conditions:
+ *
+ * The above copyright notice and this permission notice shall be included in
+ * all copies or substantial portions of the Software.
+ *
+ * THE SOFTWARE IS PROVIDED "AS IS", WITHOUT WARRANTY OF ANY KIND, EXPRESS OR
+ * IMPLIED, INCLUDING BUT NOT LIMITED TO THE WARRANTIES OF MERCHANTABILITY,
+ * FITNESS FOR A PARTICULAR PURPOSE AND NONINFRINGEMENT. IN NO EVENT SHALL THE
+ * AUTHORS OR COPYRIGHT HOLDERS BE LIABLE FOR ANY CLAIM, DAMAGES OR OTHER
+ * LIABILITY, WHETHER IN AN ACTION OF CONTRACT, TORT OR OTHERWISE, ARISING FROM,
+ * OUT OF OR IN CONNECTION WITH THE SOFTWARE OR THE USE OR OTHER DEALINGS IN
+ * THE SOFTWARE.
+ */
 
 #include <stdio.h>
 
@@ -112,6 +133,7 @@
     mp_obj_t stream_obj;
     mp_uint_t (*read)(mp_obj_t obj, void *buf, mp_uint_t size, int *errcode);
     int errcode;
+    // CIRCUITPY
     mp_obj_t python_readinto[2 + 1];
     mp_obj_array_t bytearray_obj;
     size_t start;
@@ -135,6 +157,8 @@
     }
     return s->cur;
 }
+
+// CIRCUITPY
 
 // We read from an object's `readinto` method in chunks larger than the json
 // parser needs to reduce the number of function calls done.
@@ -375,6 +399,8 @@
         }
     }
 success:
+    // CIRCUITPY
+
     // It is legal for a stream to have contents after JSON.
     // E.g., A UART is not closed after receiving an object; in load() we will
     //   return the first complete JSON object, while in loads() we will retain
@@ -432,10 +458,6 @@
     .globals = (mp_obj_dict_t *)&mp_module_ujson_globals,
 };
 
-<<<<<<< HEAD
-MP_REGISTER_MODULE(MP_QSTR_json, mp_module_ujson, MICROPY_PY_UJSON);
-=======
 MP_REGISTER_MODULE(MP_QSTR_ujson, mp_module_ujson);
->>>>>>> 9b486340
 
 #endif // MICROPY_PY_UJSON