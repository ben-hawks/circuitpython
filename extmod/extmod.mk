# This makefile fragment adds the source code files for the core extmod modules
# and provides rules to build 3rd-party components for extmod modules.

# CIRCUITPY-CHANGE: many extmod modules removed
# CIRCUITPY-CHANGE: modzlib.c still used
SRC_EXTMOD_C += \
<<<<<<< HEAD
=======
	extmod/machine_adc.c \
	extmod/machine_adc_block.c \
	extmod/machine_bitstream.c \
	extmod/machine_i2c.c \
	extmod/machine_i2s.c \
	extmod/machine_mem.c \
	extmod/machine_pinbase.c \
	extmod/machine_pulse.c \
	extmod/machine_pwm.c \
	extmod/machine_signal.c \
	extmod/machine_spi.c \
	extmod/machine_timer.c \
	extmod/machine_uart.c \
	extmod/machine_usb_device.c \
	extmod/machine_wdt.c \
>>>>>>> a61c446c
	extmod/modasyncio.c \
	extmod/modbinascii.c \
	extmod/modhashlib.c \
	extmod/modheapq.c \
	extmod/modjson.c \
<<<<<<< HEAD
=======
	extmod/modlwip.c \
	extmod/modmachine.c \
	extmod/modnetwork.c \
	extmod/modonewire.c \
	extmod/modopenamp.c \
	extmod/modopenamp_remoteproc.c \
	extmod/modopenamp_remoteproc_store.c \
>>>>>>> a61c446c
	extmod/modos.c \
	extmod/modplatform.c\
	extmod/modrandom.c \
	extmod/modre.c \
	extmod/modselect.c \
<<<<<<< HEAD
	extmod/moductypes.c \
	extmod/modzlib.c \
=======
	extmod/modsocket.c \
	extmod/modtls_axtls.c \
	extmod/modtls_mbedtls.c \
	extmod/modtime.c \
	extmod/moductypes.c \
	extmod/modvfs.c \
	extmod/modwebrepl.c \
	extmod/modwebsocket.c \
	extmod/network_cyw43.c \
	extmod/network_esp_hosted.c \
	extmod/network_lwip.c \
	extmod/network_ninaw10.c \
	extmod/network_wiznet5k.c \
	extmod/os_dupterm.c \
>>>>>>> a61c446c
	extmod/vfs.c \
	extmod/vfs_blockdev.c \
	extmod/vfs_fat.c \
	extmod/vfs_fat_diskio.c \
	extmod/vfs_fat_file.c \
	extmod/vfs_lfs.c \
	extmod/vfs_posix.c \
	extmod/vfs_posix_file.c \
	extmod/vfs_reader.c \
	extmod/virtpin.c \
	shared/libc/abort_.c \
	shared/libc/printf.c \

SRC_THIRDPARTY_C += \

PY_O += $(addprefix $(BUILD)/, $(SRC_EXTMOD_C:.c=.o))
PY_O += $(addprefix $(BUILD)/, $(SRC_THIRDPARTY_C:.c=.o))
SRC_QSTR += $(SRC_EXTMOD_C)

CFLAGS += $(CFLAGS_EXTMOD) $(CFLAGS_THIRDPARTY)
LDFLAGS += $(LDFLAGS_EXTMOD) $(LDFLAGS_THIRDPARTY)

################################################################################
# libm/libm_dbl math library

# Single-precision math library.
SRC_LIB_LIBM_C += $(addprefix lib/libm/,\
	acoshf.c \
	asinfacosf.c \
	asinhf.c \
	atan2f.c \
	atanf.c \
	atanhf.c \
	ef_rem_pio2.c \
	erf_lgamma.c \
	fmodf.c \
	kf_cos.c \
	kf_rem_pio2.c \
	kf_sin.c \
	kf_tan.c \
	log1pf.c \
	math.c \
	nearbyintf.c \
	roundf.c \
	sf_cos.c \
	sf_erf.c \
	sf_frexp.c \
	sf_ldexp.c \
	sf_modf.c \
	sf_sin.c \
	sf_tan.c \
	wf_lgamma.c \
	wf_tgamma.c \
	)

# Choose only one of these sqrt implementations, software or hardware.
SRC_LIB_LIBM_SQRT_SW_C += lib/libm/ef_sqrt.c
SRC_LIB_LIBM_SQRT_HW_C += lib/libm/thumb_vfp_sqrtf.c

# Disable warnings in libm.
$(BUILD)/lib/libm/kf_rem_pio2.o: CFLAGS += -Wno-maybe-uninitialized

# Double-precision math library.
SRC_LIB_LIBM_DBL_C += $(addprefix lib/libm_dbl/,\
	__cos.c \
	__expo2.c \
	__fpclassify.c \
	__rem_pio2.c \
	__rem_pio2_large.c \
	__signbit.c \
	__sin.c \
	__tan.c \
	acos.c \
	acosh.c \
	asin.c \
	asinh.c \
	atan.c \
	atan2.c \
	atanh.c \
	ceil.c \
	cos.c \
	cosh.c \
	copysign.c \
	erf.c \
	exp.c \
	expm1.c \
	floor.c \
	fmod.c \
	frexp.c \
	ldexp.c \
	lgamma.c \
	log.c \
	log10.c \
	log1p.c \
	modf.c \
	nearbyint.c \
	pow.c \
	rint.c \
	round.c \
	scalbn.c \
	sin.c \
	sinh.c \
	tan.c \
	tanh.c \
	tgamma.c \
	trunc.c \
	)

# Choose only one of these sqrt implementations, software or hardware.
SRC_LIB_LIBM_DBL_SQRT_SW_C += lib/libm_dbl/sqrt.c
SRC_LIB_LIBM_DBL_SQRT_HW_C += lib/libm_dbl/thumb_vfp_sqrt.c

# Too many warnings in libm_dbl, disable for now.
$(BUILD)/lib/libm_dbl/%.o: CFLAGS += -Wno-double-promotion -Wno-float-conversion

################################################################################
# VFS FAT FS

OOFATFS_DIR = lib/oofatfs

# this sets the config file for FatFs
CFLAGS_THIRDPARTY += -DFFCONF_H=\"$(OOFATFS_DIR)/ffconf.h\"

ifeq ($(MICROPY_VFS_FAT),1)
CFLAGS_EXTMOD += -DMICROPY_VFS_FAT=1
SRC_THIRDPARTY_C += $(addprefix $(OOFATFS_DIR)/,\
	ff.c \
	ffunicode.c \
	)
endif

################################################################################
# VFS littlefs

LITTLEFS_DIR = lib/littlefs

ifeq ($(MICROPY_VFS_LFS1),1)
CFLAGS_EXTMOD += -DMICROPY_VFS_LFS1=1
CFLAGS_THIRDPARTY += -DLFS1_NO_MALLOC -DLFS1_NO_DEBUG -DLFS1_NO_WARN -DLFS1_NO_ERROR -DLFS1_NO_ASSERT
SRC_THIRDPARTY_C += $(addprefix $(LITTLEFS_DIR)/,\
	lfs1.c \
	lfs1_util.c \
	)
endif

ifeq ($(MICROPY_VFS_LFS2),1)
CFLAGS_EXTMOD += -DMICROPY_VFS_LFS2=1
CFLAGS_THIRDPARTY += -DLFS2_NO_MALLOC -DLFS2_NO_DEBUG -DLFS2_NO_WARN -DLFS2_NO_ERROR -DLFS2_NO_ASSERT
SRC_THIRDPARTY_C += $(addprefix $(LITTLEFS_DIR)/,\
	lfs2.c \
	lfs2_util.c \
	)

# CIRCUITPY-CHANGE: -Wno-missing-field-initializers instead of -Wno-shadow
$(BUILD)/$(LITTLEFS_DIR)/lfs2.o: CFLAGS += -Wno-missing-field-initializers
endif

################################################################################
# ussl

ifeq ($(MICROPY_PY_SSL),1)
CFLAGS_EXTMOD += -DMICROPY_PY_SSL=1
ifeq ($(MICROPY_SSL_AXTLS),1)
AXTLS_DIR = lib/axtls
GIT_SUBMODULES += $(AXTLS_DIR)
CFLAGS_EXTMOD += -DMICROPY_SSL_AXTLS=1 -I$(TOP)/lib/axtls/ssl -I$(TOP)/lib/axtls/crypto -I$(TOP)/extmod/axtls-include
$(BUILD)/$(AXTLS_DIR)/%.o: CFLAGS += -Wno-all -Wno-unused-parameter -Wno-uninitialized -Wno-sign-compare -Wno-old-style-definition -Dmp_stream_errno=errno $(AXTLS_DEFS_EXTRA)
SRC_THIRDPARTY_C += $(addprefix $(AXTLS_DIR)/,\
	ssl/asn1.c \
	ssl/loader.c \
	ssl/tls1.c \
	ssl/tls1_svr.c \
	ssl/tls1_clnt.c \
	ssl/x509.c \
	crypto/aes.c \
	crypto/bigint.c \
	crypto/crypto_misc.c \
	crypto/hmac.c \
	crypto/md5.c \
	crypto/rsa.c \
	crypto/sha1.c \
	)
else ifeq ($(MICROPY_SSL_MBEDTLS),1)
MBEDTLS_DIR = lib/mbedtls
MBEDTLS_CONFIG_FILE ?= \"mbedtls/mbedtls_config_port.h\"
GIT_SUBMODULES += $(MBEDTLS_DIR)
CFLAGS_EXTMOD += -DMBEDTLS_CONFIG_FILE=$(MBEDTLS_CONFIG_FILE)
CFLAGS_EXTMOD += -DMICROPY_SSL_MBEDTLS=1 -I$(TOP)/$(MBEDTLS_DIR)/include
SRC_THIRDPARTY_C += lib/mbedtls_errors/mp_mbedtls_errors.c
SRC_THIRDPARTY_C += $(addprefix $(MBEDTLS_DIR)/library/,\
	aes.c \
	aesni.c \
	asn1parse.c \
	asn1write.c \
	base64.c \
	bignum_core.c \
	bignum_mod.c \
	bignum_mod_raw.c \
	bignum.c \
	camellia.c \
	ccm.c \
	chacha20.c \
	chachapoly.c \
	cipher.c \
	cipher_wrap.c \
	nist_kw.c \
	aria.c \
	cmac.c \
	constant_time.c \
	mps_reader.c \
	mps_trace.c \
	ctr_drbg.c \
	debug.c \
	des.c \
	dhm.c \
	ecdh.c \
	ecdsa.c \
	ecjpake.c \
	ecp.c \
	ecp_curves.c \
	entropy.c \
	entropy_poll.c \
	gcm.c \
	hmac_drbg.c \
	md5.c \
	md.c \
	oid.c \
	padlock.c \
	pem.c \
	pk.c \
	pkcs12.c \
	pkcs5.c \
	pkparse.c \
	pk_wrap.c \
	pkwrite.c \
	platform.c \
	platform_util.c \
	poly1305.c \
	ripemd160.c \
	rsa.c \
	rsa_alt_helpers.c \
	sha1.c \
	sha256.c \
	sha512.c \
	ssl_cache.c \
	ssl_ciphersuites.c \
	ssl_client.c \
	ssl_cookie.c \
	ssl_debug_helpers_generated.c \
	ssl_msg.c \
	ssl_ticket.c \
	ssl_tls.c \
	ssl_tls12_client.c \
	ssl_tls12_server.c \
	timing.c \
	x509.c \
	x509_create.c \
	x509_crl.c \
	x509_crt.c \
	x509_csr.c \
	x509write_crt.c \
	x509write_csr.c \
	)
endif
endif

################################################################################
# lwip

ifeq ($(MICROPY_PY_LWIP),1)
GIT_SUBMODULES += lib/lwip
# A port should add an include path where lwipopts.h can be found (eg extmod/lwip-include)
LWIP_DIR = lib/lwip/src
INC += -I$(TOP)/$(LWIP_DIR)/include
CFLAGS_EXTMOD += -DMICROPY_PY_LWIP=1
$(BUILD)/$(LWIP_DIR)/core/ipv4/dhcp.o: CFLAGS += -Wno-address
SRC_THIRDPARTY_C += shared/netutils/netutils.c
SRC_THIRDPARTY_C += $(addprefix $(LWIP_DIR)/,\
	apps/mdns/mdns.c \
	core/def.c \
	core/dns.c \
	core/inet_chksum.c \
	core/init.c \
	core/ip.c \
	core/mem.c \
	core/memp.c \
	core/netif.c \
	core/pbuf.c \
	core/raw.c \
	core/stats.c \
	core/sys.c \
	core/tcp.c \
	core/tcp_in.c \
	core/tcp_out.c \
	core/timeouts.c \
	core/udp.c \
	core/ipv4/autoip.c \
	core/ipv4/dhcp.c \
	core/ipv4/etharp.c \
	core/ipv4/icmp.c \
	core/ipv4/igmp.c \
	core/ipv4/ip4_addr.c \
	core/ipv4/ip4.c \
	core/ipv4/ip4_frag.c \
	core/ipv6/dhcp6.c \
	core/ipv6/ethip6.c \
	core/ipv6/icmp6.c \
	core/ipv6/inet6.c \
	core/ipv6/ip6_addr.c \
	core/ipv6/ip6.c \
	core/ipv6/ip6_frag.c \
	core/ipv6/mld6.c \
	core/ipv6/nd6.c \
	netif/ethernet.c \
	)
ifeq ($(MICROPY_PY_LWIP_LOOPBACK),1)
CFLAGS_EXTMOD += -DLWIP_NETIF_LOOPBACK=1
endif
ifeq ($(MICROPY_PY_LWIP_SLIP),1)
CFLAGS_EXTMOD += -DMICROPY_PY_LWIP_SLIP=1
SRC_THIRDPARTY_C += $(LWIP_DIR)/netif/slipif.c
endif
endif

################################################################################
# btree

ifeq ($(MICROPY_PY_BTREE),1)
BTREE_DIR = lib/berkeley-db-1.xx
BERKELEY_DB_CONFIG_FILE ?= \"extmod/berkeley-db/berkeley_db_config_port.h\"
CFLAGS_EXTMOD += -DBERKELEY_DB_CONFIG_FILE=$(BERKELEY_DB_CONFIG_FILE)
CFLAGS_EXTMOD += $(BTREE_DEFS_EXTRA)
INC += -I$(TOP)/$(BTREE_DIR)/include
SRC_THIRDPARTY_C += $(addprefix $(BTREE_DIR)/,\
	btree/bt_close.c \
	btree/bt_conv.c \
	btree/bt_debug.c \
	btree/bt_delete.c \
	btree/bt_get.c \
	btree/bt_open.c \
	btree/bt_overflow.c \
	btree/bt_page.c \
	btree/bt_put.c \
	btree/bt_search.c \
	btree/bt_seq.c \
	btree/bt_split.c \
	btree/bt_utils.c \
	mpool/mpool.c \
	)
CFLAGS_EXTMOD += -DMICROPY_PY_BTREE=1
# we need to suppress certain warnings to get berkeley-db to compile cleanly
$(BUILD)/$(BTREE_DIR)/%.o: CFLAGS += -Wno-old-style-definition -Wno-sign-compare -Wno-unused-parameter -Wno-deprecated-non-prototype -Wno-unknown-warning-option
endif

################################################################################
# networking

ifeq ($(MICROPY_PY_NETWORK_CYW43),1)
CYW43_DIR = lib/cyw43-driver
GIT_SUBMODULES += $(CYW43_DIR)
CFLAGS_EXTMOD += -DMICROPY_PY_NETWORK_CYW43=1
SRC_THIRDPARTY_C += $(addprefix $(CYW43_DIR)/src/,\
	cyw43_ctrl.c \
	cyw43_lwip.c \
	cyw43_ll.c \
	cyw43_sdio.c \
	cyw43_stats.c \
	)
ifeq ($(MICROPY_PY_BLUETOOTH),1)
DRIVERS_SRC_C += drivers/cyw43/cywbt.c
endif

$(BUILD)/$(CYW43_DIR)/src/cyw43_%.o: CFLAGS += -std=c11
endif # MICROPY_PY_NETWORK_CYW43

ifneq ($(MICROPY_PY_NETWORK_WIZNET5K),)
ifneq ($(MICROPY_PY_NETWORK_WIZNET5K),0)
WIZNET5K_DIR=lib/wiznet5k
GIT_SUBMODULES += lib/wiznet5k
INC += -I$(TOP)/$(WIZNET5K_DIR) -I$(TOP)/$(WIZNET5K_DIR)/Ethernet
CFLAGS += -DMICROPY_PY_NETWORK_WIZNET5K=$(MICROPY_PY_NETWORK_WIZNET5K) -D_WIZCHIP_=$(MICROPY_PY_NETWORK_WIZNET5K)
CFLAGS_THIRDPARTY += -DWIZCHIP_PREFIXED_EXPORTS=1
ifeq ($(MICROPY_PY_LWIP),1)
# When using MACRAW mode (with lwIP), maximum buffer space must be used for the raw socket
CFLAGS_THIRDPARTY += -DWIZCHIP_USE_MAX_BUFFER
endif
SRC_THIRDPARTY_C += $(addprefix $(WIZNET5K_DIR)/,\
	Ethernet/W$(MICROPY_PY_NETWORK_WIZNET5K)/w$(MICROPY_PY_NETWORK_WIZNET5K).c \
	Ethernet/wizchip_conf.c \
	Ethernet/socket.c \
	Internet/DNS/dns.c \
	Internet/DHCP/dhcp.c \
	)
endif
endif # MICROPY_PY_NETWORK_WIZNET5K

ifeq ($(MICROPY_PY_NETWORK_ESP_HOSTED),1)
ESP_HOSTED_DIR = drivers/esp-hosted
PROTOBUF_C_DIR = lib/protobuf-c
PROTOC ?= protoc-c
GIT_SUBMODULES += $(PROTOBUF_C_DIR)

CFLAGS += -DMICROPY_PY_NETWORK_ESP_HOSTED=1
CFLAGS_EXTMOD += -DMICROPY_PY_NETWORK_ESP_HOSTED=1
INC += -I$(TOP)/$(ESP_HOSTED_DIR)

ESP_HOSTED_SRC_C = $(addprefix $(ESP_HOSTED_DIR)/,\
	esp_hosted_wifi.c \
	esp_hosted_netif.c \
	esp_hosted_hal.c \
	)

ifeq ($(MICROPY_PY_BLUETOOTH),1)
ESP_HOSTED_SRC_C += $(ESP_HOSTED_DIR)/esp_hosted_bthci.c
endif

# Include the protobuf-c support functions
ESP_HOSTED_SRC_C += $(addprefix $(PROTOBUF_C_DIR)/,\
	protobuf-c/protobuf-c.c \
	)

$(BUILD)/$(PROTOBUF_C_DIR)/%.o: CFLAGS += -Wno-unused-but-set-variable

# Generate esp_hosted-pb-c.c|h from esp_hosted.proto
PROTO_GEN_SRC = $(BUILD)/extmod/esp_hosted.pb-c.c
ESP_HOSTED_SRC_C += $(PROTO_GEN_SRC)

$(PROTO_GEN_SRC): $(TOP)/$(ESP_HOSTED_DIR)/esp_hosted.proto
	$(PROTOC) --proto_path=$(dir $<) --c_out=$(dir $@) $<

# Scope the protobuf include paths to the esp_hosted source files, only
ESP_HOSTED_OBJS = $(addprefix $(BUILD)/, $(ESP_HOSTED_SRC_C:.c=.o))
$(ESP_HOSTED_OBJS): $(PROTO_GEN_SRC)
$(ESP_HOSTED_OBJS): CFLAGS += -I$(dir $(PROTO_GEN_SRC)) -I$(TOP)/$(PROTOBUF_C_DIR)

DRIVERS_SRC_C += $(ESP_HOSTED_SRC_C)

endif # MICROPY_PY_NETWORK_ESP_HOSTED

################################################################################
# bluetooth

ifeq ($(MICROPY_PY_BLUETOOTH),1)
CFLAGS_EXTMOD += -DMICROPY_PY_BLUETOOTH=1

ifeq ($(MICROPY_BLUETOOTH_NIMBLE),1)
ifeq ($(MICROPY_BLUETOOTH_BTSTACK),1)
$(error Cannot enable both NimBLE and BTstack at the same time)
endif
endif

ifneq ($(MICROPY_BLUETOOTH_NIMBLE),1)
ifneq ($(MICROPY_BLUETOOTH_BTSTACK),1)
$(error Must enable one of MICROPY_BLUETOOTH_NIMBLE or MICROPY_BLUETOOTH_BTSTACK)
endif
endif

ifeq ($(MICROPY_BLUETOOTH_NIMBLE),1)
include $(TOP)/extmod/nimble/nimble.mk
endif

ifeq ($(MICROPY_BLUETOOTH_BTSTACK),1)
include $(TOP)/extmod/btstack/btstack.mk
endif

endif

################################################################################
# openamp

ifeq ($(MICROPY_PY_OPENAMP),1)
OPENAMP_DIR = lib/open-amp
LIBMETAL_DIR = lib/libmetal
GIT_SUBMODULES += $(LIBMETAL_DIR) $(OPENAMP_DIR)
include $(TOP)/extmod/libmetal/libmetal.mk

INC += -I$(TOP)/$(OPENAMP_DIR)
CFLAGS += -DMICROPY_PY_OPENAMP=1

ifeq ($(MICROPY_PY_OPENAMP_REMOTEPROC),1)
CFLAGS += -DMICROPY_PY_OPENAMP_REMOTEPROC=1
endif

CFLAGS_THIRDPARTY += \
    -I$(BUILD)/openamp \
    -I$(TOP)/$(OPENAMP_DIR) \
    -I$(TOP)/$(OPENAMP_DIR)/lib/include/ \
    -DMETAL_INTERNAL \
    -DVIRTIO_DRIVER_ONLY \
    -DNO_ATOMIC_64_SUPPORT \
    -DRPMSG_BUFFER_SIZE=512 \

# OpenAMP's source files.
SRC_OPENAMP_C += $(addprefix $(OPENAMP_DIR)/lib/,\
	rpmsg/rpmsg.c \
	rpmsg/rpmsg_virtio.c \
	virtio/virtio.c \
	virtio/virtqueue.c \
	virtio_mmio/virtio_mmio_drv.c \
	)

# OpenAMP's remoteproc source files.
ifeq ($(MICROPY_PY_OPENAMP_REMOTEPROC),1)
SRC_OPENAMP_C += $(addprefix $(OPENAMP_DIR)/lib/remoteproc/,\
	elf_loader.c \
	remoteproc.c \
	remoteproc_virtio.c \
	rsc_table_parser.c \
	)
endif # MICROPY_PY_OPENAMP_REMOTEPROC

# Disable compiler warnings in OpenAMP (variables used only for assert).
$(BUILD)/$(OPENAMP_DIR)/lib/rpmsg/rpmsg_virtio.o: CFLAGS += -Wno-unused-but-set-variable
$(BUILD)/$(OPENAMP_DIR)/lib/virtio_mmio/virtio_mmio_drv.o: CFLAGS += -Wno-unused-but-set-variable

# We need to have generated libmetal before compiling OpenAMP.
$(addprefix $(BUILD)/, $(SRC_OPENAMP_C:.c=.o)): $(BUILD)/openamp/metal/config.h

SRC_THIRDPARTY_C += $(SRC_LIBMETAL_C) $(SRC_OPENAMP_C)

endif # MICROPY_PY_OPENAMP<|MERGE_RESOLUTION|>--- conflicted
+++ resolved
@@ -1,66 +1,18 @@
 # This makefile fragment adds the source code files for the core extmod modules
 # and provides rules to build 3rd-party components for extmod modules.
 
-# CIRCUITPY-CHANGE: many extmod modules removed
-# CIRCUITPY-CHANGE: modzlib.c still used
 SRC_EXTMOD_C += \
-<<<<<<< HEAD
-=======
-	extmod/machine_adc.c \
-	extmod/machine_adc_block.c \
-	extmod/machine_bitstream.c \
-	extmod/machine_i2c.c \
-	extmod/machine_i2s.c \
-	extmod/machine_mem.c \
-	extmod/machine_pinbase.c \
-	extmod/machine_pulse.c \
-	extmod/machine_pwm.c \
-	extmod/machine_signal.c \
-	extmod/machine_spi.c \
-	extmod/machine_timer.c \
-	extmod/machine_uart.c \
-	extmod/machine_usb_device.c \
-	extmod/machine_wdt.c \
->>>>>>> a61c446c
 	extmod/modasyncio.c \
 	extmod/modbinascii.c \
 	extmod/modhashlib.c \
 	extmod/modheapq.c \
 	extmod/modjson.c \
-<<<<<<< HEAD
-=======
-	extmod/modlwip.c \
-	extmod/modmachine.c \
-	extmod/modnetwork.c \
-	extmod/modonewire.c \
-	extmod/modopenamp.c \
-	extmod/modopenamp_remoteproc.c \
-	extmod/modopenamp_remoteproc_store.c \
->>>>>>> a61c446c
 	extmod/modos.c \
 	extmod/modplatform.c\
 	extmod/modrandom.c \
 	extmod/modre.c \
 	extmod/modselect.c \
-<<<<<<< HEAD
 	extmod/moductypes.c \
-	extmod/modzlib.c \
-=======
-	extmod/modsocket.c \
-	extmod/modtls_axtls.c \
-	extmod/modtls_mbedtls.c \
-	extmod/modtime.c \
-	extmod/moductypes.c \
-	extmod/modvfs.c \
-	extmod/modwebrepl.c \
-	extmod/modwebsocket.c \
-	extmod/network_cyw43.c \
-	extmod/network_esp_hosted.c \
-	extmod/network_lwip.c \
-	extmod/network_ninaw10.c \
-	extmod/network_wiznet5k.c \
-	extmod/os_dupterm.c \
->>>>>>> a61c446c
 	extmod/vfs.c \
 	extmod/vfs_blockdev.c \
 	extmod/vfs_fat.c \
