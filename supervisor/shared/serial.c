--- conflicted
+++ resolved
@@ -77,14 +77,10 @@
 }
 
 void serial_init(void) {
-<<<<<<< HEAD
     // USB serial is set up separately.
-=======
-    usb_init();
     #ifdef NRF_DEBUG_PRINT
     _debug_uart_init();
     #endif
->>>>>>> d4d96bb2
 }
 
 bool serial_connected(void) {
