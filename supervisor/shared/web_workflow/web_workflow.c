--- conflicted
+++ resolved
@@ -1033,7 +1033,6 @@
                 }
             }
         }
-<<<<<<< HEAD
     } else if (strcmp(request->path, "/edit/") == 0) {
         if (!request->authenticated) {
             if (_api_password[0] != '\0') {
@@ -1044,10 +1043,7 @@
         } else {
             _REPLY_STATIC(socket, request, edit_html);
         }
-    } else if (memcmp(request->path, "/cp/", 4) == 0) {
-=======
     } else if (strncmp(request->path, "/cp/", 4) == 0) {
->>>>>>> 39a06395
         const char *path = request->path + 3;
         if (strcasecmp(request->method, "OPTIONS") == 0) {
             // handle preflight requests to /cp/
