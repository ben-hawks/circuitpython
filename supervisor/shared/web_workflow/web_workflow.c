--- conflicted
+++ resolved
@@ -359,9 +359,8 @@
         }
         #endif
 
-<<<<<<< HEAD
         if (common_hal_socketpool_socket_get_closed(&listening)) {
-            socketpool_socket(&pool, SOCKETPOOL_AF_INET, SOCKETPOOL_SOCK_STREAM, &listening);
+            socketpool_socket(&pool, SOCKETPOOL_AF_INET, SOCKETPOOL_SOCK_STREAM, 0, &listening);
             common_hal_socketpool_socket_settimeout(&listening, 0);
             // Bind to any ip. (Not checking for failures)
             common_hal_socketpool_socket_bind(&listening, "", 0, web_api_port);
@@ -370,14 +369,6 @@
         // Wake polling thread (maybe)
         socketpool_socket_poll_resume();
         return true;
-=======
-    if (common_hal_socketpool_socket_get_closed(&listening)) {
-        socketpool_socket(&pool, SOCKETPOOL_AF_INET, SOCKETPOOL_SOCK_STREAM, 0, &listening);
-        common_hal_socketpool_socket_settimeout(&listening, 0);
-        // Bind to any ip. (Not checking for failures)
-        common_hal_socketpool_socket_bind(&listening, "", 0, web_api_port);
-        common_hal_socketpool_socket_listen(&listening, 1);
->>>>>>> 5c3361b7
     }
     #endif
     return false;
