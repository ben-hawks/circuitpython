/*
 * This file is part of the MicroPython project, http://micropython.org/
 *
 * The MIT License (MIT)
 *
 * Copyright (c) 2018 Scott Shawcroft for Adafruit Industries
 *
 * Permission is hereby granted, free of charge, to any person obtaining a copy
 * of this software and associated documentation files (the "Software"), to deal
 * in the Software without restriction, including without limitation the rights
 * to use, copy, modify, merge, publish, distribute, sublicense, and/or sell
 * copies of the Software, and to permit persons to whom the Software is
 * furnished to do so, subject to the following conditions:
 *
 * The above copyright notice and this permission notice shall be included in
 * all copies or substantial portions of the Software.
 *
 * THE SOFTWARE IS PROVIDED "AS IS", WITHOUT WARRANTY OF ANY KIND, EXPRESS OR
 * IMPLIED, INCLUDING BUT NOT LIMITED TO THE WARRANTIES OF MERCHANTABILITY,
 * FITNESS FOR A PARTICULAR PURPOSE AND NONINFRINGEMENT. IN NO EVENT SHALL THE
 * AUTHORS OR COPYRIGHT HOLDERS BE LIABLE FOR ANY CLAIM, DAMAGES OR OTHER
 * LIABILITY, WHETHER IN AN ACTION OF CONTRACT, TORT OR OTHERWISE, ARISING FROM,
 * OUT OF OR IN CONNECTION WITH THE SOFTWARE OR THE USE OR OTHER DEALINGS IN
 * THE SOFTWARE.
 */

#include "supervisor/memory.h"
#include "supervisor/port.h"

#include <string.h>

#include "py/gc.h"
#include "supervisor/shared/display.h"

enum {
    CIRCUITPY_SUPERVISOR_IMMOVABLE_ALLOC_COUNT =
<<<<<<< HEAD
    // stack + heap
    2
    // next_code_allocation
    + 1
#ifdef EXTERNAL_FLASH_DEVICES
    + 1
#endif
#if CIRCUITPY_USB_MIDI
    + 1
#endif
=======
        // stack + heap
        2

        #if INTERNAL_FLASH_FILESYSTEM == 0
        + 1
        #endif

        #if CIRCUITPY_USB
        + 1 // device_descriptor_allocation
        + 1 // configuration_descriptor_allocation
        + 1 // string_descriptors_allocation
        #endif

        #if CIRCUITPY_USB_HID
        + 1 // hid_report_descriptor_allocation
        + 1 // hid_devices_allocation
        #endif
>>>>>>> 5f81f9ed
    ,

    CIRCUITPY_SUPERVISOR_MOVABLE_ALLOC_COUNT =
        0
        #if CIRCUITPY_DISPLAYIO
        #if CIRCUITPY_TERMINALIO
        + 1
        #endif
        + CIRCUITPY_DISPLAY_LIMIT * (
            // Maximum needs of one display: max(4 if RGBMATRIX, 1 if SHARPDISPLAY, 0)
            #if CIRCUITPY_RGBMATRIX
            4
            #elif CIRCUITPY_SHARPDISPLAY
            1
            #else
            0
            #endif
            )
        #endif
    ,

    CIRCUITPY_SUPERVISOR_ALLOC_COUNT = CIRCUITPY_SUPERVISOR_IMMOVABLE_ALLOC_COUNT + CIRCUITPY_SUPERVISOR_MOVABLE_ALLOC_COUNT
};

// The lowest two bits of a valid length are always zero, so we can use them to mark an allocation
// as a hole (freed by the client but not yet reclaimed into the free middle) and as movable.
#define FLAGS 3
#define HOLE 1
#define MOVABLE 2

static supervisor_allocation allocations[CIRCUITPY_SUPERVISOR_ALLOC_COUNT];
supervisor_allocation *old_allocations;

typedef struct _supervisor_allocation_node {
    struct _supervisor_allocation_node *next;
    size_t length;
    // We use uint32_t to ensure word (4 byte) alignment.
    uint32_t data[];
} supervisor_allocation_node;

supervisor_allocation_node *low_head;
supervisor_allocation_node *high_head;

// Intermediate (void*) is to suppress -Wcast-align warning. Alignment will always be correct
// because this only reverses how (alloc)->ptr was obtained as &(node->data[0]).
#define ALLOCATION_NODE(alloc) ((supervisor_allocation_node *)(void *)((char *)((alloc)->ptr) - sizeof(supervisor_allocation_node)))

void free_memory(supervisor_allocation *allocation) {
    if (allocation == NULL || allocation->ptr == NULL) {
        return;
    }
    supervisor_allocation_node *node = ALLOCATION_NODE(allocation);
    if (node == low_head) {
        do {
            low_head = low_head->next;
        } while (low_head != NULL && (low_head->length & HOLE));
    } else if (node == high_head) {
        do {
            high_head = high_head->next;
        } while (high_head != NULL && (high_head->length & HOLE));
    } else {
        // Check if it's in the list of embedded allocations.
        supervisor_allocation_node **emb = &MP_STATE_VM(first_embedded_allocation);
        while (*emb != NULL && *emb != node) {
            emb = &((*emb)->next);
        }
        if (*emb != NULL) {
            // Found, remove it from the list.
            *emb = node->next;
            m_free(node
                #if MICROPY_MALLOC_USES_ALLOCATED_SIZE
                , sizeof(supervisor_allocation_node) + (node->length & ~FLAGS)
                #endif
                );
        } else {
            // Else it must be within the low or high ranges and becomes a hole.
            node->length = ((node->length & ~FLAGS) | HOLE);
        }
    }
    allocation->ptr = NULL;
}

supervisor_allocation *allocation_from_ptr(void *ptr) {
    // When called from the context of supervisor_move_memory() (old_allocations != NULL), search
    // by old pointer to give clients a way of mapping from old to new pointer. But not if
    // ptr == NULL, then the caller wants an allocation whose current ptr is NULL.
    supervisor_allocation *list = (old_allocations && ptr) ? old_allocations : &allocations[0];
    for (size_t index = 0; index < CIRCUITPY_SUPERVISOR_ALLOC_COUNT; index++) {
        if (list[index].ptr == ptr) {
            return &allocations[index];
        }
    }
    return NULL;
}

supervisor_allocation *allocate_remaining_memory(void) {
    return allocate_memory((uint32_t)-1, false, false);
}

static supervisor_allocation_node *find_hole(supervisor_allocation_node *node, size_t length) {
    for (; node != NULL; node = node->next) {
        if (node->length == (length | HOLE)) {
            break;
        }
    }
    return node;
}

static supervisor_allocation_node *allocate_memory_node(uint32_t length, bool high, bool movable) {
    if (CIRCUITPY_SUPERVISOR_MOVABLE_ALLOC_COUNT == 0) {
        assert(!movable);
    }
    // supervisor_move_memory() currently does not support movable allocations on the high side, it
    // must be extended first if this is ever needed.
    assert(!(high && movable));
    uint32_t *low_address = low_head ? low_head->data + low_head->length / 4 : port_heap_get_bottom();
    uint32_t *high_address = high_head ? (uint32_t *)high_head : port_heap_get_top();
    // Special case for allocate_remaining_memory(), avoids computing low/high_address twice.
    if (length == (uint32_t)-1) {
        length = (high_address - low_address) * 4 - sizeof(supervisor_allocation_node);
    }
    if (length == 0 || length % 4 != 0) {
        return NULL;
    }
    // 1. Matching hole on the requested side?
    supervisor_allocation_node *node = find_hole(high ? high_head : low_head, length);
    if (!node) {
        // 2. Enough free space in the middle?
        if ((high_address - low_address) * 4 >= (int32_t)(sizeof(supervisor_allocation_node) + length)) {
            if (high) {
                high_address -= (sizeof(supervisor_allocation_node) + length) / 4;
                node = (supervisor_allocation_node *)high_address;
                node->next = high_head;
                high_head = node;
            } else {
                node = (supervisor_allocation_node *)low_address;
                node->next = low_head;
                low_head = node;
            }
        } else {
            // 3. Matching hole on the other side?
            node = find_hole(high ? low_head : high_head, length);
            if (!node) {
                // 4. GC allocation?
                if (movable && gc_alloc_possible()) {
                    node = m_malloc_maybe(sizeof(supervisor_allocation_node) + length, true);
                    if (node) {
                        node->next = MP_STATE_VM(first_embedded_allocation);
                        MP_STATE_VM(first_embedded_allocation) = node;
                    }
                }
                if (!node) {
                    // 5. Give up.
                    return NULL;
                }
            }
        }
    }
    node->length = length;
    if (movable) {
        node->length |= MOVABLE;
    }
    return node;
}

supervisor_allocation *allocate_memory(uint32_t length, bool high, bool movable) {
    supervisor_allocation_node *node = allocate_memory_node(length, high, movable);
    if (!node) {
        return NULL;
    }
    // Find the first free allocation.
    supervisor_allocation *alloc = allocation_from_ptr(NULL);
    if (!alloc) {
        // We should free node again to avoid leaking, but something is wrong anyway if clients try
        // to make more allocations than available, so don't bother.
        return NULL;
    }
    alloc->ptr = &(node->data[0]);
    return alloc;
}

size_t get_allocation_length(supervisor_allocation *allocation) {
    return ALLOCATION_NODE(allocation)->length & ~FLAGS;
}

void supervisor_move_memory(void) {
    // This whole function is not needed when there are no movable allocations, let it be optimized
    // out.
    if (CIRCUITPY_SUPERVISOR_MOVABLE_ALLOC_COUNT == 0) {
        return;
    }
    // This must be called exactly after freeing the heap, so that the embedded allocations, if any,
    // are now in the free region.
    assert(MP_STATE_VM(first_embedded_allocation) == NULL || (low_head < MP_STATE_VM(first_embedded_allocation) && MP_STATE_VM(first_embedded_allocation) < high_head));

    // Save the old pointers for allocation_from_ptr().
    supervisor_allocation old_allocations_array[CIRCUITPY_SUPERVISOR_ALLOC_COUNT];
    memcpy(old_allocations_array, allocations, sizeof(allocations));

    // Compact the low side. Traverse the list repeatedly, finding movable allocations preceded by a
    // hole and swapping them, until no more are found. This is not the most runtime-efficient way,
    // but probably the shortest and simplest code.
    bool acted;
    do {
        acted = false;
        supervisor_allocation_node **nodep = &low_head;
        while (*nodep != NULL && (*nodep)->next != NULL) {
            if (((*nodep)->length & MOVABLE) && ((*nodep)->next->length & HOLE)) {
                supervisor_allocation_node *oldnode = *nodep;
                supervisor_allocation_node *start = oldnode->next;
                supervisor_allocation *alloc = allocation_from_ptr(&(oldnode->data[0]));
                assert(alloc != NULL);
                alloc->ptr = &(start->data[0]);
                oldnode->next = start->next;
                size_t holelength = start->length;
                size_t size = sizeof(supervisor_allocation_node) + (oldnode->length & ~FLAGS);
                memmove(start, oldnode, size);
                supervisor_allocation_node *newhole = (supervisor_allocation_node *)(void *)((char *)start + size);
                newhole->next = start;
                newhole->length = holelength;
                *nodep = newhole;
                acted = true;
            }
            nodep = &((*nodep)->next);
        }
    } while (acted);
    // Any holes bubbled to the top can be absorbed into the free middle.
    while (low_head != NULL && (low_head->length & HOLE)) {
        low_head = low_head->next;
    }
    ;

    // Don't bother compacting the high side, there are no movable allocations and no holes there in
    // current usage.

    // Promote the embedded allocations to top-level ones, compacting them at the beginning of the
    // now free region (or possibly in matching holes).
    // The linked list is unordered, but allocations must be processed in order to avoid risking
    // overwriting each other. To that end, repeatedly find the lowest element of the list, remove
    // it from the list, and process it. This ad-hoc selection sort results in substantially shorter
    // code than using the qsort() function from the C library.
    while (MP_STATE_VM(first_embedded_allocation)) {
        // First element is first candidate.
        supervisor_allocation_node **pminnode = &MP_STATE_VM(first_embedded_allocation);
        // Iterate from second element (if any) on.
        for (supervisor_allocation_node **pnode = &(MP_STATE_VM(first_embedded_allocation)->next); *pnode != NULL; pnode = &(*pnode)->next) {
            if (*pnode < *pminnode) {
                pminnode = pnode;
            }
        }
        // Remove from list.
        supervisor_allocation_node *node = *pminnode;
        *pminnode = node->next;
        // Process.
        size_t length = (node->length & ~FLAGS);
        supervisor_allocation *alloc = allocation_from_ptr(&(node->data[0]));
        assert(alloc != NULL);
        // This may overwrite the header of node if it happened to be there already, but not the
        // data.
        supervisor_allocation_node *new_node = allocate_memory_node(length, false, true);
        // There must be enough free space.
        assert(new_node != NULL);
        memmove(&(new_node->data[0]), &(node->data[0]), length);
        alloc->ptr = &(new_node->data[0]);
    }

    // Notify clients that their movable allocations may have moved.
    old_allocations = &old_allocations_array[0];

    #if CIRCUITPY_DISPLAYIO
    supervisor_display_move_memory();
    #endif

    // Add calls to further clients here.
    old_allocations = NULL;
}<|MERGE_RESOLUTION|>--- conflicted
+++ resolved
@@ -34,20 +34,10 @@
 
 enum {
     CIRCUITPY_SUPERVISOR_IMMOVABLE_ALLOC_COUNT =
-<<<<<<< HEAD
-    // stack + heap
-    2
-    // next_code_allocation
-    + 1
-#ifdef EXTERNAL_FLASH_DEVICES
-    + 1
-#endif
-#if CIRCUITPY_USB_MIDI
-    + 1
-#endif
-=======
         // stack + heap
         2
+        // next_code_allocation
+        + 1
 
         #if INTERNAL_FLASH_FILESYSTEM == 0
         + 1
@@ -63,7 +53,6 @@
         + 1 // hid_report_descriptor_allocation
         + 1 // hid_devices_allocation
         #endif
->>>>>>> 5f81f9ed
     ,
 
     CIRCUITPY_SUPERVISOR_MOVABLE_ALLOC_COUNT =
