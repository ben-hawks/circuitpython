--- conflicted
+++ resolved
@@ -818,13 +818,9 @@
     usb_get_boot_py_data(usb_boot_py_data, size);
     #endif
 
-<<<<<<< HEAD
+    port_post_boot_py(true);
+
     cleanup_after_vm(heap, _exec_result.exception);
-=======
-    port_post_boot_py(true);
-
-    cleanup_after_vm(heap, result.exception);
->>>>>>> 8c10e09b
 
     port_post_boot_py(false);
 
