--- conflicted
+++ resolved
@@ -7,7 +7,7 @@
 msgstr ""
 "Project-Id-Version: \n"
 "Report-Msgid-Bugs-To: \n"
-"POT-Creation-Date: 2018-10-11 22:08+1100\n"
+"POT-Creation-Date: 2018-10-25 12:20+1100\n"
 "PO-Revision-Date: 2018-08-24 22:56-0500\n"
 "Last-Translator: \n"
 "Language-Team: \n"
@@ -147,7 +147,7 @@
 msgid "invalid arguments"
 msgstr "argumentos inválidos"
 
-#: lib/utils/pyexec.c:97 py/builtinimport.c:253
+#: lib/utils/pyexec.c:97 py/builtinimport.c:251
 msgid "script compilation not supported"
 msgstr "script de compilación no soportado"
 
@@ -155,12 +155,7 @@
 msgid " output:\n"
 msgstr " salida:\n"
 
-<<<<<<< HEAD
 #: main.c:167 main.c:240
-#, fuzzy
-=======
-#: main.c:157 main.c:230
->>>>>>> dc9d3386
 msgid ""
 "Auto-reload is on. Simply save files over USB to run them or enter REPL to "
 "disable.\n"
@@ -201,21 +196,22 @@
 
 #: main.c:261
 msgid "Looks like our core CircuitPython code crashed hard. Whoops!\n"
-msgstr ""
-"Parece que nuestro código CircuitPython dejó de funcionar. Whoops!\n"
+msgstr "Parece que nuestro código CircuitPython dejó de funcionar. Whoops!\n"
 
 #: main.c:262
 #, fuzzy
 msgid "Please file an issue here with the contents of your CIRCUITPY drive:\n"
 msgstr ""
-"Por favor registra un issue en el siguiente URL con los contenidos de tu unidad de "
-"almacenamiento CIRCUITPY:\n"
+"Por favor registra un issue en el siguiente URL con los contenidos de tu "
+"unidad de almacenamiento CIRCUITPY:\n"
 
 #: main.c:265
 msgid ""
 "The microcontroller's power dipped. Please make sure your power supply "
 "provides\n"
-msgstr "La alimentación del microcontrolador cayó. Por favor asegurate de que tu fuente de alimentación provee\n"
+msgstr ""
+"La alimentación del microcontrolador cayó. Por favor asegurate de que tu "
+"fuente de alimentación provee\n"
 
 #: main.c:266
 msgid ""
@@ -307,12 +303,12 @@
 msgstr "Demasiados canales en sample."
 
 #: ports/atmel-samd/common-hal/audiobusio/I2SOut.c:305
-#: ports/atmel-samd/common-hal/audioio/AudioOut.c:339
+#: ports/atmel-samd/common-hal/audioio/AudioOut.c:417
 msgid "No DMA channel found"
 msgstr "No se encontró el canal DMA"
 
 #: ports/atmel-samd/common-hal/audiobusio/I2SOut.c:308
-#: ports/atmel-samd/common-hal/audioio/AudioOut.c:341
+#: ports/atmel-samd/common-hal/audioio/AudioOut.c:419
 msgid "Unable to allocate buffers for signed conversion"
 msgstr "No se pudieron asignar buffers para la conversión con signo"
 
@@ -328,43 +324,44 @@
 msgid "sampling rate out of range"
 msgstr "frecuencia de muestreo fuera de rango"
 
-#: ports/atmel-samd/common-hal/audioio/AudioOut.c:69
+#: ports/atmel-samd/common-hal/audioio/AudioOut.c:132
 msgid "DAC already in use"
 msgstr "DAC ya está siendo utilizado"
 
-#: ports/atmel-samd/common-hal/audioio/AudioOut.c:73
+#: ports/atmel-samd/common-hal/audioio/AudioOut.c:136
 msgid "Right channel unsupported"
 msgstr "Canal derecho no soportado"
 
-#: ports/atmel-samd/common-hal/audioio/AudioOut.c:76
+#: ports/atmel-samd/common-hal/audioio/AudioOut.c:139
 #: ports/atmel-samd/common-hal/pulseio/PWMOut.c:116
 #: ports/atmel-samd/common-hal/touchio/TouchIn.c:65
 msgid "Invalid pin"
 msgstr "Pin inválido"
 
-#: ports/atmel-samd/common-hal/audioio/AudioOut.c:84
+#: ports/atmel-samd/common-hal/audioio/AudioOut.c:147
 msgid "Invalid pin for left channel"
 msgstr "Pin inválido para canal izquierdo"
 
-#: ports/atmel-samd/common-hal/audioio/AudioOut.c:88
+#: ports/atmel-samd/common-hal/audioio/AudioOut.c:151
 msgid "Invalid pin for right channel"
 msgstr "Pin inválido para canal derecho"
 
-#: ports/atmel-samd/common-hal/audioio/AudioOut.c:91
+#: ports/atmel-samd/common-hal/audioio/AudioOut.c:154
 msgid "Cannot output both channels on the same pin"
 msgstr "No se puede tener ambos canales en el mismo pin"
 
-#: ports/atmel-samd/common-hal/audioio/AudioOut.c:176
+#: ports/atmel-samd/common-hal/audioio/AudioOut.c:243
 #: ports/atmel-samd/common-hal/pulseio/PWMOut.c:189
 #: ports/atmel-samd/common-hal/pulseio/PulseOut.c:110
+#: ports/nrf/common-hal/pulseio/PulseOut.c:107
 msgid "All timers in use"
 msgstr "Todos los timers en uso"
 
-#: ports/atmel-samd/common-hal/audioio/AudioOut.c:218
+#: ports/atmel-samd/common-hal/audioio/AudioOut.c:285
 msgid "All event channels in use"
 msgstr "Todos los event channels en uso"
 
-#: ports/atmel-samd/common-hal/audioio/AudioOut.c:297
+#: ports/atmel-samd/common-hal/audioio/AudioOut.c:375
 #, c-format
 msgid "Sample rate too high. It must be less than %d"
 msgstr "Frecuencia de muestreo demasiado alta. Debe ser menor a %d"
@@ -377,7 +374,7 @@
 #: ports/atmel-samd/common-hal/busio/SPI.c:132
 #: ports/atmel-samd/common-hal/busio/UART.c:119
 #: ports/atmel-samd/common-hal/i2cslave/I2CSlave.c:45
-#: ports/nrf/common-hal/busio/I2C.c:81
+#: ports/nrf/common-hal/busio/I2C.c:82
 msgid "Invalid pins"
 msgstr "pines inválidos"
 
@@ -429,7 +426,7 @@
 
 #: ports/atmel-samd/common-hal/pulseio/PWMOut.c:120
 #: ports/atmel-samd/common-hal/pulseio/PWMOut.c:369
-#: ports/nrf/common-hal/pulseio/PWMOut.c:120
+#: ports/nrf/common-hal/pulseio/PWMOut.c:119
 #: ports/nrf/common-hal/pulseio/PWMOut.c:233
 msgid "Invalid PWM frequency"
 msgstr "Frecuencia PWM inválida"
@@ -626,8 +623,7 @@
 #: ports/esp8266/modesp.c:274
 #, c-format
 msgid "memory allocation failed, allocating %u bytes for native code"
-msgstr ""
-"falló la asignación de memoria, asignando %u bytes para código nativo"
+msgstr "falló la asignación de memoria, asignando %u bytes para código nativo"
 
 #: ports/esp8266/modesp.c:317
 msgid "flash location must be below 1MByte"
@@ -713,7 +709,7 @@
 msgid "AnalogOut functionality not supported"
 msgstr "Funcionalidad AnalogOut no soportada"
 
-#: ports/nrf/common-hal/busio/I2C.c:95
+#: ports/nrf/common-hal/busio/I2C.c:96
 msgid "All I2C peripherals are in use"
 msgstr "Todos los timers están siendo usados"
 
@@ -747,7 +743,7 @@
 msgid "Can not get temperature. status: 0x%02x"
 msgstr "No se puede obtener la temperatura. status: 0x%02x"
 
-#: ports/nrf/common-hal/pulseio/PWMOut.c:162
+#: ports/nrf/common-hal/pulseio/PWMOut.c:161
 msgid "All PWM peripherals are in use"
 msgstr "Todos los periféricos PWM en uso"
 
@@ -953,19 +949,19 @@
 msgid "bad compile mode"
 msgstr ""
 
-#: py/builtinimport.c:338
+#: py/builtinimport.c:336
 msgid "cannot perform relative import"
 msgstr ""
 
-#: py/builtinimport.c:422 py/builtinimport.c:534
+#: py/builtinimport.c:420 py/builtinimport.c:532
 msgid "module not found"
 msgstr "módulo no encontrado"
 
-#: py/builtinimport.c:425 py/builtinimport.c:537
+#: py/builtinimport.c:423 py/builtinimport.c:535
 msgid "no module named '%q'"
 msgstr "ningún módulo se llama '%q'"
 
-#: py/builtinimport.c:512
+#: py/builtinimport.c:510
 msgid "relative import"
 msgstr "import relativo"
 
@@ -2013,7 +2009,7 @@
 msgstr ""
 
 #: shared-bindings/audiobusio/I2SOut.c:225
-#: shared-bindings/audioio/AudioOut.c:223
+#: shared-bindings/audioio/AudioOut.c:226
 msgid "Not playing"
 msgstr ""
 
@@ -2071,8 +2067,8 @@
 "sample_source buffer must be a bytearray or array of type 'h', 'H', 'b' or "
 "'B'"
 msgstr ""
-"sample_source buffer debe ser un bytearray o un array de tipo 'h', 'H', 'b' o"
-"'B'"
+"sample_source buffer debe ser un bytearray o un array de tipo 'h', 'H', 'b' "
+"o'B'"
 
 #: shared-bindings/audioio/RawSample.c:104
 msgid "buffer must be a bytes-like object"
@@ -2222,7 +2218,7 @@
 
 #: shared-bindings/microcontroller/Pin.c:89
 #: shared-bindings/neopixel_write/__init__.c:67
-#: shared-bindings/pulseio/PulseOut.c:75
+#: shared-bindings/pulseio/PulseOut.c:76
 msgid "Expected a %q"
 msgstr ""
 
@@ -2284,7 +2280,7 @@
 msgid "Read-only"
 msgstr "Solo-lectura"
 
-#: shared-bindings/pulseio/PulseOut.c:134
+#: shared-bindings/pulseio/PulseOut.c:135
 msgid "Array must contain halfwords (type 'H')"
 msgstr ""
 
@@ -2313,7 +2309,7 @@
 msgid "RTC calibration is not supported on this board"
 msgstr ""
 
-#: shared-bindings/socket/__init__.c:516 shared-module/network/__init__.c:64
+#: shared-bindings/socket/__init__.c:516 shared-module/network/__init__.c:81
 msgid "no available NIC"
 msgstr ""
 
@@ -2341,15 +2337,15 @@
 msgid "time.struct_time() takes a 9-sequence"
 msgstr ""
 
-#: shared-bindings/time/__init__.c:169 shared-bindings/time/__init__.c:250
+#: shared-bindings/time/__init__.c:169 shared-bindings/time/__init__.c:264
 msgid "Tuple or struct_time argument required"
 msgstr ""
 
-#: shared-bindings/time/__init__.c:174 shared-bindings/time/__init__.c:255
+#: shared-bindings/time/__init__.c:174 shared-bindings/time/__init__.c:269
 msgid "function takes exactly 9 arguments"
 msgstr ""
 
-#: shared-bindings/time/__init__.c:226 shared-bindings/time/__init__.c:259
+#: shared-bindings/time/__init__.c:240 shared-bindings/time/__init__.c:273
 msgid "timestamp out of range for platform time_t"
 msgstr ""
 
