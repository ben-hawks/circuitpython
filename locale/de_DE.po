# SOME DESCRIPTIVE TITLE.
# Copyright (C) YEAR THE PACKAGE'S COPYRIGHT HOLDER
# This file is distributed under the same license as the PACKAGE package.
# FIRST AUTHOR <EMAIL@ADDRESS>, YEAR.
#
msgid ""
msgstr ""
"Project-Id-Version: \n"
"Report-Msgid-Bugs-To: \n"
<<<<<<< HEAD
"POT-Creation-Date: 2019-01-13 23:51-0500\n"
=======
"POT-Creation-Date: 2019-01-21 21:50-0500\n"
>>>>>>> f46ec025
"PO-Revision-Date: 2018-07-27 11:55-0700\n"
"Last-Translator: Sebastian Plamauer\n"
"Language-Team: \n"
"Language: en_US\n"
"MIME-Version: 1.0\n"
"Content-Type: text/plain; charset=UTF-8\n"
"Content-Transfer-Encoding: 8bit\n"
"X-Generator: Poedit 2.1.1\n"

#: extmod/machine_i2c.c:299
msgid "invalid I2C peripheral"
msgstr "ungültige I2C Schnittstelle"

#: extmod/machine_i2c.c:338 extmod/machine_i2c.c:352 extmod/machine_i2c.c:366
#: extmod/machine_i2c.c:390
msgid "I2C operation not supported"
msgstr "I2C-operation nicht unterstützt"

#: extmod/machine_mem.c:45 ports/unix/modmachine.c:53
#, c-format
msgid "address %08x is not aligned to %d bytes"
msgstr "Addresse %08x ist nicht an %d bytes ausgerichtet"

#: extmod/machine_spi.c:57
msgid "invalid SPI peripheral"
msgstr "ungültige SPI Schnittstelle"

#: extmod/machine_spi.c:124
msgid "buffers must be the same length"
msgstr "Buffer müssen gleich lang sein"

#: extmod/machine_spi.c:207
msgid "bits must be 8"
msgstr "bits müssen 8 sein"

#: extmod/machine_spi.c:210
msgid "firstbit must be MSB"
msgstr "das erste Bit muss MSB sein"

#: extmod/machine_spi.c:215
msgid "must specify all of sck/mosi/miso"
msgstr "sck/mosi/miso müssen alle spezifiziert sein"

#: extmod/modframebuf.c:299
msgid "invalid format"
msgstr "ungültiges Format"

#: extmod/modubinascii.c:38 extmod/moduhashlib.c:102
msgid "a bytes-like object is required"
msgstr "ein Byte-ähnliches Objekt ist erforderlich"

#: extmod/modubinascii.c:90
msgid "odd-length string"
msgstr "String mit ungerader Länge"

#: extmod/modubinascii.c:101
msgid "non-hex digit found"
msgstr "eine nicht-hex zahl wurde gefunden"

#: extmod/modubinascii.c:169
msgid "incorrect padding"
msgstr "falsches padding"

#: extmod/moductypes.c:122
msgid "syntax error in uctypes descriptor"
msgstr "Syntaxfehler in uctypes Definition"

#: extmod/moductypes.c:219
msgid "Cannot unambiguously get sizeof scalar"
msgstr "sizeof scalar kann nicht eindeutig bestimmt werden"

#: extmod/moductypes.c:397
msgid "struct: no fields"
msgstr "struct: keine Felder"

#: extmod/moductypes.c:530
msgid "struct: cannot index"
msgstr "struct: kann nicht indexieren"

#: extmod/moductypes.c:544
msgid "struct: index out of range"
msgstr "struct: index außerhalb gültigen Bereichs"

#: extmod/moduheapq.c:38
msgid "heap must be a list"
msgstr "heap muss eine Liste sein"

#: extmod/moduheapq.c:86 extmod/modutimeq.c:147 extmod/modutimeq.c:172
msgid "empty heap"
msgstr "leerer heap"

#: extmod/modujson.c:281
msgid "syntax error in JSON"
msgstr "Syntaxfehler in JSON"

#: extmod/modure.c:161
msgid "Splitting with sub-captures"
msgstr "Teilen mit unter-captures"

#: extmod/modure.c:207
msgid "Error in regex"
msgstr "Fehler in regex"

#: extmod/modussl_axtls.c:81
msgid "invalid key"
msgstr "ungültiger Schlüssel"

#: extmod/modussl_axtls.c:87
msgid "invalid cert"
msgstr "ungültiges cert"

#: extmod/modutimeq.c:131
msgid "queue overflow"
msgstr "Warteschlangenüberlauf"

#: extmod/moduzlib.c:98
msgid "compression header"
msgstr "kompression header"

#: extmod/uos_dupterm.c:120
msgid "invalid dupterm index"
msgstr "ungültiger dupterm index"

#: extmod/vfs_fat.c:426 py/moduerrno.c:154
msgid "Read-only filesystem"
msgstr "Schreibgeschützte Dateisystem"

#: extmod/vfs_posix_file.c:48 ports/unix/file.c:50 py/objstringio.c:43
msgid "I/O operation on closed file"
msgstr "Lese/Schreibe-operation an geschlossener Datei"

#: lib/embed/abort_.c:8
msgid "abort() called"
msgstr "abort() wurde aufgerufen"

#: lib/netutils/netutils.c:83
msgid "invalid arguments"
msgstr "ungültige argumente"

#: lib/utils/pyexec.c:97 py/builtinimport.c:251
msgid "script compilation not supported"
msgstr "kompilieren von Skripten ist nicht unterstützt"

#: main.c:155
msgid " output:\n"
msgstr " Ausgabe:\n"

#: main.c:169 main.c:247
msgid ""
"Auto-reload is on. Simply save files over USB to run them or enter REPL to "
"disable.\n"
msgstr ""
"Automatisches Neuladen ist aktiv. Speichere Dateien über USB um sie "
"auszuführen oder verbinde dich mit der REPL um zu deaktivieren.\n"

#: main.c:171
msgid "Running in safe mode! Auto-reload is off.\n"
msgstr "Sicherheitsmodus aktiv! Automatisches Neuladen ist deaktiviert.\n"

#: main.c:173 main.c:249
msgid "Auto-reload is off.\n"
msgstr "Automatisches Neuladen ist deaktiviert.\n"

#: main.c:187
msgid "Running in safe mode! Not running saved code.\n"
msgstr "Sicherheitsmodus aktiv! Gespeicherter Code wird nicht ausgeführt\n"

#: main.c:203
msgid "WARNING: Your code filename has two extensions\n"
msgstr "WARNUNG: Der Dateiname deines codes hat zwei Dateityperweiterungen\n"

#: main.c:254
msgid "Press any key to enter the REPL. Use CTRL-D to reload."
msgstr ""
"Drücke eine Taste um dich mit der REPL zu verbinden. Drücke Strg-D zum neu "
"laden"

#: main.c:417
msgid "soft reboot\n"
msgstr "soft reboot\n"

#: ports/atmel-samd/audio_dma.c:209
#: ports/atmel-samd/common-hal/audiobusio/PDMIn.c:361
msgid "All sync event channels in use"
msgstr "Alle sync event Kanäle werden benutzt"

#: ports/atmel-samd/bindings/samd/Clock.c:135
msgid "calibration is read only"
msgstr "Kalibrierung ist Schreibgeschützt"

#: ports/atmel-samd/bindings/samd/Clock.c:137
msgid "calibration is out of range"
msgstr "Kalibrierung ist außerhalb der Reichweite"

#: ports/atmel-samd/common-hal/analogio/AnalogIn.c:63
#: ports/nrf/common-hal/analogio/AnalogIn.c:39
msgid "Pin does not have ADC capabilities"
msgstr "Pin hat keine ADC Funktionalität"

#: ports/atmel-samd/common-hal/analogio/AnalogOut.c:49
msgid "No DAC on chip"
msgstr "Kein DAC vorhanden"

#: ports/atmel-samd/common-hal/analogio/AnalogOut.c:56
msgid "AnalogOut not supported on given pin"
msgstr "AnalogOut ist an diesem Pin nicht unterstützt"

#: ports/atmel-samd/common-hal/audiobusio/I2SOut.c:147
#: ports/atmel-samd/common-hal/audiobusio/I2SOut.c:150
msgid "Invalid bit clock pin"
msgstr "Ungültiges bit clock pin"

#: ports/atmel-samd/common-hal/audiobusio/I2SOut.c:153
msgid "Bit clock and word select must share a clock unit"
msgstr "Bit clock und word select müssen eine clock unit teilen"

#: ports/atmel-samd/common-hal/audiobusio/I2SOut.c:156
#: ports/atmel-samd/common-hal/audiobusio/PDMIn.c:130
msgid "Invalid data pin"
msgstr "Ungültiger data pin"

#: ports/atmel-samd/common-hal/audiobusio/I2SOut.c:169
#: ports/atmel-samd/common-hal/audiobusio/I2SOut.c:174
#: ports/atmel-samd/common-hal/audiobusio/PDMIn.c:145
#: ports/atmel-samd/common-hal/audiobusio/PDMIn.c:150
msgid "Serializer in use"
msgstr "Serializer wird benutzt"

#: ports/atmel-samd/common-hal/audiobusio/I2SOut.c:230
msgid "Clock unit in use"
msgstr "Clock unit wird benutzt"

#: ports/atmel-samd/common-hal/audiobusio/I2SOut.c:240
#: ports/atmel-samd/common-hal/audiobusio/PDMIn.c:172
msgid "Unable to find free GCLK"
msgstr "Konnte keinen freien GCLK finden"

#: ports/atmel-samd/common-hal/audiobusio/I2SOut.c:254
msgid "Too many channels in sample."
msgstr "Zu viele Kanäle im sample"

#: ports/atmel-samd/common-hal/audiobusio/I2SOut.c:305
#: ports/atmel-samd/common-hal/audioio/AudioOut.c:417
msgid "No DMA channel found"
msgstr "Kein DMA Kanal gefunden"

#: ports/atmel-samd/common-hal/audiobusio/I2SOut.c:308
#: ports/atmel-samd/common-hal/audioio/AudioOut.c:419
msgid "Unable to allocate buffers for signed conversion"
msgstr "Konnte keine Buffer für Vorzeichenumwandlung allozieren"

#: ports/atmel-samd/common-hal/audiobusio/PDMIn.c:109
msgid "Invalid clock pin"
msgstr "Ungültiger clock pin"

#: ports/atmel-samd/common-hal/audiobusio/PDMIn.c:134
msgid "Only 8 or 16 bit mono with "
msgstr "Nur 8 oder 16 bit mono mit "

#: ports/atmel-samd/common-hal/audiobusio/PDMIn.c:167
msgid "sampling rate out of range"
msgstr "Abtastrate außerhalb der Reichweite"

#: ports/atmel-samd/common-hal/audioio/AudioOut.c:132
msgid "DAC already in use"
msgstr "DAC wird schon benutzt"

#: ports/atmel-samd/common-hal/audioio/AudioOut.c:136
msgid "Right channel unsupported"
msgstr "Rechter Kanal wird nicht unterstützt"

#: ports/atmel-samd/common-hal/audioio/AudioOut.c:139
#: ports/atmel-samd/common-hal/pulseio/PWMOut.c:116
#: ports/atmel-samd/common-hal/touchio/TouchIn.c:65
msgid "Invalid pin"
msgstr "Ungültiger Pin"

#: ports/atmel-samd/common-hal/audioio/AudioOut.c:147
msgid "Invalid pin for left channel"
msgstr "Ungültiger Pin für linken Kanal"

#: ports/atmel-samd/common-hal/audioio/AudioOut.c:151
msgid "Invalid pin for right channel"
msgstr "Ungültiger Pin für rechten Kanal"

#: ports/atmel-samd/common-hal/audioio/AudioOut.c:154
msgid "Cannot output both channels on the same pin"
msgstr "Kann nicht beite Kanäle auf dem gleichen Pin ausgeben"

#: ports/atmel-samd/common-hal/audioio/AudioOut.c:243
#: ports/atmel-samd/common-hal/pulseio/PWMOut.c:189
#: ports/atmel-samd/common-hal/pulseio/PulseOut.c:110
#: ports/nrf/common-hal/pulseio/PulseOut.c:107
msgid "All timers in use"
msgstr "Alle timer werden benutzt"

#: ports/atmel-samd/common-hal/audioio/AudioOut.c:285
msgid "All event channels in use"
msgstr "Alle event Kanäle werden benutzt"

#: ports/atmel-samd/common-hal/audioio/AudioOut.c:375
#, c-format
msgid "Sample rate too high. It must be less than %d"
msgstr ""

#: ports/atmel-samd/common-hal/busio/I2C.c:71
msgid "Not enough pins available"
msgstr "Nicht genug Pins vorhanden"

#: ports/atmel-samd/common-hal/busio/I2C.c:78
#: ports/atmel-samd/common-hal/busio/SPI.c:176
#: ports/atmel-samd/common-hal/busio/UART.c:120
#: ports/atmel-samd/common-hal/i2cslave/I2CSlave.c:45
#: ports/nrf/common-hal/busio/I2C.c:84
msgid "Invalid pins"
msgstr "Ungültige Pins"

#: ports/atmel-samd/common-hal/busio/I2C.c:101
msgid "SDA or SCL needs a pull up"
msgstr "SDA oder SCL brauchen pull up"

#: ports/atmel-samd/common-hal/busio/I2C.c:121
msgid "Unsupported baudrate"
msgstr "Baudrate wird nicht unterstützt"

#: ports/atmel-samd/common-hal/busio/UART.c:67
msgid "bytes > 8 bits not supported"
msgstr "bytes mit merh als 8 bits werden nicht unterstützt"

#: ports/atmel-samd/common-hal/busio/UART.c:73
#: ports/nrf/common-hal/busio/UART.c:91
msgid "tx and rx cannot both be None"
msgstr "tx und rx können nicht beide None sein"

#: ports/atmel-samd/common-hal/busio/UART.c:146
#: ports/nrf/common-hal/busio/UART.c:132
msgid "Failed to allocate RX buffer"
msgstr "Konnte keinen RX Buffer allozieren"

#: ports/atmel-samd/common-hal/busio/UART.c:154
msgid "Could not initialize UART"
msgstr "Konnte UART nicht initialisieren"

#: ports/atmel-samd/common-hal/busio/UART.c:241
#: ports/nrf/common-hal/busio/UART.c:174
msgid "No RX pin"
msgstr "Kein RX Pin"

#: ports/atmel-samd/common-hal/busio/UART.c:300
#: ports/nrf/common-hal/busio/UART.c:209
msgid "No TX pin"
msgstr "Kein TX Pin"

#: ports/atmel-samd/common-hal/digitalio/DigitalInOut.c:170
#: ports/nrf/common-hal/digitalio/DigitalInOut.c:147
msgid "Cannot get pull while in output mode"
msgstr "Pull up im Ausgabemodus nicht möglich"

#: ports/atmel-samd/common-hal/displayio/ParallelBus.c:43
#: ports/nrf/common-hal/displayio/ParallelBus.c:43
msgid "Data 0 pin must be byte aligned"
msgstr ""

#: ports/atmel-samd/common-hal/displayio/ParallelBus.c:47
#: ports/nrf/common-hal/displayio/ParallelBus.c:47
#, fuzzy, c-format
msgid "Bus pin %d is already in use"
msgstr "DAC wird schon benutzt"

#: ports/atmel-samd/common-hal/microcontroller/__init__.c:74
#: ports/esp8266/common-hal/microcontroller/__init__.c:64
msgid "Cannot reset into bootloader because no bootloader is present."
msgstr "Reset zum bootloader nicht möglich da bootloader nicht vorhanden"

#: ports/atmel-samd/common-hal/pulseio/PWMOut.c:120
#: ports/atmel-samd/common-hal/pulseio/PWMOut.c:369
#: ports/nrf/common-hal/pulseio/PWMOut.c:119
#: ports/nrf/common-hal/pulseio/PWMOut.c:233
msgid "Invalid PWM frequency"
msgstr "Ungültige PWM Frequenz"

#: ports/atmel-samd/common-hal/pulseio/PWMOut.c:187
msgid "All timers for this pin are in use"
msgstr "Alle timer für diesen Pin werden benutzt"

#: ports/atmel-samd/common-hal/pulseio/PulseIn.c:110
msgid "No hardware support on pin"
msgstr "Keine Hardwareunterstützung an diesem Pin"

#: ports/atmel-samd/common-hal/pulseio/PulseIn.c:113
msgid "EXTINT channel already in use"
msgstr "EXTINT Kanal wird benutzt"

#: ports/atmel-samd/common-hal/pulseio/PulseIn.c:118
#: ports/esp8266/common-hal/pulseio/PulseIn.c:86
#: ports/nrf/common-hal/pulseio/PulseIn.c:129
#, c-format
msgid "Failed to allocate RX buffer of %d bytes"
msgstr "Konnte keine RX Buffer mit %d allozieren"

#: ports/atmel-samd/common-hal/pulseio/PulseIn.c:205
#: ports/esp8266/common-hal/pulseio/PulseIn.c:151
#: ports/nrf/common-hal/pulseio/PulseIn.c:254
msgid "pop from an empty PulseIn"
msgstr "pop von einem leeren PulseIn"

#: ports/atmel-samd/common-hal/pulseio/PulseIn.c:237
#: ports/esp8266/common-hal/pulseio/PulseIn.c:182
#: ports/nrf/common-hal/pulseio/PulseIn.c:241 py/obj.c:422
msgid "index out of range"
msgstr "index außerhalb der Reichweite"

#: ports/atmel-samd/common-hal/pulseio/PulseOut.c:178
msgid "Another send is already active"
msgstr "Ein anderer Sendevorgang ist schon aktiv"

#: ports/atmel-samd/common-hal/rotaryio/IncrementalEncoder.c:38
msgid "Both pins must support hardware interrupts"
msgstr "Beide pins müssen Hardware Interrupts unterstützen"

#: ports/atmel-samd/common-hal/rotaryio/IncrementalEncoder.c:46
msgid "A hardware interrupt channel is already in use"
msgstr "Ein Hardware Interrupt Kanal wird schon benutzt"

#: ports/atmel-samd/common-hal/rtc/RTC.c:101
msgid "calibration value out of range +/-127"
msgstr "Kalibrierwert nicht im Bereich von +/-127"

#: ports/atmel-samd/common-hal/touchio/TouchIn.c:75
msgid "No free GCLKs"
msgstr "Keine freien GCLKs"

#: ports/esp8266/common-hal/analogio/AnalogIn.c:43
msgid "Pin %q does not have ADC capabilities"
msgstr "Pin %q hat keine ADC Funktion"

#: ports/esp8266/common-hal/analogio/AnalogOut.c:39
msgid "No hardware support for analog out."
msgstr "Keine Hardwareunterstützung für analog out"

#: ports/esp8266/common-hal/busio/SPI.c:72
msgid "Pins not valid for SPI"
msgstr "Pins nicht gültig für SPI"

#: ports/esp8266/common-hal/busio/UART.c:45
msgid "Only tx supported on UART1 (GPIO2)."
msgstr "UART1 (GPIO2) unterstützt nur tx"

#: ports/esp8266/common-hal/busio/UART.c:67 ports/esp8266/machine_uart.c:108
msgid "invalid data bits"
msgstr "Ungültige Datenbits"

#: ports/esp8266/common-hal/busio/UART.c:91 ports/esp8266/machine_uart.c:144
msgid "invalid stop bits"
msgstr "Ungültige Stopbits"

#: ports/esp8266/common-hal/digitalio/DigitalInOut.c:200
msgid "ESP8266 does not support pull down."
msgstr "ESP8266 unterstützt pull down nicht"

#: ports/esp8266/common-hal/digitalio/DigitalInOut.c:210
msgid "GPIO16 does not support pull up."
msgstr "GPIO16 unterstützt pull up nicht"

#: ports/esp8266/common-hal/microcontroller/__init__.c:66
msgid "ESP8226 does not support safe mode."
msgstr "ESP8226 hat keinen Sicherheitsmodus"

#: ports/esp8266/common-hal/pulseio/PWMOut.c:54
#: ports/esp8266/common-hal/pulseio/PWMOut.c:113
#, c-format
msgid "Maximum PWM frequency is %dhz."
msgstr "Maximale PWM Frequenz ist %dHz"

#: ports/esp8266/common-hal/pulseio/PWMOut.c:57
#: ports/esp8266/common-hal/pulseio/PWMOut.c:116
msgid "Minimum PWM frequency is 1hz."
msgstr "Minimale PWM Frequenz ist %dHz"

#: ports/esp8266/common-hal/pulseio/PWMOut.c:68
#, c-format
msgid "Multiple PWM frequencies not supported. PWM already set to %dhz."
msgstr ""
"Mehrere PWM Frequenzen nicht unterstützt. PWM bereits auf %dHz gesetzt."

#: ports/esp8266/common-hal/pulseio/PWMOut.c:77 ports/esp8266/machine_pwm.c:70
#, c-format
msgid "PWM not supported on pin %d"
msgstr "PWM nicht unterstützt an Pin %d"

#: ports/esp8266/common-hal/pulseio/PulseIn.c:78
msgid "No PulseIn support for %q"
msgstr "Keine PulseIn Unterstützung für %q"

#: ports/esp8266/common-hal/storage/__init__.c:34
msgid "Unable to remount filesystem"
msgstr "Dateisystem kann nicht wieder gemounted werden."

#: ports/esp8266/common-hal/storage/__init__.c:38
msgid "Use esptool to erase flash and re-upload Python instead"
msgstr ""
"Benutze esptool um den flash zu löschen und stattdessen Python hochzuladen"

#: ports/esp8266/esp_mphal.c:154
msgid "C-level assert"
msgstr ""

#: ports/esp8266/machine_adc.c:57
#, c-format
msgid "not a valid ADC Channel: %d"
msgstr "Kein gültiger ADC Kanal: %d"

#: ports/esp8266/machine_hspi.c:131 ports/esp8266/machine_hspi.c:137
msgid "impossible baudrate"
msgstr "Unmögliche Baudrate"

#: ports/esp8266/machine_pin.c:129
msgid "expecting a pin"
msgstr "Ein Pin wird erwartet"

#: ports/esp8266/machine_pin.c:284
msgid "Pin(16) doesn't support pull"
msgstr "Pin(16) unterstützt kein pull"

#: ports/esp8266/machine_pin.c:323
msgid "invalid pin"
msgstr "Ungültiger Pin"

#: ports/esp8266/machine_pin.c:389
msgid "pin does not have IRQ capabilities"
msgstr "Pin hat keine IRQ Fähigkeiten"

#: ports/esp8266/machine_rtc.c:185
msgid "buffer too long"
msgstr "Buffer zu lang"

#: ports/esp8266/machine_rtc.c:209 ports/esp8266/machine_rtc.c:223
#: ports/esp8266/machine_rtc.c:246
msgid "invalid alarm"
msgstr "Ungültiger Alarm"

#: ports/esp8266/machine_uart.c:169
#, c-format
msgid "UART(%d) does not exist"
msgstr "UART(%d) existiert nicht"

#: ports/esp8266/machine_uart.c:219
msgid "UART(1) can't read"
msgstr "UART(1) kann nicht lesen"

#: ports/esp8266/modesp.c:119
msgid "len must be multiple of 4"
msgstr "len muss ein vielfaches von 4 sein"

#: ports/esp8266/modesp.c:274
#, c-format
msgid "memory allocation failed, allocating %u bytes for native code"
msgstr ""
"Speicherallozierung fehlgeschlagen, alloziere %u Bytes für nativen Code"

#: ports/esp8266/modesp.c:317
msgid "flash location must be below 1MByte"
msgstr "flash location muss unter 1MByte sein"

#: ports/esp8266/modmachine.c:63
msgid "frequency can only be either 80Mhz or 160MHz"
msgstr "Die Frequenz kann nur 80Mhz oder 160Mhz sein"

#: ports/esp8266/modnetwork.c:61
msgid "AP required"
msgstr "AP erforderlich"

#: ports/esp8266/modnetwork.c:61
msgid "STA required"
msgstr "STA erforderlich"

#: ports/esp8266/modnetwork.c:87
msgid "Cannot update i/f status"
msgstr "Kann i/f Status nicht updaten"

#: ports/esp8266/modnetwork.c:142
msgid "Cannot set STA config"
msgstr "Kann STA Konfiguration nicht setzen"

#: ports/esp8266/modnetwork.c:144
msgid "Cannot connect to AP"
msgstr "Kann nicht zu AP verbinden"

#: ports/esp8266/modnetwork.c:152
msgid "Cannot disconnect from AP"
msgstr "Kann nicht trennen von AP"

#: ports/esp8266/modnetwork.c:173
msgid "unknown status param"
msgstr "Unbekannter Statusparameter"

#: ports/esp8266/modnetwork.c:222
msgid "STA must be active"
msgstr "STA muss aktiv sein"

#: ports/esp8266/modnetwork.c:239
msgid "scan failed"
msgstr "Scan fehlgeschlagen"

#: ports/esp8266/modnetwork.c:306
msgid "wifi_set_ip_info() failed"
msgstr "wifi_set_ip_info() fehlgeschlagen"

#: ports/esp8266/modnetwork.c:319
msgid "either pos or kw args are allowed"
msgstr ""

#: ports/esp8266/modnetwork.c:329
msgid "can't get STA config"
msgstr ""

#: ports/esp8266/modnetwork.c:331
msgid "can't get AP config"
msgstr ""

#: ports/esp8266/modnetwork.c:346
msgid "invalid buffer length"
msgstr ""

#: ports/esp8266/modnetwork.c:405
msgid "can't set STA config"
msgstr ""

#: ports/esp8266/modnetwork.c:407
msgid "can't set AP config"
msgstr ""

#: ports/esp8266/modnetwork.c:416
msgid "can query only one param"
msgstr ""

#: ports/esp8266/modnetwork.c:469
msgid "unknown config param"
msgstr ""

#: ports/nrf/common-hal/analogio/AnalogOut.c:37
msgid "AnalogOut functionality not supported"
msgstr "AnalogOut-Funktion wird nicht unterstützt"

#: ports/nrf/common-hal/bleio/Adapter.c:41
#, c-format
msgid "Soft device assert, id: 0x%08lX, pc: 0x%08lX"
msgstr "Soft device assert, id: 0x%08lX, pc: 0x%08lX"

#: ports/nrf/common-hal/bleio/Adapter.c:110
#, fuzzy
msgid "Failed to change softdevice state"
msgstr "Fehler beim Ändern des Softdevice-Status"

#: ports/nrf/common-hal/bleio/Adapter.c:119
#, fuzzy
msgid "Failed to get softdevice state"
msgstr "Fehler beim Abrufen des Softdevice-Status"

#: ports/nrf/common-hal/bleio/Adapter.c:138
msgid "Failed to get local address"
msgstr "Lokale Adresse konnte nicht abgerufen werden"

#: ports/nrf/common-hal/bleio/Broadcaster.c:48
msgid "interval not in range 0.0020 to 10.24"
msgstr "Das Interval ist nicht im Bereich 0.0020 bis 10.24"

#: ports/nrf/common-hal/bleio/Broadcaster.c:58
#: ports/nrf/common-hal/bleio/Peripheral.c:56
#, fuzzy
msgid "Data too large for advertisement packet"
msgstr "Zu vielen Daten für das advertisement packet"

#: ports/nrf/common-hal/bleio/Broadcaster.c:83
#: ports/nrf/common-hal/bleio/Peripheral.c:324
#, fuzzy, c-format
msgid "Failed to start advertising, err 0x%04x"
msgstr "Kann advertisement nicht starten. Status: 0x%04x"

#: ports/nrf/common-hal/bleio/Broadcaster.c:96
#: ports/nrf/common-hal/bleio/Peripheral.c:336
#, fuzzy, c-format
msgid "Failed to stop advertising, err 0x%04x"
msgstr "Kann advertisement nicht stoppen. Status: 0x%04x"

#: ports/nrf/common-hal/bleio/Characteristic.c:59
#, fuzzy, c-format
msgid "Failed to read CCCD value, err 0x%04x"
msgstr "Kann den Attributwert nicht lesen. Status: 0x%04x"

#: ports/nrf/common-hal/bleio/Characteristic.c:89
#, fuzzy, c-format
msgid "Failed to read gatts value, err 0x%04x"
msgstr "Kann den Attributwert nicht schreiben. Status: 0x%04x"

#: ports/nrf/common-hal/bleio/Characteristic.c:106
#, fuzzy, c-format
msgid "Failed to write gatts value, err 0x%04x"
msgstr "Kann den Attributwert nicht schreiben. Status: 0x%04x"

#: ports/nrf/common-hal/bleio/Characteristic.c:132
#, fuzzy, c-format
msgid "Failed to notify or indicate attribute value, err %0x04x"
msgstr "Kann den Attributwert nicht mitteilen. Status: 0x%04x"

#: ports/nrf/common-hal/bleio/Characteristic.c:144
#, fuzzy, c-format
msgid "Failed to read attribute value, err %0x04x"
msgstr "Kann den Attributwert nicht lesen. Status: 0x%04x"

#: ports/nrf/common-hal/bleio/Characteristic.c:172 ports/nrf/sd_mutex.c:34
#, fuzzy, c-format
msgid "Failed to acquire mutex, err 0x%04x"
msgstr "Kann den Attributwert nicht lesen. Status: 0x%04x"

#: ports/nrf/common-hal/bleio/Characteristic.c:178
#, fuzzy, c-format
msgid "Failed to write attribute value, err 0x%04x"
msgstr "Kann den Attributwert nicht schreiben. Status: 0x%04x"

#: ports/nrf/common-hal/bleio/Characteristic.c:189 ports/nrf/sd_mutex.c:54
#, fuzzy, c-format
msgid "Failed to release mutex, err 0x%04x"
msgstr "Mutex konnte nicht freigegeben werden. Status: 0x%04x"

#: ports/nrf/common-hal/bleio/Characteristic.c:251
#: ports/nrf/common-hal/bleio/Characteristic.c:284
msgid "bad GATT role"
msgstr "bad GATT role"

#: ports/nrf/common-hal/bleio/Device.c:80
#: ports/nrf/common-hal/bleio/Device.c:112
#, fuzzy
msgid "Data too large for the advertisement packet"
msgstr "Daten sind zu groß für das advertisement packet"

#: ports/nrf/common-hal/bleio/Device.c:262
#, fuzzy
msgid "Failed to discover services"
msgstr "Es konnten keine Dienste gefunden werden"

#: ports/nrf/common-hal/bleio/Device.c:268
#: ports/nrf/common-hal/bleio/Device.c:302
#, fuzzy
msgid "Failed to acquire mutex"
msgstr "Akquirieren des Mutex gescheitert"

#: ports/nrf/common-hal/bleio/Device.c:280
#: ports/nrf/common-hal/bleio/Device.c:313
#: ports/nrf/common-hal/bleio/Device.c:344
#: ports/nrf/common-hal/bleio/Device.c:378
#, fuzzy
msgid "Failed to release mutex"
msgstr "Loslassen des Mutex gescheitert"

#: ports/nrf/common-hal/bleio/Device.c:389
#, fuzzy
msgid "Failed to continue scanning"
msgstr "Der Scanvorgang kann nicht fortgesetzt werden"

#: ports/nrf/common-hal/bleio/Device.c:421
#, fuzzy
msgid "Failed to connect:"
msgstr "Das Verbinden ist fehlgeschlagen:"

#: ports/nrf/common-hal/bleio/Device.c:491
#, fuzzy
msgid "Failed to add service"
msgstr "Dienst konnte nicht hinzugefügt werden"

#: ports/nrf/common-hal/bleio/Device.c:508
#, fuzzy
msgid "Failed to start advertising"
msgstr "Kann advertisement nicht starten"

#: ports/nrf/common-hal/bleio/Device.c:525
#, fuzzy
msgid "Failed to stop advertising"
msgstr "Kann advertisement nicht stoppen"

#: ports/nrf/common-hal/bleio/Device.c:550
#, fuzzy
msgid "Failed to start scanning"
msgstr "Der Scanvorgang kann nicht gestartet werden"

#: ports/nrf/common-hal/bleio/Device.c:566
#, fuzzy
msgid "Failed to create mutex"
msgstr "Erstellen des Mutex ist fehlgeschlagen"

#: ports/nrf/common-hal/bleio/Peripheral.c:304
#, fuzzy, c-format
msgid "Failed to add service, err 0x%04x"
msgstr "Dienst konnte nicht hinzugefügt werden. Status: 0x%04x"

#: ports/nrf/common-hal/bleio/Scanner.c:75
#, fuzzy, c-format
msgid "Failed to continue scanning, err 0x%04x"
msgstr "Der Scanvorgang kann nicht fortgesetzt werden. Status: 0x%04x"

#: ports/nrf/common-hal/bleio/Scanner.c:101
#, fuzzy, c-format
msgid "Failed to start scanning, err 0x%04x"
msgstr "Der Scanvorgang kann nicht gestartet werden. Status: 0x%04x"

#: ports/nrf/common-hal/bleio/Service.c:88
#, fuzzy, c-format
msgid "Failed to add characteristic, err 0x%04x"
msgstr "Fehler beim Hinzufügen des Merkmals. Status: 0x%04x"

#: ports/nrf/common-hal/bleio/Service.c:92
msgid "Characteristic already in use by another Service."
msgstr "Merkmal wird bereits von einem anderen Dienst verwendet."

#: ports/nrf/common-hal/bleio/UUID.c:54
#, fuzzy, c-format
msgid "Failed to register Vendor-Specific UUID, err 0x%04x"
msgstr "Kann keine herstellerspezifische UUID hinzufügen. Status: 0x%04x"

#: ports/nrf/common-hal/bleio/UUID.c:73
#, c-format
msgid "Could not decode ble_uuid, err 0x%04x"
msgstr "Konnte ble_uuid nicht decodieren. Status: 0x%04x"

#: ports/nrf/common-hal/bleio/UUID.c:88
msgid "Unexpected nrfx uuid type"
msgstr "Unerwarteter nrfx uuid-Typ"

#: ports/nrf/common-hal/busio/I2C.c:98
#, fuzzy
msgid "All I2C peripherals are in use"
msgstr "Alle I2C-Peripheriegeräte sind in Benutzung"

#: ports/nrf/common-hal/busio/SPI.c:133
#, fuzzy
msgid "All SPI peripherals are in use"
msgstr "Alle SPI-Peripheriegeräte sind in Benutzung"

#: ports/nrf/common-hal/busio/UART.c:49
#, c-format
msgid "error = 0x%08lX"
msgstr "error = 0x%08lX"

#: ports/nrf/common-hal/busio/UART.c:95
#, fuzzy
msgid "Invalid buffer size"
msgstr "Ungültige Puffergröße"

#: ports/nrf/common-hal/busio/UART.c:99
#, fuzzy
msgid "Odd parity is not supported"
msgstr "bytes mit mehr als 8 bits werden nicht unterstützt"

#: ports/nrf/common-hal/busio/UART.c:335 ports/nrf/common-hal/busio/UART.c:339
#: ports/nrf/common-hal/busio/UART.c:344 ports/nrf/common-hal/busio/UART.c:349
#: ports/nrf/common-hal/busio/UART.c:355 ports/nrf/common-hal/busio/UART.c:360
#: ports/nrf/common-hal/busio/UART.c:365 ports/nrf/common-hal/busio/UART.c:369
#: ports/nrf/common-hal/busio/UART.c:377
msgid "busio.UART not available"
msgstr "Kann busio.UART nicht finden"

#: ports/nrf/common-hal/microcontroller/Processor.c:48
#, fuzzy
msgid "Cannot get temperature"
msgstr "Kann Temperatur nicht holen"

#: ports/nrf/common-hal/pulseio/PWMOut.c:161
#, fuzzy
msgid "All PWM peripherals are in use"
msgstr "Alle PWM-Peripheriegeräte werden verwendet"

#: ports/unix/modffi.c:138
msgid "Unknown type"
msgstr "Unbekannter Typ"

#: ports/unix/modffi.c:207 ports/unix/modffi.c:265
msgid "Error in ffi_prep_cif"
msgstr "Fehler in ffi_prep_cif"

#: ports/unix/modffi.c:270
msgid "ffi_prep_closure_loc"
msgstr "ffi_prep_closure_loc"

#: ports/unix/modffi.c:413
msgid "Don't know how to pass object to native function"
msgstr ""

#: ports/unix/modusocket.c:474
#, c-format
msgid "[addrinfo error %d]"
msgstr ""

#: py/argcheck.c:53
msgid "function does not take keyword arguments"
msgstr ""

#: py/argcheck.c:63 py/bc.c:85 py/objnamedtuple.c:108
#, c-format
msgid "function takes %d positional arguments but %d were given"
msgstr ""

#: py/argcheck.c:73
#, c-format
msgid "function missing %d required positional arguments"
msgstr ""

#: py/argcheck.c:81
#, c-format
msgid "function expected at most %d arguments, got %d"
msgstr ""

#: py/argcheck.c:106
msgid "'%q' argument required"
msgstr ""

#: py/argcheck.c:131
msgid "extra positional arguments given"
msgstr ""

#: py/argcheck.c:139
msgid "extra keyword arguments given"
msgstr ""

#: py/argcheck.c:151
msgid "argument num/types mismatch"
msgstr ""

#: py/argcheck.c:156
msgid "keyword argument(s) not yet implemented - use normal args instead"
msgstr ""

#: py/bc.c:88 py/objnamedtuple.c:112
msgid "%q() takes %d positional arguments but %d were given"
msgstr ""

#: py/bc.c:197 py/bc.c:215
msgid "unexpected keyword argument"
msgstr ""

#: py/bc.c:199
msgid "keywords must be strings"
msgstr ""

#: py/bc.c:206 py/objnamedtuple.c:142
msgid "function got multiple values for argument '%q'"
msgstr ""

#: py/bc.c:218 py/objnamedtuple.c:134
msgid "unexpected keyword argument '%q'"
msgstr ""

#: py/bc.c:244
#, c-format
msgid "function missing required positional argument #%d"
msgstr ""

#: py/bc.c:260
msgid "function missing required keyword argument '%q'"
msgstr ""

#: py/bc.c:269
msgid "function missing keyword-only argument"
msgstr ""

#: py/binary.c:112
msgid "bad typecode"
msgstr ""

#: py/builtinevex.c:99
msgid "bad compile mode"
msgstr ""

#: py/builtinhelp.c:137
#, fuzzy
msgid "Plus any modules on the filesystem\n"
msgstr "Dateisystem kann nicht wieder gemounted werden."

#: py/builtinhelp.c:183
#, c-format
msgid ""
"Welcome to Adafruit CircuitPython %s!\n"
"\n"
"Please visit learn.adafruit.com/category/circuitpython for project guides.\n"
"\n"
"To list built-in modules please do `help(\"modules\")`.\n"
msgstr ""

#: py/builtinimport.c:336
msgid "cannot perform relative import"
msgstr ""

#: py/builtinimport.c:420 py/builtinimport.c:532
msgid "module not found"
msgstr ""

#: py/builtinimport.c:423 py/builtinimport.c:535
msgid "no module named '%q'"
msgstr ""

#: py/builtinimport.c:510
msgid "relative import"
msgstr ""

#: py/compile.c:397 py/compile.c:542
msgid "can't assign to expression"
msgstr ""

#: py/compile.c:416
msgid "multiple *x in assignment"
msgstr ""

#: py/compile.c:642
msgid "non-default argument follows default argument"
msgstr ""

#: py/compile.c:771 py/compile.c:789
msgid "invalid micropython decorator"
msgstr ""

#: py/compile.c:943
msgid "can't delete expression"
msgstr ""

#: py/compile.c:955
msgid "'break' outside loop"
msgstr ""

#: py/compile.c:958
msgid "'continue' outside loop"
msgstr ""

#: py/compile.c:969
msgid "'return' outside function"
msgstr ""

#: py/compile.c:1169
msgid "identifier redefined as global"
msgstr ""

#: py/compile.c:1185
msgid "no binding for nonlocal found"
msgstr ""

#: py/compile.c:1188
msgid "identifier redefined as nonlocal"
msgstr ""

#: py/compile.c:1197
msgid "can't declare nonlocal in outer code"
msgstr ""

#: py/compile.c:1542
msgid "default 'except' must be last"
msgstr ""

#: py/compile.c:2095
msgid "*x must be assignment target"
msgstr ""

#: py/compile.c:2193
msgid "super() can't find self"
msgstr ""

#: py/compile.c:2256
msgid "can't have multiple *x"
msgstr ""

#: py/compile.c:2263
msgid "can't have multiple **x"
msgstr ""

#: py/compile.c:2271
msgid "LHS of keyword arg must be an id"
msgstr ""

#: py/compile.c:2287
msgid "non-keyword arg after */**"
msgstr ""

#: py/compile.c:2291
msgid "non-keyword arg after keyword arg"
msgstr ""

#: py/compile.c:2463 py/compile.c:2473 py/compile.c:2712 py/compile.c:2742
#: py/parse.c:1176
msgid "invalid syntax"
msgstr ""

#: py/compile.c:2465
msgid "expecting key:value for dict"
msgstr ""

#: py/compile.c:2475
msgid "expecting just a value for set"
msgstr ""

#: py/compile.c:2600
msgid "'yield' outside function"
msgstr ""

#: py/compile.c:2619
msgid "'await' outside function"
msgstr ""

#: py/compile.c:2774
msgid "name reused for argument"
msgstr ""

#: py/compile.c:2827
msgid "parameter annotation must be an identifier"
msgstr ""

#: py/compile.c:2969 py/compile.c:3137
msgid "return annotation must be an identifier"
msgstr ""

#: py/compile.c:3097
msgid "inline assembler must be a function"
msgstr ""

#: py/compile.c:3134
msgid "unknown type"
msgstr ""

#: py/compile.c:3154
msgid "expecting an assembler instruction"
msgstr ""

#: py/compile.c:3184
msgid "'label' requires 1 argument"
msgstr ""

#: py/compile.c:3190
msgid "label redefined"
msgstr ""

#: py/compile.c:3196
msgid "'align' requires 1 argument"
msgstr ""

#: py/compile.c:3205
msgid "'data' requires at least 2 arguments"
msgstr ""

#: py/compile.c:3212
msgid "'data' requires integer arguments"
msgstr ""

#: py/emitinlinethumb.c:102
msgid "can only have up to 4 parameters to Thumb assembly"
msgstr ""

#: py/emitinlinethumb.c:107 py/emitinlinethumb.c:112
msgid "parameters must be registers in sequence r0 to r3"
msgstr ""

#: py/emitinlinethumb.c:188 py/emitinlinethumb.c:230
#, c-format
msgid "'%s' expects at most r%d"
msgstr ""

#: py/emitinlinethumb.c:197 py/emitinlinextensa.c:162
#, c-format
msgid "'%s' expects a register"
msgstr ""

#: py/emitinlinethumb.c:211
#, c-format
msgid "'%s' expects a special register"
msgstr ""

#: py/emitinlinethumb.c:239
#, c-format
msgid "'%s' expects an FPU register"
msgstr ""

#: py/emitinlinethumb.c:292
#, c-format
msgid "'%s' expects {r0, r1, ...}"
msgstr ""

#: py/emitinlinethumb.c:299 py/emitinlinextensa.c:169
#, c-format
msgid "'%s' expects an integer"
msgstr ""

#: py/emitinlinethumb.c:304
#, c-format
msgid "'%s' integer 0x%x does not fit in mask 0x%x"
msgstr ""

#: py/emitinlinethumb.c:328
#, c-format
msgid "'%s' expects an address of the form [a, b]"
msgstr ""

#: py/emitinlinethumb.c:334 py/emitinlinextensa.c:182
#, c-format
msgid "'%s' expects a label"
msgstr ""

#: py/emitinlinethumb.c:345 py/emitinlinextensa.c:193
msgid "label '%q' not defined"
msgstr ""

#: py/emitinlinethumb.c:806
#, c-format
msgid "unsupported Thumb instruction '%s' with %d arguments"
msgstr ""

#: py/emitinlinethumb.c:810
#, fuzzy
msgid "branch not in range"
msgstr "Kalibrierung ist außerhalb der Reichweite"

#: py/emitinlinextensa.c:86
msgid "can only have up to 4 parameters to Xtensa assembly"
msgstr ""

#: py/emitinlinextensa.c:91 py/emitinlinextensa.c:96
msgid "parameters must be registers in sequence a2 to a5"
msgstr ""

#: py/emitinlinextensa.c:174
#, c-format
msgid "'%s' integer %d is not within range %d..%d"
msgstr ""

#: py/emitinlinextensa.c:327
#, c-format
msgid "unsupported Xtensa instruction '%s' with %d arguments"
msgstr ""

#: py/emitnative.c:183
msgid "unknown type '%q'"
msgstr ""

#: py/emitnative.c:260
msgid "Viper functions don't currently support more than 4 arguments"
msgstr ""

#: py/emitnative.c:742
msgid "conversion to object"
msgstr ""

#: py/emitnative.c:921
msgid "local '%q' used before type known"
msgstr ""

#: py/emitnative.c:1118 py/emitnative.c:1156
msgid "can't load from '%q'"
msgstr ""

#: py/emitnative.c:1128
msgid "can't load with '%q' index"
msgstr ""

#: py/emitnative.c:1188
msgid "local '%q' has type '%q' but source is '%q'"
msgstr ""

#: py/emitnative.c:1289 py/emitnative.c:1379
msgid "can't store '%q'"
msgstr ""

#: py/emitnative.c:1358 py/emitnative.c:1419
msgid "can't store to '%q'"
msgstr ""

#: py/emitnative.c:1369
msgid "can't store with '%q' index"
msgstr ""

#: py/emitnative.c:1540
msgid "can't implicitly convert '%q' to 'bool'"
msgstr ""

#: py/emitnative.c:1774
msgid "unary op %q not implemented"
msgstr ""

#: py/emitnative.c:1930
msgid "binary op %q not implemented"
msgstr ""

#: py/emitnative.c:1951
msgid "can't do binary op between '%q' and '%q'"
msgstr ""

#: py/emitnative.c:2126
msgid "casting"
msgstr ""

#: py/emitnative.c:2173
msgid "return expected '%q' but got '%q'"
msgstr ""

#: py/emitnative.c:2191
msgid "must raise an object"
msgstr ""

#: py/emitnative.c:2201
msgid "native yield"
msgstr ""

#: py/lexer.c:345
msgid "unicode name escapes"
msgstr ""

#: py/modbuiltins.c:162
msgid "chr() arg not in range(0x110000)"
msgstr ""

#: py/modbuiltins.c:171
msgid "chr() arg not in range(256)"
msgstr ""

#: py/modbuiltins.c:285
msgid "arg is an empty sequence"
msgstr ""

#: py/modbuiltins.c:350
msgid "ord expects a character"
msgstr ""

#: py/modbuiltins.c:353
#, c-format
msgid "ord() expected a character, but string of length %d found"
msgstr ""

#: py/modbuiltins.c:363
msgid "3-arg pow() not supported"
msgstr ""

#: py/modbuiltins.c:517
msgid "must use keyword argument for key function"
msgstr ""

#: py/modmath.c:41 shared-bindings/math/__init__.c:53
msgid "math domain error"
msgstr ""

#: py/modmath.c:196 py/objfloat.c:270 py/objint_longlong.c:222
#: py/objint_mpz.c:230 py/runtime.c:619 shared-bindings/math/__init__.c:346
msgid "division by zero"
msgstr ""

#: py/modmicropython.c:155
msgid "schedule stack full"
msgstr ""

#: py/modstruct.c:148 py/modstruct.c:156 py/modstruct.c:244 py/modstruct.c:254
#: shared-bindings/struct/__init__.c:102 shared-bindings/struct/__init__.c:161
#: shared-module/struct/__init__.c:128 shared-module/struct/__init__.c:183
msgid "buffer too small"
msgstr ""

#: py/modthread.c:240
msgid "expecting a dict for keyword args"
msgstr ""

#: py/moduerrno.c:147 py/moduerrno.c:150
msgid "Permission denied"
msgstr ""

#: py/moduerrno.c:148
msgid "No such file/directory"
msgstr ""

#: py/moduerrno.c:149
msgid "Input/output error"
msgstr ""

#: py/moduerrno.c:151
msgid "File exists"
msgstr ""

#: py/moduerrno.c:152
msgid "Unsupported operation"
msgstr ""

#: py/moduerrno.c:153
msgid "Invalid argument"
msgstr ""

#: py/obj.c:92
msgid "Traceback (most recent call last):\n"
msgstr ""

#: py/obj.c:96
msgid "  File \"%q\", line %d"
msgstr ""

#: py/obj.c:98
msgid "  File \"%q\""
msgstr ""

#: py/obj.c:102
msgid ", in %q\n"
msgstr ""

#: py/obj.c:259
msgid "can't convert to int"
msgstr ""

#: py/obj.c:262
#, c-format
msgid "can't convert %s to int"
msgstr ""

#: py/obj.c:322
msgid "can't convert to float"
msgstr ""

#: py/obj.c:325
#, c-format
msgid "can't convert %s to float"
msgstr ""

#: py/obj.c:355
msgid "can't convert to complex"
msgstr ""

#: py/obj.c:358
#, c-format
msgid "can't convert %s to complex"
msgstr ""

#: py/obj.c:373
msgid "expected tuple/list"
msgstr ""

#: py/obj.c:376
#, c-format
msgid "object '%s' is not a tuple or list"
msgstr ""

#: py/obj.c:387
msgid "tuple/list has wrong length"
msgstr ""

#: py/obj.c:389
#, c-format
msgid "requested length %d but object has length %d"
msgstr ""

#: py/obj.c:402
msgid "indices must be integers"
msgstr ""

#: py/obj.c:405
msgid "%q indices must be integers, not %s"
msgstr ""

#: py/obj.c:425
msgid "%q index out of range"
msgstr ""

#: py/obj.c:457
msgid "object has no len"
msgstr ""

#: py/obj.c:460
#, c-format
msgid "object of type '%s' has no len()"
msgstr ""

#: py/obj.c:500
msgid "object does not support item deletion"
msgstr ""

#: py/obj.c:503
#, c-format
msgid "'%s' object does not support item deletion"
msgstr ""

#: py/obj.c:507
msgid "object is not subscriptable"
msgstr ""

#: py/obj.c:510
#, c-format
msgid "'%s' object is not subscriptable"
msgstr ""

#: py/obj.c:514
msgid "object does not support item assignment"
msgstr ""

#: py/obj.c:517
#, c-format
msgid "'%s' object does not support item assignment"
msgstr ""

#: py/obj.c:548
msgid "object with buffer protocol required"
msgstr ""

#: py/objarray.c:413 py/objstr.c:427 py/objstrunicode.c:191 py/objtuple.c:187
#: shared-bindings/nvm/ByteArray.c:85
msgid "only slices with step=1 (aka None) are supported"
msgstr ""

#: py/objarray.c:426
msgid "lhs and rhs should be compatible"
msgstr ""

#: py/objarray.c:444 shared-bindings/nvm/ByteArray.c:107
msgid "array/bytes required on right side"
msgstr ""

#: py/objcomplex.c:203
msgid "can't do truncated division of a complex number"
msgstr ""

#: py/objcomplex.c:209
msgid "complex division by zero"
msgstr ""

#: py/objcomplex.c:237
msgid "0.0 to a complex power"
msgstr ""

#: py/objdeque.c:107
msgid "full"
msgstr ""

#: py/objdeque.c:127
msgid "empty"
msgstr ""

#: py/objdict.c:315
msgid "popitem(): dictionary is empty"
msgstr ""

#: py/objdict.c:358
msgid "dict update sequence has wrong length"
msgstr ""

#: py/objfloat.c:308 py/parsenum.c:331
msgid "complex values not supported"
msgstr ""

#: py/objgenerator.c:108
msgid "can't send non-None value to a just-started generator"
msgstr ""

#: py/objgenerator.c:126
msgid "generator already executing"
msgstr ""

#: py/objgenerator.c:229
msgid "generator ignored GeneratorExit"
msgstr ""

#: py/objgenerator.c:251
msgid "can't pend throw to just-started generator"
msgstr ""

#: py/objint.c:144
msgid "can't convert inf to int"
msgstr ""

#: py/objint.c:146
msgid "can't convert NaN to int"
msgstr ""

#: py/objint.c:163
msgid "float too big"
msgstr ""

#: py/objint.c:328
msgid "long int not supported in this build"
msgstr ""

#: py/objint.c:334 py/objint.c:340 py/objint.c:350 py/objint.c:358
msgid "small int overflow"
msgstr ""

#: py/objint_longlong.c:189 py/objint_mpz.c:283 py/runtime.c:486
msgid "negative power with no float support"
msgstr ""

#: py/objint_longlong.c:251
msgid "ulonglong too large"
msgstr ""

#: py/objint_mpz.c:267 py/runtime.c:396 py/runtime.c:411
msgid "negative shift count"
msgstr ""

#: py/objint_mpz.c:336
msgid "pow() with 3 arguments requires integers"
msgstr ""

#: py/objint_mpz.c:347
msgid "pow() 3rd argument cannot be 0"
msgstr ""

#: py/objint_mpz.c:415
msgid "overflow converting long int to machine word"
msgstr ""

#: py/objlist.c:273
msgid "pop from empty list"
msgstr ""

#: py/objnamedtuple.c:92
msgid "can't set attribute"
msgstr ""

#: py/objobject.c:55
msgid "__new__ arg must be a user-type"
msgstr ""

#: py/objrange.c:110
msgid "zero step"
msgstr ""

#: py/objset.c:371
msgid "pop from an empty set"
msgstr ""

#: py/objslice.c:66
msgid "Length must be an int"
msgstr ""

#: py/objslice.c:71
msgid "Length must be non-negative"
msgstr ""

#: py/objslice.c:86 py/sequence.c:57
msgid "slice step cannot be zero"
msgstr ""

#: py/objslice.c:159
msgid "Cannot subclass slice"
msgstr ""

#: py/objstr.c:261
msgid "bytes value out of range"
msgstr ""

#: py/objstr.c:270
msgid "wrong number of arguments"
msgstr ""

#: py/objstr.c:467
msgid "join expects a list of str/bytes objects consistent with self object"
msgstr ""

#: py/objstr.c:542 py/objstr.c:647 py/objstr.c:1744
msgid "empty separator"
msgstr ""

#: py/objstr.c:641
msgid "rsplit(None,n)"
msgstr ""

#: py/objstr.c:713
msgid "substring not found"
msgstr ""

#: py/objstr.c:770
msgid "start/end indices"
msgstr ""

#: py/objstr.c:931
msgid "bad format string"
msgstr ""

#: py/objstr.c:953
msgid "single '}' encountered in format string"
msgstr ""

#: py/objstr.c:992
msgid "bad conversion specifier"
msgstr ""

#: py/objstr.c:996
msgid "end of format while looking for conversion specifier"
msgstr ""

#: py/objstr.c:998
#, c-format
msgid "unknown conversion specifier %c"
msgstr ""

#: py/objstr.c:1029
msgid "unmatched '{' in format"
msgstr ""

#: py/objstr.c:1036
msgid "expected ':' after format specifier"
msgstr ""

#: py/objstr.c:1050
msgid ""
"can't switch from automatic field numbering to manual field specification"
msgstr ""

#: py/objstr.c:1055 py/objstr.c:1083
msgid "tuple index out of range"
msgstr ""

#: py/objstr.c:1071
msgid "attributes not supported yet"
msgstr ""

#: py/objstr.c:1079
msgid ""
"can't switch from manual field specification to automatic field numbering"
msgstr ""

#: py/objstr.c:1171
msgid "invalid format specifier"
msgstr ""

#: py/objstr.c:1192
msgid "sign not allowed in string format specifier"
msgstr ""

#: py/objstr.c:1200
msgid "sign not allowed with integer format specifier 'c'"
msgstr ""

#: py/objstr.c:1259
#, c-format
msgid "unknown format code '%c' for object of type '%s'"
msgstr ""

#: py/objstr.c:1331
#, c-format
msgid "unknown format code '%c' for object of type 'float'"
msgstr ""

#: py/objstr.c:1343
msgid "'=' alignment not allowed in string format specifier"
msgstr ""

#: py/objstr.c:1367
#, c-format
msgid "unknown format code '%c' for object of type 'str'"
msgstr ""

#: py/objstr.c:1415
msgid "format requires a dict"
msgstr ""

#: py/objstr.c:1424
msgid "incomplete format key"
msgstr ""

#: py/objstr.c:1482
msgid "incomplete format"
msgstr ""

#: py/objstr.c:1490
msgid "not enough arguments for format string"
msgstr ""

#: py/objstr.c:1500
#, c-format
msgid "%%c requires int or char"
msgstr ""

#: py/objstr.c:1507
msgid "integer required"
msgstr ""

#: py/objstr.c:1570
#, c-format
msgid "unsupported format character '%c' (0x%x) at index %d"
msgstr ""

#: py/objstr.c:1577
msgid "not all arguments converted during string formatting"
msgstr ""

#: py/objstr.c:2102
msgid "can't convert to str implicitly"
msgstr ""

#: py/objstr.c:2106
msgid "can't convert '%q' object to %q implicitly"
msgstr ""

#: py/objstrunicode.c:134
#, c-format
msgid "string indices must be integers, not %s"
msgstr ""

#: py/objstrunicode.c:145 py/objstrunicode.c:164
msgid "string index out of range"
msgstr ""

#: py/objtype.c:368
msgid "__init__() should return None"
msgstr ""

#: py/objtype.c:370
#, c-format
msgid "__init__() should return None, not '%s'"
msgstr ""

#: py/objtype.c:633 py/objtype.c:1287 py/runtime.c:1065
msgid "unreadable attribute"
msgstr ""

#: py/objtype.c:878 py/runtime.c:653
msgid "object not callable"
msgstr ""

#: py/objtype.c:880 py/runtime.c:655
#, c-format
msgid "'%s' object is not callable"
msgstr ""

#: py/objtype.c:988
msgid "type takes 1 or 3 arguments"
msgstr ""

#: py/objtype.c:999
msgid "cannot create instance"
msgstr ""

#: py/objtype.c:1001
msgid "cannot create '%q' instances"
msgstr ""

#: py/objtype.c:1059
msgid "can't add special method to already-subclassed class"
msgstr ""

#: py/objtype.c:1103 py/objtype.c:1109
msgid "type is not an acceptable base type"
msgstr ""

#: py/objtype.c:1112
msgid "type '%q' is not an acceptable base type"
msgstr ""

#: py/objtype.c:1149
msgid "multiple inheritance not supported"
msgstr ""

#: py/objtype.c:1176
msgid "multiple bases have instance lay-out conflict"
msgstr ""

#: py/objtype.c:1217
msgid "first argument to super() must be type"
msgstr ""

#: py/objtype.c:1382
msgid "issubclass() arg 2 must be a class or a tuple of classes"
msgstr ""

#: py/objtype.c:1396
msgid "issubclass() arg 1 must be a class"
msgstr ""

#: py/parse.c:726
msgid "constant must be an integer"
msgstr ""

#: py/parse.c:868
msgid "Unable to init parser"
msgstr ""

#: py/parse.c:1170
msgid "unexpected indent"
msgstr ""

#: py/parse.c:1173
msgid "unindent does not match any outer indentation level"
msgstr ""

#: py/parsenum.c:60
msgid "int() arg 2 must be >= 2 and <= 36"
msgstr ""

#: py/parsenum.c:151
msgid "invalid syntax for integer"
msgstr ""

#: py/parsenum.c:155
#, c-format
msgid "invalid syntax for integer with base %d"
msgstr ""

#: py/parsenum.c:339
msgid "invalid syntax for number"
msgstr ""

#: py/parsenum.c:342
msgid "decimal numbers not supported"
msgstr ""

#: py/persistentcode.c:223
msgid ""
"Incompatible .mpy file. Please update all .mpy files. See http://adafru.it/"
"mpy-update for more info."
msgstr ""

#: py/persistentcode.c:326
msgid "can only save bytecode"
msgstr ""

#: py/runtime.c:206
msgid "name not defined"
msgstr ""

#: py/runtime.c:209
msgid "name '%q' is not defined"
msgstr ""

#: py/runtime.c:304 py/runtime.c:611
msgid "unsupported type for operator"
msgstr ""

#: py/runtime.c:307
msgid "unsupported type for %q: '%s'"
msgstr ""

#: py/runtime.c:614
msgid "unsupported types for %q: '%s', '%s'"
msgstr ""

#: py/runtime.c:881 py/runtime.c:888 py/runtime.c:945
msgid "wrong number of values to unpack"
msgstr ""

#: py/runtime.c:883 py/runtime.c:947
#, c-format
msgid "need more than %d values to unpack"
msgstr ""

#: py/runtime.c:890
#, c-format
msgid "too many values to unpack (expected %d)"
msgstr ""

#: py/runtime.c:984
msgid "argument has wrong type"
msgstr ""

#: py/runtime.c:986
msgid "argument should be a '%q' not a '%q'"
msgstr ""

#: py/runtime.c:1123 py/runtime.c:1197 shared-bindings/_pixelbuf/__init__.c:106
msgid "no such attribute"
msgstr ""

#: py/runtime.c:1128
msgid "type object '%q' has no attribute '%q'"
msgstr ""

#: py/runtime.c:1132 py/runtime.c:1200
msgid "'%s' object has no attribute '%q'"
msgstr ""

#: py/runtime.c:1238
msgid "object not iterable"
msgstr ""

#: py/runtime.c:1241
#, c-format
msgid "'%s' object is not iterable"
msgstr ""

#: py/runtime.c:1260 py/runtime.c:1296
msgid "object not an iterator"
msgstr ""

#: py/runtime.c:1262 py/runtime.c:1298
#, c-format
msgid "'%s' object is not an iterator"
msgstr ""

#: py/runtime.c:1401
msgid "exceptions must derive from BaseException"
msgstr ""

#: py/runtime.c:1430
msgid "cannot import name %q"
msgstr ""

#: py/runtime.c:1535
msgid "memory allocation failed, heap is locked"
msgstr ""

#: py/runtime.c:1539
#, c-format
msgid "memory allocation failed, allocating %u bytes"
msgstr ""

#: py/runtime.c:1620
msgid "maximum recursion depth exceeded"
msgstr ""

#: py/sequence.c:264
msgid "object not in sequence"
msgstr ""

#: py/stream.c:96
msgid "stream operation not supported"
msgstr ""

#: py/stream.c:254
msgid "string not supported; use bytes or bytearray"
msgstr ""

#: py/stream.c:289
msgid "length argument not allowed for this type"
msgstr ""

#: py/vm.c:255
msgid "local variable referenced before assignment"
msgstr ""

#: py/vm.c:1142
msgid "no active exception to reraise"
msgstr ""

#: py/vm.c:1284
msgid "byte code not implemented"
msgstr ""

#: shared-bindings/_pixelbuf/PixelBuf.c:101
#, c-format
msgid "byteorder is not an instance of ByteOrder (got a %s)"
msgstr ""

#: shared-bindings/_pixelbuf/PixelBuf.c:106
#, c-format
msgid "Can not use dotstar with %s"
msgstr ""

#: shared-bindings/_pixelbuf/PixelBuf.c:118
msgid "rawbuf is not the same size as buf"
msgstr ""

#: shared-bindings/_pixelbuf/PixelBuf.c:123
#, c-format
msgid "buf is too small. need %d bytes"
msgstr ""

#: shared-bindings/_pixelbuf/PixelBuf.c:129
msgid "write_args must be a list, tuple, or None"
msgstr ""

#: shared-bindings/_pixelbuf/PixelBuf.c:394
msgid "Only slices with step=1 (aka None) are supported"
msgstr ""

#: shared-bindings/_pixelbuf/PixelBuf.c:396
msgid "Range out of bounds"
msgstr ""

#: shared-bindings/_pixelbuf/PixelBuf.c:405
msgid "tuple/list required on RHS"
msgstr ""

#: shared-bindings/_pixelbuf/PixelBuf.c:421
#, c-format
msgid "Unmatched number of items on RHS (expected %d, got %d)."
msgstr ""

#: shared-bindings/_pixelbuf/PixelBuf.c:444
msgid "Pixel beyond bounds of buffer"
msgstr ""

#: shared-bindings/_pixelbuf/__init__.c:112
msgid "readonly attribute"
msgstr ""

#: shared-bindings/_stage/Layer.c:71
msgid "graphic must be 2048 bytes long"
msgstr ""

#: shared-bindings/_stage/Layer.c:77 shared-bindings/_stage/Text.c:75
msgid "palette must be 32 bytes long"
msgstr ""

#: shared-bindings/_stage/Layer.c:84
msgid "map buffer too small"
msgstr ""

#: shared-bindings/_stage/Text.c:69
msgid "font must be 2048 bytes long"
msgstr ""

#: shared-bindings/_stage/Text.c:81
msgid "chars buffer too small"
msgstr ""

#: shared-bindings/analogio/AnalogOut.c:118
msgid "AnalogOut is only 16 bits. Value must be less than 65536."
msgstr ""

#: shared-bindings/audiobusio/I2SOut.c:222
#: shared-bindings/audioio/AudioOut.c:223
msgid "Not playing"
msgstr ""

#: shared-bindings/audiobusio/PDMIn.c:124
msgid "Bit depth must be multiple of 8."
msgstr ""

#: shared-bindings/audiobusio/PDMIn.c:128
msgid "Oversample must be multiple of 8."
msgstr ""

#: shared-bindings/audiobusio/PDMIn.c:136
msgid "Microphone startup delay must be in range 0.0 to 1.0"
msgstr ""

#: shared-bindings/audiobusio/PDMIn.c:193
msgid "destination_length must be an int >= 0"
msgstr ""

#: shared-bindings/audiobusio/PDMIn.c:199
msgid "Cannot record to a file"
msgstr ""

#: shared-bindings/audiobusio/PDMIn.c:202
msgid "Destination capacity is smaller than destination_length."
msgstr ""

#: shared-bindings/audiobusio/PDMIn.c:206
msgid "destination buffer must be an array of type 'H' for bit_depth = 16"
msgstr ""

#: shared-bindings/audiobusio/PDMIn.c:208
msgid ""
"destination buffer must be a bytearray or array of type 'B' for bit_depth = 8"
msgstr ""

#: shared-bindings/audioio/Mixer.c:91
#, fuzzy
msgid "Invalid voice count"
msgstr "Ungültiger clock pin"

#: shared-bindings/audioio/Mixer.c:96
#, fuzzy
msgid "Invalid channel count"
msgstr "Ungültiger clock pin"

#: shared-bindings/audioio/Mixer.c:100
msgid "Sample rate must be positive"
msgstr ""

#: shared-bindings/audioio/Mixer.c:104
#, fuzzy
msgid "bits_per_sample must be 8 or 16"
msgstr "bits müssen 8 sein"

#: shared-bindings/audioio/RawSample.c:95
msgid ""
"sample_source buffer must be a bytearray or array of type 'h', 'H', 'b' or "
"'B'"
msgstr ""

#: shared-bindings/audioio/RawSample.c:101
msgid "buffer must be a bytes-like object"
msgstr ""

#: shared-bindings/audioio/WaveFile.c:78
#: shared-bindings/displayio/OnDiskBitmap.c:87
msgid "file must be a file opened in byte mode"
msgstr ""

#: shared-bindings/bitbangio/I2C.c:109 shared-bindings/bitbangio/SPI.c:119
#: shared-bindings/busio/SPI.c:130
msgid "Function requires lock"
msgstr ""

#: shared-bindings/bitbangio/I2C.c:193 shared-bindings/busio/I2C.c:207
msgid "Buffer must be at least length 1"
msgstr ""

#: shared-bindings/bitbangio/SPI.c:149 shared-bindings/busio/SPI.c:172
msgid "Invalid polarity"
msgstr ""

#: shared-bindings/bitbangio/SPI.c:153 shared-bindings/busio/SPI.c:176
msgid "Invalid phase"
msgstr ""

#: shared-bindings/bitbangio/SPI.c:157 shared-bindings/busio/SPI.c:180
msgid "Invalid number of bits"
msgstr ""

#: shared-bindings/bitbangio/SPI.c:282 shared-bindings/busio/SPI.c:345
msgid "buffer slices must be of equal length"
msgstr ""

#: shared-bindings/bleio/Address.c:115
#, c-format
msgid "Address is not %d bytes long or is in wrong format"
msgstr ""

#: shared-bindings/bleio/Address.c:122
#, fuzzy, c-format
msgid "Address must be %d bytes long"
msgstr "Buffer müssen gleich lang sein"

#: shared-bindings/bleio/Characteristic.c:74
#: shared-bindings/bleio/Descriptor.c:86 shared-bindings/bleio/Service.c:66
msgid "Expected a UUID"
msgstr ""

#: shared-bindings/bleio/CharacteristicBuffer.c:39
#, fuzzy
msgid "Not connected"
msgstr "Kann nicht zu AP verbinden"

#: shared-bindings/bleio/CharacteristicBuffer.c:74
#, fuzzy
msgid "timeout must be >= 0.0"
msgstr "bits müssen 8 sein"

#: shared-bindings/bleio/CharacteristicBuffer.c:79
#, fuzzy
msgid "buffer_size must be >= 1"
msgstr "Buffer müssen gleich lang sein"

#: shared-bindings/bleio/CharacteristicBuffer.c:83
#, fuzzy
msgid "Expected a Characteristic"
msgstr "Kann das Merkmal nicht hinzufügen."

#: shared-bindings/bleio/CharacteristicBuffer.c:138
#, fuzzy
msgid "CharacteristicBuffer writing not provided"
msgstr "Merkmal wird bereits von einem anderen Dienst verwendet."

#: shared-bindings/bleio/CharacteristicBuffer.c:147
msgid "Not connected."
msgstr ""

#: shared-bindings/bleio/Device.c:210
msgid "Can't add services in Central mode"
msgstr ""

#: shared-bindings/bleio/Device.c:226
msgid "Can't connect in Peripheral mode"
msgstr ""

#: shared-bindings/bleio/Device.c:256
msgid "Can't change the name in Central mode"
msgstr ""

#: shared-bindings/bleio/Device.c:277 shared-bindings/bleio/Device.c:313
msgid "Can't advertise in Central mode"
msgstr ""

#: shared-bindings/bleio/Peripheral.c:106
msgid "services includes an object that is not a Service"
msgstr ""

#: shared-bindings/bleio/Peripheral.c:119
#, fuzzy
msgid "name must be a string"
msgstr "heap muss eine Liste sein"

#: shared-bindings/bleio/Service.c:84
msgid "characteristics includes an object that is not a Characteristic"
msgstr ""

#: shared-bindings/bleio/Service.c:90
msgid "Characteristic UUID doesn't match Service UUID"
msgstr ""

#: shared-bindings/bleio/UUID.c:66
msgid "UUID integer value not in range 0 to 0xffff"
msgstr ""

#: shared-bindings/bleio/UUID.c:91
msgid "UUID string not 'xxxxxxxx-xxxx-xxxx-xxxx-xxxxxxxxxxxx'"
msgstr ""

#: shared-bindings/bleio/UUID.c:103
msgid "UUID value is not str, int or byte buffer"
msgstr ""

#: shared-bindings/bleio/UUID.c:107
#, fuzzy
msgid "Byte buffer must be 16 bytes."
msgstr "Buffer müssen gleich lang sein"

#: shared-bindings/bleio/UUID.c:151
msgid "not a 128-bit UUID"
msgstr ""

#: shared-bindings/busio/I2C.c:117
msgid "Function requires lock."
msgstr ""

#: shared-bindings/busio/UART.c:103
msgid "bits must be 7, 8 or 9"
msgstr ""

#: shared-bindings/busio/UART.c:115
msgid "stop must be 1 or 2"
msgstr ""

#: shared-bindings/busio/UART.c:120
msgid "timeout >100 (units are now seconds, not msecs)"
msgstr ""

#: shared-bindings/digitalio/DigitalInOut.c:211
msgid "Invalid direction."
msgstr ""

#: shared-bindings/digitalio/DigitalInOut.c:240
msgid "Cannot set value when direction is input."
msgstr ""

#: shared-bindings/digitalio/DigitalInOut.c:266
#: shared-bindings/digitalio/DigitalInOut.c:281
msgid "Drive mode not used when direction is input."
msgstr ""

#: shared-bindings/digitalio/DigitalInOut.c:314
#: shared-bindings/digitalio/DigitalInOut.c:331
msgid "Pull not used when direction is output."
msgstr ""

#: shared-bindings/digitalio/DigitalInOut.c:340
msgid "Unsupported pull value."
msgstr ""

#: shared-bindings/displayio/Bitmap.c:84 shared-bindings/displayio/Shape.c:88
msgid "y should be an int"
msgstr ""

#: shared-bindings/displayio/Bitmap.c:89
msgid "row buffer must be a bytearray or array of type 'b' or 'B'"
msgstr ""

#: shared-bindings/displayio/Bitmap.c:94
msgid "row data must be a buffer"
msgstr ""

#: shared-bindings/displayio/ColorConverter.c:72
msgid "color should be an int"
msgstr ""

#: shared-bindings/displayio/Display.c:119
msgid "Too many displays"
msgstr ""

#: shared-bindings/displayio/Display.c:138
msgid "Must be a Group subclass."
msgstr ""

#: shared-bindings/displayio/FourWire.c:93
#: shared-bindings/displayio/ParallelBus.c:98
msgid "Too many display busses"
msgstr ""

#: shared-bindings/displayio/FourWire.c:106
#: shared-bindings/displayio/ParallelBus.c:110
msgid "displayio is a work in progress"
msgstr ""

#: shared-bindings/displayio/Group.c:62
msgid "Group must have size at least 1"
msgstr ""

#: shared-bindings/displayio/Palette.c:93
msgid "color buffer must be a bytearray or array of type 'b' or 'B'"
msgstr ""

#: shared-bindings/displayio/Palette.c:99
msgid "color buffer must be 3 bytes (RGB) or 4 bytes (RGB + pad byte)"
msgstr ""

#: shared-bindings/displayio/Palette.c:103
msgid "color must be between 0x000000 and 0xffffff"
msgstr ""

#: shared-bindings/displayio/Palette.c:107
msgid "color buffer must be a buffer or int"
msgstr ""

#: shared-bindings/displayio/Palette.c:120
#: shared-bindings/displayio/Palette.c:134
msgid "palette_index should be an int"
msgstr ""

#: shared-bindings/displayio/Shape.c:92
msgid "start_x should be an int"
msgstr ""

#: shared-bindings/displayio/Shape.c:96
msgid "end_x should be an int"
msgstr ""

#: shared-bindings/displayio/Sprite.c:49
msgid "position must be 2-tuple"
msgstr ""

#: shared-bindings/displayio/Sprite.c:102
#, fuzzy
msgid "unsupported bitmap type"
msgstr "Baudrate wird nicht unterstütz"

#: shared-bindings/displayio/Sprite.c:167
msgid "pixel_shader must be displayio.Palette or displayio.ColorConverter"
msgstr ""

#: shared-bindings/gamepad/GamePad.c:100
msgid "too many arguments"
msgstr ""

#: shared-bindings/gamepad/GamePad.c:104
msgid "expected a DigitalInOut"
msgstr ""

#: shared-bindings/i2cslave/I2CSlave.c:95
msgid "can't convert address to int"
msgstr ""

#: shared-bindings/i2cslave/I2CSlave.c:98
msgid "address out of bounds"
msgstr ""

#: shared-bindings/i2cslave/I2CSlave.c:104
msgid "addresses is empty"
msgstr ""

#: shared-bindings/microcontroller/Pin.c:89
#: shared-bindings/neopixel_write/__init__.c:67
#: shared-bindings/pulseio/PulseOut.c:76
msgid "Expected a %q"
msgstr ""

#: shared-bindings/microcontroller/Pin.c:100
msgid "%q in use"
msgstr ""

#: shared-bindings/microcontroller/__init__.c:126
msgid "Invalid run mode."
msgstr ""

#: shared-bindings/multiterminal/__init__.c:68
msgid "Stream missing readinto() or write() method."
msgstr ""

#: shared-bindings/nvm/ByteArray.c:99
msgid "Slice and value different lengths."
msgstr ""

#: shared-bindings/nvm/ByteArray.c:104
msgid "Array values should be single bytes."
msgstr ""

#: shared-bindings/nvm/ByteArray.c:111 shared-bindings/nvm/ByteArray.c:141
msgid "Unable to write to nvm."
msgstr ""

#: shared-bindings/nvm/ByteArray.c:137
msgid "Bytes must be between 0 and 255."
msgstr ""

#: shared-bindings/os/__init__.c:200
msgid "No hardware random available"
msgstr ""

#: shared-bindings/pulseio/PWMOut.c:162
msgid ""
"PWM duty_cycle must be between 0 and 65535 inclusive (16 bit resolution)"
msgstr ""

#: shared-bindings/pulseio/PWMOut.c:193
msgid ""
"PWM frequency not writable when variable_frequency is False on construction."
msgstr ""

#: shared-bindings/pulseio/PulseIn.c:272
msgid "Cannot delete values"
msgstr ""

#: shared-bindings/pulseio/PulseIn.c:278
msgid "Slices not supported"
msgstr ""

#: shared-bindings/pulseio/PulseIn.c:284
msgid "index must be int"
msgstr ""

#: shared-bindings/pulseio/PulseIn.c:290
msgid "Read-only"
msgstr ""

#: shared-bindings/pulseio/PulseOut.c:135
msgid "Array must contain halfwords (type 'H')"
msgstr ""

#: shared-bindings/random/__init__.c:92 shared-bindings/random/__init__.c:100
msgid "stop not reachable from start"
msgstr ""

#: shared-bindings/random/__init__.c:111
msgid "step must be non-zero"
msgstr ""

#: shared-bindings/random/__init__.c:114
msgid "invalid step"
msgstr ""

#: shared-bindings/random/__init__.c:146
msgid "empty sequence"
msgstr ""

#: shared-bindings/rtc/RTC.c:40 shared-bindings/rtc/RTC.c:44
#: shared-bindings/time/__init__.c:190
msgid "RTC is not supported on this board"
msgstr ""

#: shared-bindings/rtc/RTC.c:52
msgid "RTC calibration is not supported on this board"
msgstr ""

#: shared-bindings/socket/__init__.c:516 shared-module/network/__init__.c:81
msgid "no available NIC"
msgstr ""

#: shared-bindings/storage/__init__.c:77
msgid "filesystem must provide mount method"
msgstr ""

#: shared-bindings/supervisor/__init__.c:93
msgid "Brightness must be between 0 and 255"
msgstr ""

#: shared-bindings/supervisor/__init__.c:119
msgid "Stack size must be at least 256"
msgstr ""

#: shared-bindings/time/__init__.c:78
msgid "sleep length must be non-negative"
msgstr ""

#: shared-bindings/time/__init__.c:88
msgid "time.struct_time() takes exactly 1 argument"
msgstr ""

#: shared-bindings/time/__init__.c:91
msgid "time.struct_time() takes a 9-sequence"
msgstr ""

#: shared-bindings/time/__init__.c:169 shared-bindings/time/__init__.c:263
msgid "Tuple or struct_time argument required"
msgstr ""

#: shared-bindings/time/__init__.c:174 shared-bindings/time/__init__.c:268
msgid "function takes exactly 9 arguments"
msgstr ""

#: shared-bindings/time/__init__.c:239 shared-bindings/time/__init__.c:272
msgid "timestamp out of range for platform time_t"
msgstr ""

#: shared-bindings/touchio/TouchIn.c:173
msgid "threshold must be in the range 0-65536"
msgstr ""

#: shared-bindings/util.c:38
msgid ""
"Object has been deinitialized and can no longer be used. Create a new object."
msgstr ""

#: shared-module/_pixelbuf/PixelBuf.c:69
#, c-format
msgid "Expected tuple of length %d, got %d"
msgstr ""

#: shared-module/audioio/Mixer.c:47 shared-module/audioio/WaveFile.c:117
msgid "Couldn't allocate first buffer"
msgstr ""

#: shared-module/audioio/Mixer.c:53 shared-module/audioio/WaveFile.c:123
msgid "Couldn't allocate second buffer"
msgstr ""

#: shared-module/audioio/Mixer.c:82
msgid "Voice index too high"
msgstr ""

#: shared-module/audioio/Mixer.c:85
msgid "The sample's sample rate does not match the mixer's"
msgstr ""

#: shared-module/audioio/Mixer.c:88
msgid "The sample's channel count does not match the mixer's"
msgstr ""

#: shared-module/audioio/Mixer.c:91
msgid "The sample's bits_per_sample does not match the mixer's"
msgstr ""

#: shared-module/audioio/Mixer.c:100
msgid "The sample's signedness does not match the mixer's"
msgstr ""

#: shared-module/audioio/WaveFile.c:61
msgid "Invalid wave file"
msgstr ""

#: shared-module/audioio/WaveFile.c:69
msgid "Invalid format chunk size"
msgstr ""

#: shared-module/audioio/WaveFile.c:83
msgid "Unsupported format"
msgstr ""

#: shared-module/audioio/WaveFile.c:99
msgid "Data chunk must follow fmt chunk"
msgstr ""

#: shared-module/audioio/WaveFile.c:107
msgid "Invalid file"
msgstr ""

#: shared-module/bitbangio/I2C.c:58
msgid "Clock stretch too long"
msgstr ""

#: shared-module/bitbangio/SPI.c:44
msgid "Clock pin init failed."
msgstr ""

#: shared-module/bitbangio/SPI.c:50
msgid "MOSI pin init failed."
msgstr ""

#: shared-module/bitbangio/SPI.c:61
msgid "MISO pin init failed."
msgstr ""

#: shared-module/bitbangio/SPI.c:121
msgid "Cannot write without MOSI pin."
msgstr ""

#: shared-module/bitbangio/SPI.c:176
msgid "Cannot read without MISO pin."
msgstr ""

#: shared-module/bitbangio/SPI.c:240
msgid "Cannot transfer without MOSI and MISO pins."
msgstr ""

#: shared-module/displayio/Bitmap.c:49
msgid "Only bit maps of 8 bit color or less are supported"
msgstr ""

#: shared-module/displayio/Bitmap.c:69
msgid "row must be packed and word aligned"
msgstr ""

#: shared-module/displayio/Display.c:62
#, fuzzy
msgid "Unsupported display bus type"
msgstr "Baudrate wird nicht unterstütz"

#: shared-module/displayio/Group.c:39
msgid "Group full"
msgstr ""

#: shared-module/displayio/Group.c:46
msgid "Layer must be a Group or Sprite subclass."
msgstr ""

#: shared-module/displayio/Group.c:55
msgid "Group empty"
msgstr ""

#: shared-module/displayio/OnDiskBitmap.c:49
#, fuzzy
msgid "Invalid BMP file"
msgstr "Ungültiger Pin"

#: shared-module/displayio/OnDiskBitmap.c:59
#, c-format
msgid "Only Windows format, uncompressed BMP supported %d"
msgstr ""

#: shared-module/displayio/OnDiskBitmap.c:64
#, c-format
msgid "Only true color (24 bpp or higher) BMP supported %x"
msgstr ""

#: shared-module/displayio/Shape.c:60
msgid "y value out of bounds"
msgstr ""

#: shared-module/displayio/Shape.c:63
msgid "x value out of bounds"
msgstr ""

#: shared-module/displayio/Shape.c:67
#, c-format
msgid "Maximum x value when mirrored is %d"
msgstr ""

#: shared-module/storage/__init__.c:155
msgid "Cannot remount '/' when USB is active."
msgstr "Kann '/' nicht remounten when USB aktiv ist"

#: shared-module/struct/__init__.c:39
msgid "'S' and 'O' are not supported format types"
msgstr ""

#: shared-module/struct/__init__.c:136
msgid "too many arguments provided with the given format"
msgstr ""

#: shared-module/struct/__init__.c:179
#, fuzzy
msgid "buffer size must match format"
msgstr "Buffer müssen gleich lang sein"

#: shared-module/usb_hid/Device.c:45
#, c-format
msgid "Buffer incorrect size. Should be %d bytes."
msgstr "Buffergröße falsch, sollte %d bytes sein."

#: shared-module/usb_hid/Device.c:53
msgid "USB Busy"
msgstr "USB beschäftigt"

#: shared-module/usb_hid/Device.c:59
msgid "USB Error"
msgstr "USB Fehler"

#: supervisor/shared/board_busses.c:62
msgid "No default I2C bus"
msgstr "Kein Standard I2C Bus"

#: supervisor/shared/board_busses.c:91
msgid "No default SPI bus"
msgstr "Kein Standard SPI Bus"

#: supervisor/shared/board_busses.c:118
msgid "No default UART bus"
msgstr "Kein Standard UART Bus"

#: supervisor/shared/safe_mode.c:97
msgid "You requested starting safe mode by "
msgstr "Du hast das Starten im Sicherheitsmodus ausgelöst durch "

#: supervisor/shared/safe_mode.c:100
msgid "To exit, please reset the board without "
msgstr "Zum beenden bitte resette das board ohne "

#: supervisor/shared/safe_mode.c:107
#, fuzzy
msgid ""
"You are running in safe mode which means something unanticipated happened.\n"
msgstr "Sicherheitsmodus aktiv, etwas wirklich schlechtes ist passiert.\n"

#: supervisor/shared/safe_mode.c:109
msgid ""
"Looks like our core CircuitPython code crashed hard. Whoops!\n"
"Please file an issue at https://github.com/adafruit/circuitpython/issues\n"
" with the contents of your CIRCUITPY drive and this message:\n"
msgstr ""

#: supervisor/shared/safe_mode.c:111
msgid "Crash into the HardFault_Handler.\n"
msgstr ""

#: supervisor/shared/safe_mode.c:113
msgid "MicroPython NLR jump failed. Likely memory corruption.\n"
msgstr ""

#: supervisor/shared/safe_mode.c:115
msgid "MicroPython fatal error.\n"
msgstr ""

#: supervisor/shared/safe_mode.c:118
#, fuzzy
msgid ""
"The microcontroller's power dipped. Please make sure your power supply "
"provides\n"
"enough power for the whole circuit and press reset (after ejecting "
"CIRCUITPY).\n"
msgstr ""
"Die Stromversorgung des Mikrocontrollers ist eingebrochen. Stelle sicher,"
"dass deine Stromversorgung\n"

#: supervisor/shared/safe_mode.c:120
msgid ""
"The CircuitPython heap was corrupted because the stack was too small.\n"
"Please increase stack size limits and press reset (after ejecting "
"CIRCUITPY).\n"
"If you didn't change the stack, then file an issue here with the contents of "
"your CIRCUITPY drive:\n"
msgstr ""

#: supervisor/shared/safe_mode.c:123
msgid ""
"The reset button was pressed while booting CircuitPython. Press again to "
"exit safe mode.\n"
msgstr ""

#~ msgid "Invalid UUID string length"
#~ msgstr "Ungültige UUID-Stringlänge"

<<<<<<< HEAD
#~ msgid "Invalid UUID parameter"
#~ msgstr "Ungültiger UUID-Parameter"

#~ msgid "Can not add Service."
#~ msgstr "Kann den Dienst nicht hinzufügen."

#~ msgid "Cannot apply GAP parameters."
#~ msgstr "Kann GAP Parameter nicht anwenden."

#~ msgid "Can not apply advertisement data. status: 0x%02x"
#~ msgstr "Kann advertisement data nicht anwenden. Status: 0x%02x"
=======
#~ msgid "Can encode UUID into the advertisement packet."
#~ msgstr "Kann UUID in das advertisement packet kodieren."
>>>>>>> f46ec025

#~ msgid "Looks like our core CircuitPython code crashed hard. Whoops!\n"
#~ msgstr "CircuitPython ist abgestürzt. Ups!\n"

#~ msgid "Can not apply device name in the stack."
#~ msgstr "Der Gerätename kann nicht im Stack verwendet werden."

#~ msgid "Invalid Service type"
#~ msgstr "Ungültiger Diensttyp"

#~ msgid ""
#~ "Please file an issue here with the contents of your CIRCUITPY drive:\n"
#~ msgstr ""
#~ "Bitte erstelle ein issue hier mit dem Inhalt deines CIRCUITPY-speichers:\n"

<<<<<<< HEAD
#~ msgid "Can not encode UUID, to check length."
#~ msgstr "Kann UUID nicht kodieren, um die Länge zu überprüfen."
=======
#~ msgid "Invalid UUID parameter"
#~ msgstr "Ungültiger UUID-Parameter"

#~ msgid "Invalid Service type"
#~ msgstr "Ungültiger Diensttyp"
>>>>>>> f46ec025

#~ msgid ""
#~ "enough power for the whole circuit and press reset (after ejecting "
#~ "CIRCUITPY).\n"
#~ msgstr ""
#~ "genug Strom für den ganzen Schaltkreis liefert und drücke reset (nach dem "
#~ "sicheren Auswerfen von CIRCUITPY.)\n"

<<<<<<< HEAD
#~ msgid "Can not add Characteristic."
#~ msgstr "Kann das Merkmal nicht hinzufügen."

#~ msgid "Can encode UUID into the advertisement packet."
#~ msgstr "Kann UUID in das advertisement packet kodieren."

#~ msgid "Can not query for the device address."
#~ msgstr "Kann nicht nach der Geräteadresse suchen."
=======
#~ msgid "Can not apply device name in the stack."
#~ msgstr "Der Gerätename kann nicht im Stack verwendet werden."

#~ msgid "Can not query for the device address."
#~ msgstr "Kann nicht nach der Geräteadresse suchen."

#~ msgid "Can not encode UUID, to check length."
#~ msgstr "Kann UUID nicht kodieren, um die Länge zu überprüfen."

#~ msgid "Cannot apply GAP parameters."
#~ msgstr "Kann GAP Parameter nicht anwenden."

#~ msgid "Can not apply advertisement data. status: 0x%02x"
#~ msgstr "Kann advertisement data nicht anwenden. Status: 0x%02x"

#~ msgid "Looks like our core CircuitPython code crashed hard. Whoops!\n"
#~ msgstr "CircuitPython ist abgestürzt. Ups!\n"

#~ msgid "Can not add Service."
#~ msgstr "Kann den Dienst nicht hinzufügen."

#~ msgid "Can not add Characteristic."
#~ msgstr "Kann das Merkmal nicht hinzufügen."

#, fuzzy
#~ msgid "unpack requires a buffer of %d bytes"
#~ msgstr "Konnte keine RX Buffer mit %d allozieren"
>>>>>>> f46ec025
<|MERGE_RESOLUTION|>--- conflicted
+++ resolved
@@ -7,11 +7,7 @@
 msgstr ""
 "Project-Id-Version: \n"
 "Report-Msgid-Bugs-To: \n"
-<<<<<<< HEAD
-"POT-Creation-Date: 2019-01-13 23:51-0500\n"
-=======
-"POT-Creation-Date: 2019-01-21 21:50-0500\n"
->>>>>>> f46ec025
+"POT-Creation-Date: 2019-01-22 14:00-0800\n"
 "PO-Revision-Date: 2018-07-27 11:55-0700\n"
 "Last-Translator: Sebastian Plamauer\n"
 "Language-Team: \n"
@@ -2042,47 +2038,47 @@
 msgid "byte code not implemented"
 msgstr ""
 
-#: shared-bindings/_pixelbuf/PixelBuf.c:101
+#: shared-bindings/_pixelbuf/PixelBuf.c:99
 #, c-format
 msgid "byteorder is not an instance of ByteOrder (got a %s)"
 msgstr ""
 
-#: shared-bindings/_pixelbuf/PixelBuf.c:106
+#: shared-bindings/_pixelbuf/PixelBuf.c:104
 #, c-format
 msgid "Can not use dotstar with %s"
 msgstr ""
 
-#: shared-bindings/_pixelbuf/PixelBuf.c:118
+#: shared-bindings/_pixelbuf/PixelBuf.c:116
 msgid "rawbuf is not the same size as buf"
 msgstr ""
 
-#: shared-bindings/_pixelbuf/PixelBuf.c:123
+#: shared-bindings/_pixelbuf/PixelBuf.c:121
 #, c-format
 msgid "buf is too small. need %d bytes"
 msgstr ""
 
-#: shared-bindings/_pixelbuf/PixelBuf.c:129
+#: shared-bindings/_pixelbuf/PixelBuf.c:127
 msgid "write_args must be a list, tuple, or None"
 msgstr ""
 
+#: shared-bindings/_pixelbuf/PixelBuf.c:392
+msgid "Only slices with step=1 (aka None) are supported"
+msgstr ""
+
 #: shared-bindings/_pixelbuf/PixelBuf.c:394
-msgid "Only slices with step=1 (aka None) are supported"
-msgstr ""
-
-#: shared-bindings/_pixelbuf/PixelBuf.c:396
 msgid "Range out of bounds"
 msgstr ""
 
-#: shared-bindings/_pixelbuf/PixelBuf.c:405
+#: shared-bindings/_pixelbuf/PixelBuf.c:403
 msgid "tuple/list required on RHS"
 msgstr ""
 
-#: shared-bindings/_pixelbuf/PixelBuf.c:421
+#: shared-bindings/_pixelbuf/PixelBuf.c:419
 #, c-format
 msgid "Unmatched number of items on RHS (expected %d, got %d)."
 msgstr ""
 
-#: shared-bindings/_pixelbuf/PixelBuf.c:444
+#: shared-bindings/_pixelbuf/PixelBuf.c:442
 msgid "Pixel beyond bounds of buffer"
 msgstr ""
 
@@ -2824,50 +2820,38 @@
 "exit safe mode.\n"
 msgstr ""
 
+#~ msgid "Can encode UUID into the advertisement packet."
+#~ msgstr "Kann UUID in das advertisement packet kodieren."
+
 #~ msgid "Invalid UUID string length"
 #~ msgstr "Ungültige UUID-Stringlänge"
-
-<<<<<<< HEAD
-#~ msgid "Invalid UUID parameter"
-#~ msgstr "Ungültiger UUID-Parameter"
-
-#~ msgid "Can not add Service."
-#~ msgstr "Kann den Dienst nicht hinzufügen."
-
-#~ msgid "Cannot apply GAP parameters."
-#~ msgstr "Kann GAP Parameter nicht anwenden."
-
-#~ msgid "Can not apply advertisement data. status: 0x%02x"
-#~ msgstr "Kann advertisement data nicht anwenden. Status: 0x%02x"
-=======
-#~ msgid "Can encode UUID into the advertisement packet."
-#~ msgstr "Kann UUID in das advertisement packet kodieren."
->>>>>>> f46ec025
-
-#~ msgid "Looks like our core CircuitPython code crashed hard. Whoops!\n"
-#~ msgstr "CircuitPython ist abgestürzt. Ups!\n"
-
-#~ msgid "Can not apply device name in the stack."
-#~ msgstr "Der Gerätename kann nicht im Stack verwendet werden."
-
-#~ msgid "Invalid Service type"
-#~ msgstr "Ungültiger Diensttyp"
 
 #~ msgid ""
 #~ "Please file an issue here with the contents of your CIRCUITPY drive:\n"
 #~ msgstr ""
 #~ "Bitte erstelle ein issue hier mit dem Inhalt deines CIRCUITPY-speichers:\n"
 
-<<<<<<< HEAD
+#~ msgid "Can not add Characteristic."
+#~ msgstr "Kann das Merkmal nicht hinzufügen."
+
+#~ msgid "Cannot apply GAP parameters."
+#~ msgstr "Kann GAP Parameter nicht anwenden."
+
 #~ msgid "Can not encode UUID, to check length."
 #~ msgstr "Kann UUID nicht kodieren, um die Länge zu überprüfen."
-=======
-#~ msgid "Invalid UUID parameter"
-#~ msgstr "Ungültiger UUID-Parameter"
+
+#~ msgid "Can not add Service."
+#~ msgstr "Kann den Dienst nicht hinzufügen."
+
+#~ msgid "Can not query for the device address."
+#~ msgstr "Kann nicht nach der Geräteadresse suchen."
+
+#, fuzzy
+#~ msgid "unpack requires a buffer of %d bytes"
+#~ msgstr "Konnte keine RX Buffer mit %d allozieren"
 
 #~ msgid "Invalid Service type"
 #~ msgstr "Ungültiger Diensttyp"
->>>>>>> f46ec025
 
 #~ msgid ""
 #~ "enough power for the whole circuit and press reset (after ejecting "
@@ -2876,41 +2860,14 @@
 #~ "genug Strom für den ganzen Schaltkreis liefert und drücke reset (nach dem "
 #~ "sicheren Auswerfen von CIRCUITPY.)\n"
 
-<<<<<<< HEAD
-#~ msgid "Can not add Characteristic."
-#~ msgstr "Kann das Merkmal nicht hinzufügen."
-
-#~ msgid "Can encode UUID into the advertisement packet."
-#~ msgstr "Kann UUID in das advertisement packet kodieren."
-
-#~ msgid "Can not query for the device address."
-#~ msgstr "Kann nicht nach der Geräteadresse suchen."
-=======
+#~ msgid "Invalid UUID parameter"
+#~ msgstr "Ungültiger UUID-Parameter"
+
 #~ msgid "Can not apply device name in the stack."
 #~ msgstr "Der Gerätename kann nicht im Stack verwendet werden."
 
-#~ msgid "Can not query for the device address."
-#~ msgstr "Kann nicht nach der Geräteadresse suchen."
-
-#~ msgid "Can not encode UUID, to check length."
-#~ msgstr "Kann UUID nicht kodieren, um die Länge zu überprüfen."
-
-#~ msgid "Cannot apply GAP parameters."
-#~ msgstr "Kann GAP Parameter nicht anwenden."
-
 #~ msgid "Can not apply advertisement data. status: 0x%02x"
 #~ msgstr "Kann advertisement data nicht anwenden. Status: 0x%02x"
 
 #~ msgid "Looks like our core CircuitPython code crashed hard. Whoops!\n"
-#~ msgstr "CircuitPython ist abgestürzt. Ups!\n"
-
-#~ msgid "Can not add Service."
-#~ msgstr "Kann den Dienst nicht hinzufügen."
-
-#~ msgid "Can not add Characteristic."
-#~ msgstr "Kann das Merkmal nicht hinzufügen."
-
-#, fuzzy
-#~ msgid "unpack requires a buffer of %d bytes"
-#~ msgstr "Konnte keine RX Buffer mit %d allozieren"
->>>>>>> f46ec025
+#~ msgstr "CircuitPython ist abgestürzt. Ups!\n"