--- conflicted
+++ resolved
@@ -6,11 +6,7 @@
 "Project-Id-Version: PACKAGE VERSION\n"
 "Report-Msgid-Bugs-To: \n"
 "POT-Creation-Date: 2021-01-04 12:55-0600\n"
-<<<<<<< HEAD
-"PO-Revision-Date: 2021-05-25 17:41+0000\n"
-=======
 "PO-Revision-Date: 2021-05-30 13:32+0000\n"
->>>>>>> c1c101ca
 "Last-Translator: Wellington Terumi Uemura <wellingtonuemura@gmail.com>\n"
 "Language-Team: \n"
 "Language: pt_BR\n"
@@ -4466,12 +4462,9 @@
 msgid "zi must be of shape (n_section, 2)"
 msgstr "zi deve estar na forma (n_section, 2)"
 
-<<<<<<< HEAD
-=======
 #~ msgid "%q must be None or 1-255"
 #~ msgstr "%q deve ser Nenhum ou 1-255"
 
->>>>>>> c1c101ca
 #~ msgid "Only raw int or string supported for ip"
 #~ msgstr "Apenas int ou string bruto é compatível para o ip"
 
